<<<<<<< HEAD
# v 1.0 API changes (in prep):
=======
# v 1.0 API changes :
>>>>>>> c5a96ef5

## C library
- Deprecated the `native` non-Limber angular power spectrum method (#506).

## Python library
- Deprecated the `native` non-Limber angular power spectrum method (#506).
- Deprecated the `Parameters` object in favor of only the `Cosmology` object (#493).
- Renamed the `ClTracer` family of objects (#496).
- Various function parameter name changes and documentation improvements (#464).

# v 0.4 API changes:

Summary: added halo model matter power spectrum calculation and halo mass-concentration relations. Change to sigma(R) function so that it now has time dependence: it is now sigma(R,a). Added a sigmaV(R,a) function, where sigmaV(R,a) is the variance in the displacement field smoothed on scale R at scale-factor a.

## C library
In ccl_halomod.c:

Added this source file. Contains functions to compute halo-model matter power spectra and also mass-concentration relations.

In ccl_power.c

Added sigmaV, changed sigma(R) -> sigma(R,a)

In ccl_massfunc.c

Added Sheth & Tormen (1999) mass function.

## Python library

sigmaR(R) defaults to sigmaR(R,a=1) unless a is specified. sigmaV(R) is also added. New functions ccl.halomodel_matter_power and ccl.halo_concentration.

# v 0.3 API changes:

Summary: the user interface for setting up cosmologies with neutrinos has been altered. Users should from now on pass Neff, the effective number of relativistic neutrino species in the early universe, and mnu, either a sum or neutrino masses or a set of 3 neutrinos masses.

## C library
In ccl_core.c:

In the function, 'ccl\_parameters\_create', the arguements 'double N\_nu\_rel', and 'double N\_nu\_mass' have been removed. The arguments 'double Neff' and 'ccl\_mnu\_convention mnu\_type' have been added. The argument 'mnu' has changed in type from 'double mnu' to 'double* mnu'.

Similar changes apply in 'ccl\_cosmology\_create\_with\_params' and all 'ccl\_parameters\_create...nu' convenience functions.

Additionally, in the function 'ccl\_parameters\_create' and 'ccl\_cosmology\_create\_with\_params', arguments have been added for the parameters of the BCM baryon model; these are 'double bcm\_log10Mc', 'double bcm\_etab', and 'double bcm\_ks'.

In ccl_neutrinos.c:

The function ccl\_Omeganuh2\_to\_Mnu has been renamed ccl\_nu\_masses. The arguments 'double a' and 'gsl\_interp\_accel* accel' have been removed. The argument 'ccl\_neutrino\_mass\_splits mass\_split' has been added.

## Python wrapper
In core.py:

In the Parameters class, the arguments 'N\_nu\_rel', and 'N\_nu\_mass' have been removed. The optional arguments 'Neff', 'mnu\_type', 'bcm\_log10Mc', 'bcm\_etab', and 'bcm\_ks' have been added. Similar changes occur in the Cosmology class. 

In neutrinos.py:

In the function Omeganuh2, the argument 'Neff' has been removed. It is now fixed to the length of the argument 'mnu'.
The function 'Omeganuh2\_to\_Mnu' has been renamed 'nu\_masses'. The arguments 'a' and 'Neff' have been removed. The argument 'mass\_split' has been added.


## Other changes since release 0.2.1 (September 2017):

CLASS is no longer included as part of CCL; it can instead of easily downloaded via the class_install.py script and this procedure is documented.

Tutorial added for usage with MCMC

Added support for BCM baryon model

cpp compatibility improved

Python 3 support added

Added support for computing the nonlinear matter power spectrum with CosmicEmu

Added support for CMB lensing observables, including splines for cosmological quantities to higher redshift

Added the ability to return useful functions such as dNdz for a tracer Cl object.

Clarified license

Values of the physical constants have changed to CODATA2014/IAU2015<|MERGE_RESOLUTION|>--- conflicted
+++ resolved
@@ -1,8 +1,4 @@
-<<<<<<< HEAD
-# v 1.0 API changes (in prep):
-=======
 # v 1.0 API changes :
->>>>>>> c5a96ef5
 
 ## C library
 - Deprecated the `native` non-Limber angular power spectrum method (#506).
