cmake_minimum_required(VERSION 3.2)
if (NOT CMAKE_BUILD_TYPE)
		message(STATUS "No build type selected, default to Release")
		set(CMAKE_BUILD_TYPE Release CACHE STRING "Choose the type of build." FORCE)
endif()
MESSAGE( STATUS "CMAKE_BUILD_TYPE: " ${CMAKE_BUILD_TYPE} )

# Adding customized cmake module
list(APPEND CMAKE_MODULE_PATH  "${CMAKE_SOURCE_DIR}/cmake/Modules/")

project(ccl VERSION 0.2.1)

    # Defines list of CCL src files
    set(CCL_SRC src/ccl_background.c src/ccl_core.c src/ccl_error.c src/ccl_redshifts.c
                src/ccl_power.c src/ccl_utils.c src/ccl_cls.c src/ccl_massfunc.c src/ccl_neutrinos.c
              src/ccl_emu17.c src/ccl_correlation.c src/ccl_halomod.c src/fftlog.c)

    # Defines list of CCL tests src files
    # ! Add new tests to this list
    set(TEST_SRC tests/ccl_test.c tests/ccl_test_utils.c tests/ccl_test_params.c tests/ccl_test_params_mnu.c
	             tests/ccl_test_cosmology.c
    		 tests/ccl_test_distances_class_allz.c tests/ccl_test_distances_cosmomad_hiz.c tests/ccl_test_distances_cosmomad_lowz.c
                 tests/ccl_test_distances_astropy_mnu_lowz.c tests/ccl_test_distances_astropy_mnu_hiz.c
		 tests/ccl_test_growth_lowz.c tests/ccl_test_growth_hiz.c tests/ccl_test_growth_allz.c
                 tests/ccl_test_bbks.c tests/ccl_test_eh.c
		 tests/ccl_test_cls.c tests/ccl_test_sigmaM.c
		 tests/ccl_test_massfunc.c tests/ccl_test_correlation.c tests/ccl_test_correlation_3d.c
		 tests/ccl_test_bcm.c tests/ccl_test_emu.c tests/ccl_test_emu_nu.c
<<<<<<< HEAD
		 tests/ccl_test_distances_mnu.c tests/ccl_test_distances_hiz_mnu.c
         tests/ccl_test_nonlimber.c tests/ccl_test_angpow.c tests/ccl_test_halomod.c tests/ccl_test_power_nu.c 
         tests/ccl_test_MG.c tests/ccl_test_power_MG.c)
=======
		 tests/ccl_test_power_nu.c tests/ccl_test_halomod.c tests/ccl_test_angpow.c)

>>>>>>> 0a5e2a22

    # Defines list of extra distribution files and directories to be installed on the system
    set(EXTRA_DIST include/ccl_params.ini README.md LICENSE LICENSE_COSMICEMU)
    set(EXTRA_DIST_DIRS)

    # Uses system libraries or downloads and build if necessary
    include(BuildFFTW)
    include(BuildGSL)

    # If a CLASS installation folder is provided, use it,
    # otherwise download and compile CLASS
    if(EXTERNAL_CLASS_PATH)
      message("Using external install of CLASS")
      set(CLASS_LIBRARY_DIRS ${EXTERNAL_CLASS_PATH})
      set(CLASS_INCLUDE_DIRS ${EXTERNAL_CLASS_PATH}/include)
      set(CLASS_LIBRARIES -lclass)
      set(CLASS_EXTERNAL True)
    else(EXTERNAL_CLASS_PATH)
      include(BuildCLASS)
    endif(EXTERNAL_CLASS_PATH)

    # Builds Angpow
    # TODO: the same mechanism as for CLASS could be used here to provide the
    # option to use a pre-installed version of angpow
    include(BuildAngpow)

    # Compilation flags
    set(CMAKE_C_FLAGS_RELEASE "-O3 -fomit-frame-pointer -fno-common -fPIC -std=gnu99 -DHAVE_ANGPOW -D__CCL_DATA_DIR__=${CMAKE_INSTALL_PREFIX}/share/ccl")
    set(CMAKE_C_FLAGS_DEBUG   "-Og -fomit-frame-pointer -fno-common -fPIC -std=gnu99 -DHAVE_ANGPOW -D__CCL_DATA_DIR__=${CMAKE_INSTALL_PREFIX}/share/ccl")
    if (NOT "${CMAKE_C_COMPILER_ID}" MATCHES "^(Apple)?Clang$")
      # When not using Clang and in Release mode, enabling OpenMP support
      set(CMAKE_C_FLAGS_RELEASE "${CMAKE_C_FLAGS_RELEASE} -fopenmp")
      set(CMAKE_C_FLAGS_DEBUG "${CMAKE_C_FLAGS_DEBUG} -fopenmp")
    endif()

    # Define include and library directories for external dependencies
    include_directories(${CLASS_INCLUDE_DIRS} ${GSL_INCLUDE_DIRS} ${FFTW_INCLUDES} ${ANGPOW_INCLUDE_DIRS})
    link_directories(${CLASS_LIBRARY_DIRS} ${GSL_LIBRARY_DIRS} ${FFTW_LIBRARY_DIRS} ${ANGPOW_LIBRARY_DIRS})
    # Adds path to CCL include folder
    include_directories(include)

    #
    # Builds the main CCL library
    #

    # Compiles all the source files
    add_library(objlib OBJECT ${CCL_SRC})
    # Make sure the external projects are correclty built
    add_dependencies(objlib ANGPOW)
    if(NOT CLASS_EXTERNAL)
      add_dependencies(objlib CLASS)
    endif()
    if(NOT GSL_FOUND)
      add_dependencies(objlib GSL)
      add_dependencies(ANGPOW GSL)
    endif()
    if(NOT FFTW_FOUND)
      add_dependencies(objlib FFTW)
      add_dependencies(ANGPOW FFTW)
    endif()

    # The reason for building ccl as a shared library is that we can link it to
    # class directly, and it's not a dependency anymore
    add_library(ccl SHARED $<TARGET_OBJECTS:objlib>)
    target_link_libraries(ccl ${GSL_LIBRARIES} ${FFTW_LIBRARIES} ${CLASS_LIBRARIES} ${ANGPOW_LIBRARIES} m)

    # Builds the test suite
    add_executable(check_ccl ${TEST_SRC})
    target_link_libraries(check_ccl ccl)

    # Builds example folder in place, make this optional
    add_subdirectory(examples "${CMAKE_CURRENT_SOURCE_DIR}/examples" EXCLUDE_FROM_ALL)

    # Builds pkgconfig file for CCL
    SET(PROJECT_DESCRIPTION "DESC Core Cosmology Library: cosmology routines with validated numerical accuracy")
    SET(PKG_CONFIG_LIBDIR "${CMAKE_INSTALL_PREFIX}/lib")
    SET(PKG_CONFIG_INCLUDEDIR "${CMAKE_INSTALL_PREFIX}/include/")
    SET(PKG_CONFIG_REQUIRES "gsl >= 2.1")
    SET(PKG_CONFIG_REQUIRES_PRIVATE "fftw3")
    SET(PKG_CONFIG_LIBS "-L${PKG_CONFIG_LIBDIR} -lccl -lm")
    SET(PKG_CONFIG_CFLAGS "-I${PKG_CONFIG_INCLUDEDIR}")
    CONFIGURE_FILE( "${CMAKE_CURRENT_SOURCE_DIR}/cmake/pkg-config.cmakein"
                    "${CMAKE_CURRENT_BINARY_DIR}/${PROJECT_NAME}.pc" )

    # Installs the CCL library
    install(TARGETS ccl check_ccl
            RUNTIME DESTINATION bin
            LIBRARY DESTINATION lib
            ARCHIVE DESTINATION lib)
    install(DIRECTORY include/ DESTINATION include
            FILES_MATCHING PATTERN "*.h")
    install(FILES ${EXTRA_DIST} DESTINATION share/ccl)
    install(DIRECTORY ${EXTRA_DIST_DIRS} DESTINATION share/ccl)
    install(FILES ${CMAKE_CURRENT_BINARY_DIR}/ccl.pc DESTINATION lib/pkgconfig)

    # Adds uninstall target
    if(NOT TARGET uninstall)
      configure_file(
          "${CMAKE_CURRENT_SOURCE_DIR}/cmake/cmake_uninstall.cmake.in"
          "${CMAKE_CURRENT_BINARY_DIR}/cmake_uninstall.cmake"
          IMMEDIATE @ONLY)
      add_custom_target(uninstall
          COMMAND ${CMAKE_COMMAND} -P ${CMAKE_CURRENT_BINARY_DIR}/cmake_uninstall.cmake)
    endif()

    # Optionally builds the python wrapper
    add_subdirectory(pyccl EXCLUDE_FROM_ALL)<|MERGE_RESOLUTION|>--- conflicted
+++ resolved
@@ -26,14 +26,9 @@
 		 tests/ccl_test_cls.c tests/ccl_test_sigmaM.c
 		 tests/ccl_test_massfunc.c tests/ccl_test_correlation.c tests/ccl_test_correlation_3d.c
 		 tests/ccl_test_bcm.c tests/ccl_test_emu.c tests/ccl_test_emu_nu.c
-<<<<<<< HEAD
 		 tests/ccl_test_distances_mnu.c tests/ccl_test_distances_hiz_mnu.c
          tests/ccl_test_nonlimber.c tests/ccl_test_angpow.c tests/ccl_test_halomod.c tests/ccl_test_power_nu.c 
          tests/ccl_test_MG.c tests/ccl_test_power_MG.c)
-=======
-		 tests/ccl_test_power_nu.c tests/ccl_test_halomod.c tests/ccl_test_angpow.c)
-
->>>>>>> 0a5e2a22
 
     # Defines list of extra distribution files and directories to be installed on the system
     set(EXTRA_DIST include/ccl_params.ini README.md LICENSE LICENSE_COSMICEMU)
