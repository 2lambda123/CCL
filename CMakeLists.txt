--- conflicted
+++ resolved
@@ -12,24 +12,15 @@
 
     # Defines list of CCL tests src files
     # ! Add new tests to this list
-<<<<<<< HEAD
-    set(TEST_SRC tests/ccl_test.c tests/ccl_test_utils.c tests/ccl_test_params.c tests/ccl_test_cosmology.c
+    set(TEST_SRC tests/ccl_test.c tests/ccl_test_utils.c tests/ccl_test_params.c tests/ccl_test_params_mnu.c
+    		         tests/ccl_test_cosmology.c
                  tests/ccl_test_distances_class.c tests/ccl_test_distances_cosmomad_hiz.c tests/ccl_test_distances_cosmomad_lowz.c
                  tests/ccl_test_distances_astropy_mnu_lowz.c tests/ccl_test_distances_astropy_mnu_hiz.c
-                 tests/ccl_test_growth.c
-                 tests/ccl_test_growth_hiz.c tests/ccl_test_bbks.c tests/ccl_test_eh.c tests/ccl_test_cls.c
-                 tests/ccl_test_cmblens.c tests/ccl_test_sigmaM.c tests/ccl_test_massfunc.c tests/ccl_test_correlation.c
-                 tests/ccl_test_bcm.c tests/ccl_test_emu.c tests/ccl_test_emu_nu.c tests/ccl_test_angpow.c)
-=======
-    set(TEST_SRC tests/ccl_test.c tests/ccl_test_utils.c tests/ccl_test_params.c tests/ccl_test_params_mnu.c
-    		 tests/ccl_test_cosmology.c tests/ccl_test_distances.c tests/ccl_test_distances_hiz.c
-		 tests/ccl_test_growth.c tests/ccl_test_growth_hiz.c tests/ccl_test_bbks.c tests/ccl_test_eh.c
-		 tests/ccl_test_cls.c tests/ccl_test_cmblens.c tests/ccl_test_sigmaM.c
-		 tests/ccl_test_massfunc.c tests/ccl_test_correlation.c tests/ccl_test_correlation_3d.c
-		 tests/ccl_test_bcm.c tests/ccl_test_emu.c tests/ccl_test_emu_nu.c
-		 tests/ccl_test_distances_mnu.c tests/ccl_test_distances_hiz_mnu.c
-		 tests/ccl_test_power_nu.c tests/ccl_test_nonlimber.c tests/ccl_test_angpow.c)
->>>>>>> ef18b971
+		             tests/ccl_test_growth.c tests/ccl_test_growth_hiz.c tests/ccl_test_bbks.c tests/ccl_test_eh.c
+		             tests/ccl_test_cls.c tests/ccl_test_cmblens.c tests/ccl_test_sigmaM.c
+		             tests/ccl_test_massfunc.c tests/ccl_test_correlation.c tests/ccl_test_correlation_3d.c
+		             tests/ccl_test_bcm.c tests/ccl_test_emu.c tests/ccl_test_emu_nu.c
+		             tests/ccl_test_power_nu.c tests/ccl_test_nonlimber.c tests/ccl_test_angpow.c)
 
 
     # Defines list of extra distribution files and directories to be installed on the system
