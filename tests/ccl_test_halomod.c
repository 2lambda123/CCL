#include <stdlib.h>
#include <stdio.h>
#include <math.h>
#include "ccl.h"
#include "ccl_lsst_specs.h"
#include "ccl_halomod.h"

//Test with a 'boring' cosmological model/
#define OC 0.25
#define OB 0.05
#define OK 0.00
#define ON 0.00
#define HH 0.70
#define W0 -1.0
#define WA 0.00
#define NS 0.96
#define NORMPS 0.80
#define ZD 0.
#define NZ 128
#define Z0_GC 0.50
#define SZ_GC 0.05
#define Z0_SH 0.65
#define SZ_SH 0.05
#define NL 512
#define PS 0.1 
#define NREL 3.046
#define NMAS 0
#define MNU 0.0

int main(void){
  
  int status = 0; // status flag

  double a = 1./(1.+ZD); // scale factor

  FILE *fp; // File pointer

  int test_distance = 1;
  int test_basics = 1;
  int test_massfunc = 1;
  int test_nfw_wk = 0;
  int test_power = 0;

  // Initial white space
  printf("\n"); 

  // Initialize cosmological parameters
  ccl_configuration config=default_config;
  config.transfer_function_method=ccl_boltzmann_class;
  ccl_parameters params = ccl_parameters_create(OC, OB, OK, NREL, NMAS, MNU, W0, WA, HH, NORMPS, NS,-1,-1,-1,-1,NULL,NULL, &status);
  //printf("in sample run w0=%1.12f, wa=%1.12f\n", W0, WA);
  
  // Initialize the cosmology object given the cosmological parameters
  ccl_cosmology *cosmo=ccl_cosmology_create(params,config);

  //
  //Now to the tests
  //
  
  //Test the distance calculation
  if(test_distance==1){

    printf("Testing distance calculation\n");
    printf("\n");
    
    // Compute radial distances (see include/ccl_background.h for more routines)
    printf("Comoving distance to z = %.3lf is chi = %.3lf Mpc\n",
	   ZD,ccl_comoving_radial_distance(cosmo, a, &status));
    printf("\n");
  
  }

  //Test the basic halo-model function
  if(test_basics==1){

    double dc, Dv;

    printf("Testing basics\n");
    printf("\n");

    dc=delta_c();
    Dv=Delta_v();
    printf("delta_c: %f\n", dc);
    printf("Delta_v: %f\n", Dv);
    printf("\n");
    
  }

  //Test the mass function
  if(test_massfunc==1){

    double m_min=1e10;
    double m_max=1e16;
    int nm=101;

    printf("Testing mass function\n");
    printf("\n");

    printf("M / Msun\t nu\t\t f(nu)\t\n");
    printf("=========================================\n");
    for (int i = 1; i <= nm; i++){
      double m = exp(log(m_min)+log(m_max/m_min)*((i-1.)/(nm-1.)));
      double n = nu(cosmo, m, a, &status); 
      double gnu = massfunc_st(n);
<<<<<<< HEAD
      printf("%e\t %f\t %f\n", m, n, n);
=======
      printf("%e\t %f\t %f\n", m, n, gnu);
>>>>>>> b90991b4
    }
    printf("=========================================\n");
    
  }

  //Test the halo Fourier Transform
  if(test_nfw_wk==1){

    double kmin = 1e-3;
    double kmax = 1e2;
    int nk = 101;

    double c = 4.; //Halo concentration
    double m = 1e15; //Halo mass

    printf("Testing halo Fourier Transform\n");
    printf("\n");

    fp = fopen("Mead/CCL_Wk.dat", "w");
    
    for (int i = 1; i <= nk; i++){

      double k = exp(log(kmin)+log(kmax/kmin)*(i-1.)/(nk-1.));
      double wk = u_nfw_c(cosmo, c, m, k, a, &status);

      printf("%d\t %e\t %e\n", i, k, wk);
      fprintf(fp, "%e\t %e\n", k, wk);
      
    }

    fclose(fp);
    
  }  

  //Test the power spectrum calculation
  if(test_power==1){

    double kmin=1e-3;
    double kmax=100;
    int nk=101;

    printf("Testing power spectrum calculation");
    printf("\n");

    fp = fopen("Mead/CCL_power.dat", "w");
    
    printf("k\t\t P_lin\t\t P_NL\t\t P_halo\t\n");
    printf("=============================================================\n");    
    for (int i = 1; i <= nk; i++){

      double k = exp(log(kmin)+log(kmax/kmin)*(i-1.)/(nk-1.));
    
      double p_lin = ccl_linear_matter_power(cosmo, k, a, &status); // Linear spectrum
      double p_nl = ccl_nonlin_matter_power(cosmo, k, a, &status); // Non-linear spectrum (HALOFIT I think...)
      //double p_halo = p_1h(cosmo, k, a, &status); // Halo-model spectrum

      printf("%e\t %e\t %e\t %e\n", k, p_lin, p_nl, p_lin);
      fprintf(fp, "%e\t %e\t %e\t %e\n", k, p_lin, p_nl, p_lin);

    }
    printf("=============================================================\n");
    printf("\n");
    fclose(fp);
  
  }  
  
  // Always clean up the cosmology object!!
  ccl_cosmology_free(cosmo);

  // 0 is a successful return
  return 0;
}<|MERGE_RESOLUTION|>--- conflicted
+++ resolved
@@ -102,11 +102,7 @@
       double m = exp(log(m_min)+log(m_max/m_min)*((i-1.)/(nm-1.)));
       double n = nu(cosmo, m, a, &status); 
       double gnu = massfunc_st(n);
-<<<<<<< HEAD
-      printf("%e\t %f\t %f\n", m, n, n);
-=======
       printf("%e\t %f\t %f\n", m, n, gnu);
->>>>>>> b90991b4
     }
     printf("=========================================\n");
     
