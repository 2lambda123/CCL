--- conflicted
+++ resolved
@@ -27,10 +27,7 @@
   data->h = 0.7;
   data->A_s = 2.1e-9;
   data->n_s = 0.96;
-<<<<<<< HEAD
-=======
   data->sigma8=0.8;
->>>>>>> b4e676ec
   data->Neff=3.046;
   data->mnu_type =ccl_mnu_list;
   
@@ -84,10 +81,7 @@
   data->h = 0.7;
   data->A_s = 2.1e-9;
   data->n_s = 0.96;
-<<<<<<< HEAD
-=======
   data->sigma8=0.8;
->>>>>>> b4e676ec
   data->Neff=3.046;
   data->mnu_type =ccl_mnu_list;
   
