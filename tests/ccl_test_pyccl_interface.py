import numpy as np
from numpy.testing import assert_raises, assert_warns, assert_no_warnings, \
                          assert_, run_module_suite
import pyccl as ccl


def reference_models():
    """
    Create a set of reference Cosmology() objects.
    """
    # Standard LCDM model
    p1 = ccl.Parameters(Omega_c=0.27, Omega_b=0.045, h=0.67, A_s=1e-10, n_s=0.96)
    cosmo1 = ccl.Cosmology(p1)
    
    # LCDM model with curvature
    p2 = ccl.Parameters(Omega_c=0.27, Omega_b=0.045, h=0.67, A_s=1e-10, 
                        n_s=0.96, Omega_k=0.05)
    cosmo2 = ccl.Cosmology(p2)
    
    # wCDM model
    p3 = ccl.Parameters(Omega_c=0.27, Omega_b=0.045, h=0.67, A_s=1e-10, 
                        n_s=0.96, w0=-0.95, wa=0.05)
    cosmo3 = ccl.Cosmology(p3)
    
    # Return (only do one cosmology for now, for speed reasons)
    return [cosmo1,] # cosmo2, cosmo3

def all_finite(vals):
    """
    Returns True if all elements are finite (i.e. not NaN or inf).
    """
    return np.alltrue( np.isfinite(vals) )

def check_background(cosmo):
    """
    Check that background and growth functions can be run.
    """
    # Types of scale factor input (scalar, list, array)
    a_scl = 0.5
    a_lst = [0.2, 0.4, 0.6, 0.8, 1.]
    a_arr = np.linspace(0.2, 1., 5)
    
    # growth_factor
    assert_( all_finite(ccl.growth_factor(cosmo, a_scl)) )
    assert_( all_finite(ccl.growth_factor(cosmo, a_lst)) )
    assert_( all_finite(ccl.growth_factor(cosmo, a_arr)) )
    
    # growth_factor_unnorm
    assert_( all_finite(ccl.growth_factor_unnorm(cosmo, a_scl)) )
    assert_( all_finite(ccl.growth_factor_unnorm(cosmo, a_lst)) )
    assert_( all_finite(ccl.growth_factor_unnorm(cosmo, a_arr)) )
    
    # growth_rate
    assert_( all_finite(ccl.growth_rate(cosmo, a_scl)) )
    assert_( all_finite(ccl.growth_rate(cosmo, a_lst)) )
    assert_( all_finite(ccl.growth_rate(cosmo, a_arr)) )
    
    # comoving_radial_distance
    assert_( all_finite(ccl.comoving_radial_distance(cosmo, a_scl)) )
    assert_( all_finite(ccl.comoving_radial_distance(cosmo, a_lst)) )
    assert_( all_finite(ccl.comoving_radial_distance(cosmo, a_arr)) )
    
    # h_over_h0
    assert_( all_finite(ccl.h_over_h0(cosmo, a_scl)) )
    assert_( all_finite(ccl.h_over_h0(cosmo, a_lst)) )
    assert_( all_finite(ccl.h_over_h0(cosmo, a_arr)) )
    
    # luminosity_distance
    assert_( all_finite(ccl.luminosity_distance(cosmo, a_scl)) )
    assert_( all_finite(ccl.luminosity_distance(cosmo, a_lst)) )
    assert_( all_finite(ccl.luminosity_distance(cosmo, a_arr)) )
    
    # scale_factor_of_chi
    assert_( all_finite(ccl.scale_factor_of_chi(cosmo, a_scl)) )
    assert_( all_finite(ccl.scale_factor_of_chi(cosmo, a_lst)) )
    assert_( all_finite(ccl.scale_factor_of_chi(cosmo, a_arr)) )
    
    # omega_m_a
<<<<<<< HEAD
    assert_( all_finite(ccl.omega_m_a(cosmo, a_scl)) )
    assert_( all_finite(ccl.omega_m_a(cosmo, a_lst)) )
    assert_( all_finite(ccl.omega_m_a(cosmo, a_arr)) )
=======
    assert_( all_finite(ccl.omega_x(cosmo, a_scl, 'matter')) )
    assert_( all_finite(ccl.omega_x(cosmo, a_lst, 'matter')) )
    assert_( all_finite(ccl.omega_x(cosmo, a_arr, 'matter')) )
>>>>>>> 85f29d90


def check_power(cosmo):
    """
    Check that power spectrum and sigma functions can be run.
    """
    #from power import linear_matter_power, nonlin_matter_power, sigmaR, sigma8
    
    # Types of scale factor
    a = 0.9
    a_arr = np.linspace(0.2, 1., 5.)
    
    # Types of wavenumber input (scalar, list, array)
    k_scl = 1e-1
    k_lst = [1e-4, 1e-3, 1e-2, 1e-1, 1e0]
    k_arr = np.logspace(-4., 0., 5)
    
    # Types of smoothing scale, R
    R_scl = 8.
    R_lst = [1., 5., 10., 20., 50., 100.]
    R_arr = np.array([1., 5., 10., 20., 50., 100.])
    
    # linear_matter_power
    assert_( all_finite(ccl.linear_matter_power(cosmo, a, k_scl)) )
    assert_( all_finite(ccl.linear_matter_power(cosmo, a, k_lst)) )
    assert_( all_finite(ccl.linear_matter_power(cosmo, a, k_arr)) )
    
    assert_raises(TypeError, ccl.linear_matter_power, cosmo, a_arr, k_scl)
    assert_raises(TypeError, ccl.linear_matter_power, cosmo, a_arr, k_lst)
    assert_raises(TypeError, ccl.linear_matter_power, cosmo, a_arr, k_arr)
    
    # nonlin_matter_power
    assert_( all_finite(ccl.nonlin_matter_power(cosmo, a, k_scl)) )
    assert_( all_finite(ccl.nonlin_matter_power(cosmo, a, k_lst)) )
    assert_( all_finite(ccl.nonlin_matter_power(cosmo, a, k_arr)) )
    
    assert_raises(TypeError, ccl.nonlin_matter_power, cosmo, a_arr, k_scl)
    assert_raises(TypeError, ccl.nonlin_matter_power, cosmo, a_arr, k_lst)
    assert_raises(TypeError, ccl.nonlin_matter_power, cosmo, a_arr, k_arr)
    
    # sigmaR
    assert_( all_finite(ccl.sigmaR(cosmo, R_scl)) )
    assert_( all_finite(ccl.sigmaR(cosmo, R_lst)) )
    assert_( all_finite(ccl.sigmaR(cosmo, R_arr)) )
    
    # sigma8
    assert_( all_finite(ccl.sigma8(cosmo)) )


def check_massfunc(cosmo):
    """
    Check that mass function and supporting functions can be run.
    """
    z = 0.
    z_arr = np.linspace(0., 2., 10)
    a = 1.
    a_arr = 1. / (1.+z_arr)
    mhalo_scl = 1e13
    mhalo_lst = [1e11, 1e12, 1e13, 1e14, 1e15, 1e16]
    mhalo_arr = np.array([1e11, 1e12, 1e13, 1e14, 1e15, 1e16])
    
    # massfunc
    assert_( all_finite(ccl.massfunc(cosmo, mhalo_scl, a)) )
    assert_( all_finite(ccl.massfunc(cosmo, mhalo_lst, a)) )
    assert_( all_finite(ccl.massfunc(cosmo, mhalo_arr, a)) )
    
    assert_raises(TypeError, ccl.massfunc, cosmo, mhalo_scl, a_arr)
    assert_raises(TypeError, ccl.massfunc, cosmo, mhalo_lst, a_arr)
    assert_raises(TypeError, ccl.massfunc, cosmo, mhalo_arr, a_arr)
    
    # massfunc_m2r
    assert_( all_finite(ccl.massfunc_m2r(cosmo, mhalo_scl)) )
    assert_( all_finite(ccl.massfunc_m2r(cosmo, mhalo_lst)) )
    assert_( all_finite(ccl.massfunc_m2r(cosmo, mhalo_arr)) )
    
    # sigmaM
    assert_( all_finite(ccl.sigmaM(cosmo, mhalo_scl, a)) )
    assert_( all_finite(ccl.sigmaM(cosmo, mhalo_lst, a)) )
    assert_( all_finite(ccl.sigmaM(cosmo, mhalo_arr, a)) )
    
    assert_raises(TypeError, ccl.sigmaM, cosmo, mhalo_scl, a_arr)
    assert_raises(TypeError, ccl.sigmaM, cosmo, mhalo_lst, a_arr)
    assert_raises(TypeError, ccl.sigmaM, cosmo, mhalo_arr, a_arr)
    

def check_lsst_specs(cosmo):
    """
    Check that lsst_specs functions can be run.
    """
    # Types of scale factor input (scalar, list, array)
    a_scl = 0.5
    a_lst = [0.2, 0.4, 0.6, 0.8, 1.]
    a_arr = np.linspace(0.2, 1., 5)
    
    # Types of redshift input
    z_scl = 0.5
    z_lst = [0., 0.5, 1., 1.5, 2.]
    z_arr = np.array(z_lst)
    
    # p(z) function for dNdz_tomog
    def pz1(z_ph, z_s, args):
        return np.exp(- (z_ph - z_s)**2. / 2.)
    
    # Lambda function p(z) function for dNdz_tomog
    pz2 = lambda z_ph, z_s, args: np.exp(-(z_ph - z_s)**2. / 2.)
    
    # PhotoZFunction classes
    PZ1 = ccl.PhotoZFunction(pz1)
    PZ2 = ccl.PhotoZFunction(pz2)
    
    # bias_clustering
    assert_( all_finite(ccl.bias_clustering(cosmo, a_scl)) )
    assert_( all_finite(ccl.bias_clustering(cosmo, a_lst)) )
    assert_( all_finite(ccl.bias_clustering(cosmo, a_arr)) )
    
    # dNdz_tomog, PhotoZFunction
    # sigmaz_clustering
    assert_( all_finite(ccl.sigmaz_clustering(z_scl)) )
    assert_( all_finite(ccl.sigmaz_clustering(z_lst)) )
    assert_( all_finite(ccl.sigmaz_clustering(z_arr)) )
    
    # sigmaz_sources
    assert_( all_finite(ccl.sigmaz_sources(z_scl)) )
    assert_( all_finite(ccl.sigmaz_sources(z_lst)) )
    assert_( all_finite(ccl.sigmaz_sources(z_arr)) )
    
    # dNdz_tomog
    zmin = 0.
    zmax = 1.
    assert_( all_finite(ccl.dNdz_tomog(z_scl, 'nc', zmin, zmax, PZ1)) )
    assert_( all_finite(ccl.dNdz_tomog(z_lst, 'nc', zmin, zmax, PZ1)) )
    assert_( all_finite(ccl.dNdz_tomog(z_arr, 'nc', zmin, zmax, PZ1)) )
    
    assert_( all_finite(ccl.dNdz_tomog(z_scl, 'nc', zmin, zmax, PZ2)) )
    assert_( all_finite(ccl.dNdz_tomog(z_lst, 'nc', zmin, zmax, PZ2)) )
    assert_( all_finite(ccl.dNdz_tomog(z_arr, 'nc', zmin, zmax, PZ2)) )
    
    assert_( all_finite(ccl.dNdz_tomog(z_scl, 'wl_fid', zmin, zmax, PZ1)) )
    assert_( all_finite(ccl.dNdz_tomog(z_lst, 'wl_fid', zmin, zmax, PZ1)) )
    assert_( all_finite(ccl.dNdz_tomog(z_arr, 'wl_fid', zmin, zmax, PZ1)) )
    
    assert_( all_finite(ccl.dNdz_tomog(z_scl, 'wl_fid', zmin, zmax, PZ2)) )
    assert_( all_finite(ccl.dNdz_tomog(z_lst, 'wl_fid', zmin, zmax, PZ2)) )
    assert_( all_finite(ccl.dNdz_tomog(z_arr, 'wl_fid', zmin, zmax, PZ2)) )
    
    # Argument checking of dNdz_tomog
    # Wrong dNdz_type
    assert_raises(ValueError, ccl.dNdz_tomog, z_scl, 'nonsense', zmin, zmax, PZ1)
    
    # Wrong function type
    assert_raises(TypeError, ccl.dNdz_tomog, z_scl, 'nc', zmin, zmax, pz1)
    assert_raises(TypeError, ccl.dNdz_tomog, z_scl, 'nc', zmin, zmax, z_arr)
    assert_raises(TypeError, ccl.dNdz_tomog, z_scl, 'nc', zmin, zmax, None)


def check_cls(cosmo):
    """
    Check that cls functions can be run.
    """
    #angular_cl
    
    # Number density input
    z_n = np.linspace(0., 1., 200)
    n = np.ones(z_n.shape)
    
    # Bias input
    z_b = z_n
    b = np.sqrt(1. + z_b)
    
    # ell range input
    ell_scl = 4
    ell_lst = [2, 3, 4, 5, 6, 7, 8, 9]
    ell_arr = np.arange(2, 10)
    
    # ClTracer test objects
    lens1 = ccl.ClTracerLensing(cosmo, False, z_n, n)
    lens2 = ccl.ClTracerLensing(cosmo, True, z_n, n, 
                                z_ba=z_n, ba=n, z_rf=z_n, rf=n)
    nc1 = ccl.ClTracerNumberCounts(cosmo, False, False, z_n, n, z_b, b)
    nc2 = ccl.ClTracerNumberCounts(cosmo, True, False, z_n, n, z_b, b)
    nc3 = ccl.ClTracerNumberCounts(cosmo, True, True, z_n, n, z_b, b,
                                   z_s=z_n, s=n)
    
    # Check valid ell input is accepted
    assert_( all_finite(ccl.angular_cl(cosmo, lens1, lens1, ell_scl)) )
    assert_( all_finite(ccl.angular_cl(cosmo, lens1, lens1, ell_lst)) )
    assert_( all_finite(ccl.angular_cl(cosmo, lens1, lens1, ell_arr)) )
    
    assert_( all_finite(ccl.angular_cl(cosmo, nc1, nc1, ell_scl)) )
    assert_( all_finite(ccl.angular_cl(cosmo, nc1, nc1, ell_lst)) )
    assert_( all_finite(ccl.angular_cl(cosmo, nc1, nc1, ell_arr)) )
    
    # Check various cross-correlation combinations
    assert_( all_finite(ccl.angular_cl(cosmo, lens1, lens2, ell_arr)) )
    assert_( all_finite(ccl.angular_cl(cosmo, lens1, nc1, ell_arr)) )
    assert_( all_finite(ccl.angular_cl(cosmo, lens1, nc2, ell_arr)) )
    assert_( all_finite(ccl.angular_cl(cosmo, lens1, nc3, ell_arr)) )
    assert_( all_finite(ccl.angular_cl(cosmo, lens2, nc1, ell_arr)) )
    assert_( all_finite(ccl.angular_cl(cosmo, lens2, nc2, ell_arr)) )
    assert_( all_finite(ccl.angular_cl(cosmo, lens2, nc3, ell_arr)) )
    assert_( all_finite(ccl.angular_cl(cosmo, nc1, nc2, ell_arr)) )
    assert_( all_finite(ccl.angular_cl(cosmo, nc1, nc3, ell_arr)) )
    assert_( all_finite(ccl.angular_cl(cosmo, nc2, nc3, ell_arr)) )
    
    # Check that reversing order of ClTracer inputs works
    assert_( all_finite(ccl.angular_cl(cosmo, nc1, lens1, ell_arr)) )
    assert_( all_finite(ccl.angular_cl(cosmo, nc1, lens2, ell_arr)) )
    

def test_background():
    """
    Test background and growth functions in ccl.background.
    """
    for cosmo in reference_models():
        yield check_background, cosmo

def test_power():
    """
    Test power spectrum and sigma functions in ccl.power.
    """
    for cosmo in reference_models():
        yield check_power, cosmo

def test_massfunc():
    """
    Test mass function and supporting functions.
    """
    for cosmo in reference_models():
        yield check_massfunc, cosmo

def test_lsst_specs():
    """
    Test lsst specs module.
    """
    for cosmo in reference_models():
        yield check_lsst_specs, cosmo

def test_cls():
    """
    Test top-level functions in pyccl.cls module.
    """
    for cosmo in reference_models():
        yield check_cls, cosmo

if __name__ == '__main__':
    run_module_suite()<|MERGE_RESOLUTION|>--- conflicted
+++ resolved
@@ -76,15 +76,9 @@
     assert_( all_finite(ccl.scale_factor_of_chi(cosmo, a_arr)) )
     
     # omega_m_a
-<<<<<<< HEAD
-    assert_( all_finite(ccl.omega_m_a(cosmo, a_scl)) )
-    assert_( all_finite(ccl.omega_m_a(cosmo, a_lst)) )
-    assert_( all_finite(ccl.omega_m_a(cosmo, a_arr)) )
-=======
     assert_( all_finite(ccl.omega_x(cosmo, a_scl, 'matter')) )
     assert_( all_finite(ccl.omega_x(cosmo, a_lst, 'matter')) )
     assert_( all_finite(ccl.omega_x(cosmo, a_arr, 'matter')) )
->>>>>>> 85f29d90
 
 
 def check_power(cosmo):
