import numpy as np,math
from numpy.testing import assert_raises, assert_warns, assert_no_warnings, \
                          assert_, decorators, run_module_suite, assert_allclose
import pyccl as ccl
from pyccl import CCLError

def reference_models():
    """
    Create a set of reference Cosmology() objects.
    """
    # Standard LCDM model
    cosmo1 = ccl.Cosmology(
        Omega_c=0.27, Omega_b=0.045, h=0.67, A_s=1e-10, n_s=0.96)

    # LCDM model with curvature
    cosmo2 = ccl.Cosmology(
        Omega_c=0.27, Omega_b=0.045, h=0.67, A_s=1e-10,
        n_s=0.96, Omega_k=0.05)

    # wCDM model
    cosmo3 = ccl.Cosmology(
        Omega_c=0.27, Omega_b=0.045, h=0.67, A_s=1e-10,
        n_s=0.96, w0=-0.95, wa=0.05)

    # BBKS Pk
    cosmo4 = ccl.Cosmology(
        Omega_c=0.27, Omega_b=0.045, h=0.67, sigma8=0.8, n_s=0.96,
        transfer_function='bbks',
        matter_power_spectrum='linear')

    # E&H Pk
    cosmo5 = ccl.Cosmology(
        Omega_c=0.27, Omega_b=0.045, h=0.67, sigma8=0.8, n_s=0.96,
        transfer_function='eisenstein_hu',
        matter_power_spectrum='linear')

    # Emulator Pk
    cosmo6 = ccl.Cosmology(
        Omega_c=0.27, Omega_b=0.022/0.67**2, h=0.67, sigma8=0.8,
        n_s=0.96, Neff=3.04, m_nu=0.,
        transfer_function='boltzmann_class',
        matter_power_spectrum='emu')

    # Baryons Pk
    cosmo8 = ccl.Cosmology(
        Omega_c=0.27, Omega_b=0.045, h=0.67, A_s=1e-10, n_s=0.96,
        baryons_power_spectrum='bcm')

    # Baryons Pk with choice of BCM parameters other than default
    cosmo9 = ccl.Cosmology(
        Omega_c=0.27, Omega_b=0.045, h=0.67, A_s=1e-10, n_s=0.96,
        bcm_log10Mc=math.log10(1.7e14), bcm_etab=0.3, bcm_ks=75.,
        baryons_power_spectrum='bcm')

    # Emulator Pk w/neutrinos force equalize
    #p10 = ccl.Parameters(Omega_c=0.27, Omega_b=0.022/0.67**2, h=0.67, sigma8=0.8,
    #                    n_s=0.96, Neff=3.04, m_nu=[0.02, 0.02, 0.02])
    #cosmo10 = ccl.Cosmology(p7, transfer_function='emulator',
    #                       matter_power_spectrum='emu', emulator_neutrinos='equalize')

    # Return (do a few cosmologies, for speed reasons)
    return [cosmo1, cosmo4, cosmo5, cosmo9] # cosmo2, cosmo3, cosmo6

def reference_models_nu():
    """
    Create a set of reference cosmological models with massive neutrinos.
    This is separate because certain functionality is not yes implemented
    for massive neutrino cosmologies so will throw errors.
    """

    # Emulator Pk w/neutrinos list
    cosmo1 = ccl.Cosmology(
        Omega_c=0.27, Omega_b=0.022/0.67**2, h=0.67, sigma8=0.8,
        n_s=0.96, Neff=3.04, m_nu=[0.02, 0.02, 0.02],
        transfer_function='boltzmann_class',
        matter_power_spectrum='emu')

    # Emulator Pk with neutrinos, force equalize
    #p2 = ccl.Parameters(Omega_c=0.27, Omega_b=0.022/0.67**2, h=0.67, sigma8=0.8,
    #                    n_s=0.96, Neff=3.04, m_nu=0.11)
    #cosmo2 = ccl.Cosmology(p1, transfer_function='emulator', 
    #                       matter_power_spectrum='emu', emulator_neutrinos='equalize') 
    
    return [cosmo1]  
    
def reference_models_mg():
    """ Create a set of reference cosmological models with the mu / Sigma
    parameterisation of modified gravity. """
	
	# Ask for linear matter power spectrum because that is what is implemented
	# for mu / Sigma.                                       
    cosmo1 = ccl.Cosmology(Omega_c = 0.27, Omega_b = 0.022/0.67**2, h = 0.67, sigma8 = 0.8,
                         n_s = 0.96, mu_0 = 0.1, sigma_0 = 0.1, matter_power_spectrum='linear')
    # And ask for halofit to make sure we can throw an error if this is called.
    cosmo2 = ccl.Cosmology(Omega_c = 0.27, Omega_b = 0.022/0.67**2, h = 0.67, sigma8 = 0.8,
                         n_s = 0.96, mu_0 = 0.1, sigma_0 = 0.1, matter_power_spectrum='halofit')
    
    return [cosmo1]

def all_finite(vals):
    """
    Returns True if all elements are finite (i.e. not NaN or inf).
    """
    return np.all( np.isfinite(vals) )

def check_background(cosmo):
    """
    Check that background and growth functions can be run.
    """

    # Types of scale factor input (scalar, list, array)
    a_scl = 0.5
    is_comoving = 0
    a_lst = [0.2, 0.4, 0.6, 0.8, 1.]
    a_arr = np.linspace(0.2, 1., 5)

    # growth_factor
    assert_( all_finite(ccl.growth_factor(cosmo, a_scl)) )
    assert_( all_finite(ccl.growth_factor(cosmo, a_lst)) )
    assert_( all_finite(ccl.growth_factor(cosmo, a_arr)) )

    # growth_factor_unnorm
    assert_( all_finite(ccl.growth_factor_unnorm(cosmo, a_scl)) )
    assert_( all_finite(ccl.growth_factor_unnorm(cosmo, a_lst)) )
    assert_( all_finite(ccl.growth_factor_unnorm(cosmo, a_arr)) )

    # growth_rate
    assert_( all_finite(ccl.growth_rate(cosmo, a_scl)) )
    assert_( all_finite(ccl.growth_rate(cosmo, a_lst)) )
    assert_( all_finite(ccl.growth_rate(cosmo, a_arr)) )

    # comoving_radial_distance
    assert_( all_finite(ccl.comoving_radial_distance(cosmo, a_scl)) )
    assert_( all_finite(ccl.comoving_radial_distance(cosmo, a_lst)) )
    assert_( all_finite(ccl.comoving_radial_distance(cosmo, a_arr)) )

    # comoving_angular_distance
    assert_( all_finite(ccl.comoving_angular_distance(cosmo, a_scl)) )
    assert_( all_finite(ccl.comoving_angular_distance(cosmo, a_lst)) )
    assert_( all_finite(ccl.comoving_angular_distance(cosmo, a_arr)) )

    # h_over_h0
    assert_( all_finite(ccl.h_over_h0(cosmo, a_scl)) )
    assert_( all_finite(ccl.h_over_h0(cosmo, a_lst)) )
    assert_( all_finite(ccl.h_over_h0(cosmo, a_arr)) )

    # luminosity_distance
    assert_( all_finite(ccl.luminosity_distance(cosmo, a_scl)) )
    assert_( all_finite(ccl.luminosity_distance(cosmo, a_lst)) )
    assert_( all_finite(ccl.luminosity_distance(cosmo, a_arr)) )

    # scale_factor_of_chi
    assert_( all_finite(ccl.scale_factor_of_chi(cosmo, a_scl)) )
    assert_( all_finite(ccl.scale_factor_of_chi(cosmo, a_lst)) )
    assert_( all_finite(ccl.scale_factor_of_chi(cosmo, a_arr)) )

    # omega_m_a
    assert_( all_finite(ccl.omega_x(cosmo, a_scl, 'matter')) )
    assert_( all_finite(ccl.omega_x(cosmo, a_lst, 'matter')) )
    assert_( all_finite(ccl.omega_x(cosmo, a_arr, 'matter')) )

    # Fractional density of different types of fluid
    assert_( all_finite(ccl.omega_x(cosmo, a_arr, 'dark_energy')) )
    assert_( all_finite(ccl.omega_x(cosmo, a_arr, 'radiation')) )
    assert_( all_finite(ccl.omega_x(cosmo, a_arr, 'curvature')) )
    assert_( all_finite(ccl.omega_x(cosmo, a_arr, 'neutrinos_rel')) )
    assert_( all_finite(ccl.omega_x(cosmo, a_arr, 'neutrinos_massive')) )

    # Check that omega_x fails if invalid component type is passed
    assert_raises(ValueError, ccl.omega_x, cosmo, a_scl, 'xyz')

    # rho_crit_a
    assert_( all_finite(ccl.rho_x(cosmo, a_scl, 'critical', is_comoving)) )
    assert_( all_finite(ccl.rho_x(cosmo, a_lst, 'critical', is_comoving)) )
    assert_( all_finite(ccl.rho_x(cosmo, a_arr, 'critical', is_comoving)) )

    # rho_m_a
    assert_( all_finite(ccl.rho_x(cosmo, a_scl, 'matter', is_comoving)) )
    assert_( all_finite(ccl.rho_x(cosmo, a_lst, 'matter', is_comoving)) )
    assert_( all_finite(ccl.rho_x(cosmo, a_arr, 'matter', is_comoving)) )
    
    # mu 
    assert_( all_finite(ccl.background.mu_MG(cosmo, a_scl)) )
    assert_( all_finite(ccl.mu_MG(cosmo, a_lst)) )
    assert_( all_finite(ccl.mu_MG(cosmo, a_arr)) )
    
    # Sig
    assert_( all_finite(ccl.Sig_MG(cosmo, a_scl)) )
    assert_( all_finite(ccl.Sig_MG(cosmo, a_lst)) )
    assert_( all_finite(ccl.Sig_MG(cosmo, a_arr)) )


def check_background_nu(cosmo):
    """
    Check that background functions can be run and that the growth functions
    exit gracefully in functions with massive neutrinos (not implemented yet).
    """
    # Types of scale factor input (scalar, list, array)
    a_scl = 0.5
    a_lst = [0.2, 0.4, 0.6, 0.8, 1.]
    a_arr = np.linspace(0.2, 1., 5)

    # growth_factor
    assert_raises(CCLError, ccl.growth_factor, cosmo, a_scl)
    assert_raises(CCLError, ccl.growth_factor, cosmo, a_lst)
    assert_raises(CCLError, ccl.growth_factor, cosmo, a_arr)

    # growth_factor_unnorm
    assert_raises(CCLError, ccl.growth_factor_unnorm, cosmo, a_scl)
    assert_raises(CCLError, ccl.growth_factor_unnorm, cosmo, a_lst)
    assert_raises(CCLError, ccl.growth_factor_unnorm, cosmo, a_arr)

    # growth_rate
    assert_raises(CCLError,ccl.growth_rate, cosmo, a_scl)
    assert_raises(CCLError,ccl.growth_rate, cosmo, a_lst)
    assert_raises(CCLError,ccl.growth_rate, cosmo, a_arr)

    # comoving_radial_distance
    assert_( all_finite(ccl.comoving_radial_distance(cosmo, a_scl)) )
    assert_( all_finite(ccl.comoving_radial_distance(cosmo, a_lst)) )
    assert_( all_finite(ccl.comoving_radial_distance(cosmo, a_arr)) )

    # h_over_h0
    assert_( all_finite(ccl.h_over_h0(cosmo, a_scl)) )
    assert_( all_finite(ccl.h_over_h0(cosmo, a_lst)) )
    assert_( all_finite(ccl.h_over_h0(cosmo, a_arr)) )

    # luminosity_distance
    assert_( all_finite(ccl.luminosity_distance(cosmo, a_scl)) )
    assert_( all_finite(ccl.luminosity_distance(cosmo, a_lst)) )
    assert_( all_finite(ccl.luminosity_distance(cosmo, a_arr)) )

    # scale_factor_of_chi
    assert_( all_finite(ccl.scale_factor_of_chi(cosmo, a_scl)) )
    assert_( all_finite(ccl.scale_factor_of_chi(cosmo, a_lst)) )
    assert_( all_finite(ccl.scale_factor_of_chi(cosmo, a_arr)) )

    # omega_m_a
    assert_( all_finite(ccl.omega_x(cosmo, a_scl, 'matter')) )
    assert_( all_finite(ccl.omega_x(cosmo, a_lst, 'matter')) )
    assert_( all_finite(ccl.omega_x(cosmo, a_arr, 'matter')) )
    
    # mu 
    assert_( all_finite(ccl.mu_MG(cosmo, a_scl)) )
    assert_( all_finite(ccl.mu_MG(cosmo, a_lst)) )
    assert_( all_finite(ccl.mu_MG(cosmo, a_arr)) )
    
    # Sig
    assert_( all_finite(ccl.Sig_MG(cosmo, a_scl)) )
    assert_( all_finite(ccl.Sig_MG(cosmo, a_lst)) )
    assert_( all_finite(ccl.Sig_MG(cosmo, a_arr)) )
   
def check_power(cosmo):
    """
    Check that power spectrum and sigma functions can be run.
    """
    # Types of scale factor
    a = 0.9
    a_arr = np.linspace(0.2, 1., 5)

    # Types of wavenumber input (scalar, list, array)
    k_scl = 1e-1
    k_lst = [1e-4, 1e-3, 1e-2, 1e-1, 1e0]
    k_arr = np.logspace(-4., 0., 5)

    # Types of smoothing scale, R
    R_scl = 8.
    R_lst = [1., 5., 10., 20., 50., 100.]
    R_arr = np.array([1., 5., 10., 20., 50., 100.])

    # linear_matter_power
    assert_( all_finite(ccl.linear_matter_power(cosmo, k_scl, a)) )
    assert_( all_finite(ccl.linear_matter_power(cosmo, k_lst, a)) )
    assert_( all_finite(ccl.linear_matter_power(cosmo, k_arr, a)) )

    assert_raises(TypeError, ccl.linear_matter_power, cosmo, k_scl, a_arr)
    assert_raises(TypeError, ccl.linear_matter_power, cosmo, k_lst, a_arr)
    assert_raises(TypeError, ccl.linear_matter_power, cosmo, k_arr, a_arr)

    # nonlin_matter_power
    assert_( all_finite(ccl.nonlin_matter_power(cosmo, k_scl, a)) )
    assert_( all_finite(ccl.nonlin_matter_power(cosmo, k_lst, a)) )
    assert_( all_finite(ccl.nonlin_matter_power(cosmo, k_arr, a)) )

    assert_raises(TypeError, ccl.nonlin_matter_power, cosmo, k_scl, a_arr)
    assert_raises(TypeError, ccl.nonlin_matter_power, cosmo, k_lst, a_arr)
    assert_raises(TypeError, ccl.nonlin_matter_power, cosmo, k_arr, a_arr)

    # sigmaR
    assert_( all_finite(ccl.sigmaR(cosmo, R_scl)) )
    assert_( all_finite(ccl.sigmaR(cosmo, R_lst)) )
    assert_( all_finite(ccl.sigmaR(cosmo, R_arr)) )

    # sigmaV
    assert_( all_finite(ccl.sigmaV(cosmo, R_scl)) )
    assert_( all_finite(ccl.sigmaV(cosmo, R_lst)) )
    assert_( all_finite(ccl.sigmaV(cosmo, R_arr)) )

    # sigma8
    assert_( all_finite(ccl.sigma8(cosmo)) )
    
def check_power_MG(cosmo):
    """
    Check that power spectrum and sigma functions can be run.
    """
    # Types of scale factor
    a = 0.9
    a_arr = np.linspace(0.2, 1., 5.)
    
    # Types of wavenumber input (scalar, list, array)
    k_scl = 1e-1
    k_lst = [1e-4, 1e-3, 1e-2, 1e-1, 1e0]
    k_arr = np.logspace(-4., 0., 5)
    
    # Types of smoothing scale, R
    R_scl = 8.
    R_lst = [1., 5., 10., 20., 50., 100.]
    R_arr = np.array([1., 5., 10., 20., 50., 100.])
    
    # linear_matter_power
    assert_( all_finite(ccl.linear_matter_power(cosmo, k_scl, a)) )
    assert_( all_finite(ccl.linear_matter_power(cosmo, k_lst, a)) )
    assert_( all_finite(ccl.linear_matter_power(cosmo, k_arr, a)) )
    
    assert_raises(TypeError, ccl.linear_matter_power, cosmo, k_scl, a_arr)
    assert_raises(TypeError, ccl.linear_matter_power, cosmo, k_lst, a_arr)
    assert_raises(TypeError, ccl.linear_matter_power, cosmo, k_arr, a_arr)
    
    # nonlin_matter_power
    ### Changes mean that this check of whether the power spectrum tag is 
    ### linear or not doesn't work anymore. Need to fix this. 
    """if (cosmo.__getitem__(matter_power_spectrum)== 'linear'):
        assert_( all_finite(ccl.nonlin_matter_power(cosmo, k_scl, a)) )
        assert_( all_finite(ccl.nonlin_matter_power(cosmo, k_lst, a)) )
        assert_( all_finite(ccl.nonlin_matter_power(cosmo, k_arr, a)) )
    else:
        print cosmo.__getitem__(matter_power_spectrum)
        assert_raises(RuntimeError, ccl.nonlin_matter_power, cosmo, k_scl, a)
        assert_raises(RuntimeError, ccl.nonlin_matter_power, cosmo, k_lst, a)
        assert_raises(RuntimeError, ccl.nonlin_matter_power, cosmo, k_arr, a)"""
    
    assert_raises(TypeError, ccl.nonlin_matter_power, cosmo, k_scl, a_arr)
    assert_raises(TypeError, ccl.nonlin_matter_power, cosmo, k_lst, a_arr)
    assert_raises(TypeError, ccl.nonlin_matter_power, cosmo, k_arr, a_arr)

    # sigmaR
    assert_( all_finite(ccl.sigmaR(cosmo, R_scl)) )
    assert_( all_finite(ccl.sigmaR(cosmo, R_lst)) )
    assert_( all_finite(ccl.sigmaR(cosmo, R_arr)) )
    
    # sigma8
    assert_( all_finite(ccl.sigma8(cosmo)) )


def check_massfunc(cosmo):
    """
    Check that mass function and supporting functions can be run.
    """

    z = 0.
    z_arr = np.linspace(0., 2., 10)
    a = 1.
    a_arr = 1. / (1.+z_arr)
    mhalo_scl = 1e13
    mhalo_lst = [1e11, 1e12, 1e13, 1e14, 1e15, 1e16]
    mhalo_arr = np.array([1e11, 1e12, 1e13, 1e14, 1e15, 1e16])
    odelta = 200.

    # massfunc
    assert_( all_finite(ccl.massfunc(cosmo, mhalo_scl, a, odelta)) )
    assert_( all_finite(ccl.massfunc(cosmo, mhalo_lst, a, odelta)) )
    assert_( all_finite(ccl.massfunc(cosmo, mhalo_arr, a, odelta)) )

    assert_raises(TypeError, ccl.massfunc, cosmo, mhalo_scl, a_arr, odelta)
    assert_raises(TypeError, ccl.massfunc, cosmo, mhalo_lst, a_arr, odelta)
    assert_raises(TypeError, ccl.massfunc, cosmo, mhalo_arr, a_arr, odelta)

    # Check whether odelta out of bounds
    assert_raises(CCLError, ccl.massfunc, cosmo, mhalo_scl, a, 199.)
    assert_raises(CCLError, ccl.massfunc, cosmo, mhalo_scl, a, 5000.)

    # massfunc_m2r
    assert_( all_finite(ccl.massfunc_m2r(cosmo, mhalo_scl)) )
    assert_( all_finite(ccl.massfunc_m2r(cosmo, mhalo_lst)) )
    assert_( all_finite(ccl.massfunc_m2r(cosmo, mhalo_arr)) )

    # sigmaM
    assert_( all_finite(ccl.sigmaM(cosmo, mhalo_scl, a)) )
    assert_( all_finite(ccl.sigmaM(cosmo, mhalo_lst, a)) )
    assert_( all_finite(ccl.sigmaM(cosmo, mhalo_arr, a)) )

    assert_raises(TypeError, ccl.sigmaM, cosmo, mhalo_scl, a_arr)
    assert_raises(TypeError, ccl.sigmaM, cosmo, mhalo_lst, a_arr)
    assert_raises(TypeError, ccl.sigmaM, cosmo, mhalo_arr, a_arr)

    # halo_bias
    assert_( all_finite(ccl.halo_bias(cosmo, mhalo_scl, a)) )
    assert_( all_finite(ccl.halo_bias(cosmo, mhalo_lst, a)) )
    assert_( all_finite(ccl.halo_bias(cosmo, mhalo_arr, a)) )


def check_massfunc_nu(cosmo):
    """
    Check that mass function and supporting functions can be run.
    """
    z = 0.
    z_arr = np.linspace(0., 2., 10)
    a = 1.
    a_arr = 1. / (1.+z_arr)
    mhalo_scl = 1e13
    mhalo_lst = [1e11, 1e12, 1e13, 1e14, 1e15, 1e16]
    mhalo_arr = np.array([1e11, 1e12, 1e13, 1e14, 1e15, 1e16])
    odelta = 200.

    # massfunc
    assert_raises(CCLError, ccl.massfunc,cosmo, mhalo_scl, a, odelta)
    assert_raises(CCLError, ccl.massfunc,cosmo, mhalo_lst, a, odelta)
    assert_raises(CCLError, ccl.massfunc,cosmo, mhalo_arr, a, odelta)

    # halo bias
    assert_raises(CCLError, ccl.halo_bias, cosmo, mhalo_scl, a, odelta)
    assert_raises(CCLError, ccl.halo_bias, cosmo, mhalo_lst, a, odelta)
    assert_raises(CCLError, ccl.halo_bias, cosmo, mhalo_arr, a, odelta)

    # massfunc_m2r
    assert_( all_finite(ccl.massfunc_m2r(cosmo, mhalo_scl)) )
    assert_( all_finite(ccl.massfunc_m2r(cosmo, mhalo_lst)) )
    assert_( all_finite(ccl.massfunc_m2r(cosmo, mhalo_arr)) )

    # sigmaM
    assert_raises(CCLError, ccl.sigmaM, cosmo, mhalo_scl, a)
    assert_raises(CCLError, ccl.sigmaM, cosmo, mhalo_lst, a)
    assert_raises(CCLError, ccl.sigmaM, cosmo, mhalo_arr, a)

    assert_raises(TypeError, ccl.sigmaM, cosmo, mhalo_scl, a_arr)
    assert_raises(TypeError, ccl.sigmaM, cosmo, mhalo_lst, a_arr)
    assert_raises(TypeError, ccl.sigmaM, cosmo, mhalo_arr, a_arr)

def check_massfunc_MG(cosmo):
    """
    Check that mass function and supporting functions can be run.
    """

    z = 0.
    z_arr = np.linspace(0., 2., 10)
    a = 1.
    a_arr = 1. / (1.+z_arr)
    mhalo_scl = 1e13
    mhalo_lst = [1e11, 1e12, 1e13, 1e14, 1e15, 1e16]
    mhalo_arr = np.array([1e11, 1e12, 1e13, 1e14, 1e15, 1e16])
    odelta = 200.
    
    # massfunc
    assert_raises( RuntimeError, ccl.massfunc, cosmo, mhalo_scl, a, odelta)
    assert_raises( RuntimeError, ccl.massfunc, cosmo, mhalo_lst, a, odelta)
    assert_raises( RuntimeError, ccl.massfunc, cosmo, mhalo_arr, a, odelta)
    
    assert_raises(TypeError, ccl.massfunc, cosmo, mhalo_scl, a_arr, odelta)
    assert_raises(TypeError, ccl.massfunc, cosmo, mhalo_lst, a_arr, odelta)
    assert_raises(TypeError, ccl.massfunc, cosmo, mhalo_arr, a_arr, odelta)
    
    # Check whether odelta out of bounds
    assert_raises(RuntimeError, ccl.massfunc, cosmo, mhalo_scl, a, 199.)
    assert_raises(RuntimeError, ccl.massfunc, cosmo, mhalo_scl, a, 5000.)
    
    # massfunc_m2r
    assert_( all_finite(ccl.massfunc_m2r(cosmo, mhalo_scl)) )
    assert_( all_finite(ccl.massfunc_m2r(cosmo, mhalo_lst)) )
    assert_( all_finite(ccl.massfunc_m2r(cosmo, mhalo_arr)) )
    
    # sigmaM
    assert_( all_finite(ccl.sigmaM(cosmo, mhalo_scl, a)) )
    assert_( all_finite(ccl.sigmaM(cosmo, mhalo_lst, a)) )
    assert_( all_finite(ccl.sigmaM(cosmo, mhalo_arr, a)) )
    
    assert_raises(TypeError, ccl.sigmaM, cosmo, mhalo_scl, a_arr)
    assert_raises(TypeError, ccl.sigmaM, cosmo, mhalo_lst, a_arr)
    assert_raises(TypeError, ccl.sigmaM, cosmo, mhalo_arr, a_arr)
    
    # halo_bias
    assert_raises( RuntimeError, ccl.halo_bias, cosmo, mhalo_scl, a)
    assert_raises( RuntimeError, ccl.halo_bias, cosmo, mhalo_lst, a)
    assert_raises( RuntimeError, ccl.halo_bias, cosmo, mhalo_arr, a)

def check_halomod(cosmo):
    """
    Check that halo model functions can be run.
    """

    # Time variables
    z = 0.
    z_array = np.linspace(0., 2., 10)
    a = 1.
    a_array = 1. / (1.+z_array)

    # Halo definition
    odelta = 200.

    # Mass variables
    mass_scalar = 1e13
    mass_list = [1e11, 1e12, 1e13, 1e14, 1e15, 1e16]
    mass_array = np.array([1e11, 1e12, 1e13, 1e14, 1e15, 1e16])

    # Wave-vector variables
    k_scalar = 1.
    k_list = [1e-3, 1e-2, 1e-1, 1e0, 1e1]
    k_array = np.array([1e-3, 1e-2, 1e-1, 1e0, 1e1])

    # halo concentration
    assert_( all_finite(ccl.halo_concentration(cosmo, mass_scalar, a, odelta)) )
    assert_( all_finite(ccl.halo_concentration(cosmo, mass_list,   a, odelta)) )
    assert_( all_finite(ccl.halo_concentration(cosmo, mass_array,  a, odelta)) )

    assert_raises(TypeError, ccl.halo_concentration, cosmo, mass_scalar, a_array, odelta)
    assert_raises(TypeError, ccl.halo_concentration, cosmo, mass_list,   a_array, odelta)
    assert_raises(TypeError, ccl.halo_concentration, cosmo, mass_array,  a_array, odelta)

    # halo model
    assert_( all_finite(ccl.halomodel_matter_power(cosmo, k_scalar, a)) )
    assert_( all_finite(ccl.halomodel_matter_power(cosmo, k_list,   a)) )
    assert_( all_finite(ccl.halomodel_matter_power(cosmo, k_array,  a)) )

    assert_( all_finite(ccl.halomodel.twohalo_matter_power(cosmo, k_scalar, a)) )
    assert_( all_finite(ccl.halomodel.twohalo_matter_power(cosmo, k_list,   a)) )
    assert_( all_finite(ccl.halomodel.twohalo_matter_power(cosmo, k_array,  a)) )

    assert_( all_finite(ccl.halomodel.onehalo_matter_power(cosmo, k_scalar, a)) )
    assert_( all_finite(ccl.halomodel.onehalo_matter_power(cosmo, k_list,   a)) )
    assert_( all_finite(ccl.halomodel.onehalo_matter_power(cosmo, k_array,  a)) )

    assert_raises(TypeError, ccl.halomodel_matter_power, cosmo, k_scalar, a_array)
    assert_raises(TypeError, ccl.halomodel_matter_power, cosmo, k_list,   a_array)
    assert_raises(TypeError, ccl.halomodel_matter_power, cosmo, k_array,  a_array)

def check_haloprofile(cosmo):
    """
    Check that halo profile functions can be run.
    """

    # Time variables
    z = 0.
    z_array = np.linspace(0., 2., 10)
    a = 1.
    a_array = 1. / (1.+z_array)

    # Halo definition
    odelta = 200.

    # Halo concentration
    c = 5.

    # Mass variables
    mass_scalar = 1e13
    mass_array = np.array([1e11, 1e12, 1e13, 1e14, 1e15, 1e16])

    # Radii
    r_scalar = 10.
    r_list = [1., 10., 100.]
    r_array = np.array([1., 10., 100.])

    # halo model
    assert_(all_finite(ccl.nfw_profile_3d(cosmo, c, mass_scalar, odelta, a, r_scalar)))
    assert_(all_finite(ccl.nfw_profile_3d(cosmo, c, mass_scalar, odelta, a, r_list)))
    assert_(all_finite(ccl.nfw_profile_3d(cosmo, c, mass_scalar, odelta, a, r_array)))

    assert_(all_finite(ccl.einasto_profile_3d(cosmo, c, mass_scalar, odelta, a, r_scalar)))
    assert_(all_finite(ccl.einasto_profile_3d(cosmo, c, mass_scalar, odelta, a, r_list)))
    assert_(all_finite(ccl.einasto_profile_3d(cosmo, c, mass_scalar, odelta, a, r_array)))

    assert_(all_finite(ccl.hernquist_profile_3d(cosmo, c, mass_scalar, odelta, a, r_scalar)))
    assert_(all_finite(ccl.hernquist_profile_3d(cosmo, c, mass_scalar, odelta, a, r_list)))
    assert_(all_finite(ccl.hernquist_profile_3d(cosmo, c, mass_scalar, odelta, a, r_array)))

    assert_(all_finite(ccl.nfw_profile_2d(cosmo, c, mass_scalar, odelta, a, r_scalar)))
    assert_(all_finite(ccl.nfw_profile_2d(cosmo, c, mass_scalar, odelta, a, r_list)))
    assert_(all_finite(ccl.nfw_profile_2d(cosmo, c, mass_scalar, odelta, a, r_array)))

    assert_raises(TypeError, ccl.nfw_profile_3d, cosmo, c, mass_array, odelta, a, r_scalar)
    assert_raises(TypeError, ccl.nfw_profile_3d, cosmo, c, mass_array, odelta, a, r_list)
    assert_raises(TypeError, ccl.nfw_profile_3d, cosmo, c, mass_array, odelta, a, r_array)

    assert_raises(TypeError, ccl.nfw_profile_3d, cosmo, c, mass_scalar, odelta, a_array, r_scalar)
    assert_raises(TypeError, ccl.nfw_profile_3d, cosmo, c, mass_scalar, odelta, a_array, r_list)
    assert_raises(TypeError, ccl.nfw_profile_3d, cosmo, c, mass_scalar, odelta, a_array, r_array)

def check_neutrinos():
    """
    Check that neutrino-related functions can be run.
    """
    z = 0.
    z_arr = np.linspace(0., 2., 10)
    a = 1.
    a_arr = 1. / (1.+z_arr)
    a_lst = [_a for _a in a_arr]

    T_CMB = 2.725
    N_nu_mass = 3
    mnu = [0.02, 0.02, 0.02]

    # Omeganuh2
    assert_( all_finite(ccl.Omeganuh2(a, mnu, T_CMB)) )
    assert_( all_finite(ccl.Omeganuh2(a_lst, mnu, T_CMB)) )
    assert_( all_finite(ccl.Omeganuh2(a_arr, mnu, T_CMB)) )

    OmNuh2 = 0.01

    # Omeganuh2_to_Mnu
    assert_( all_finite(ccl.nu_masses(OmNuh2, 'normal', T_CMB)) )
    assert_( all_finite(ccl.nu_masses(OmNuh2, 'inverted', T_CMB)) )
    assert_( all_finite(ccl.nu_masses(OmNuh2, 'equal', T_CMB)) )
    assert_( all_finite(ccl.nu_masses(OmNuh2, 'sum', T_CMB)) )

    # Check that the right exceptions are raised
    assert_raises(ValueError, ccl.Cosmology, Omega_c=0.27, Omega_b=0.045,
                                             h=0.67, A_s=1e-10, n_s=0.96,
                                             m_nu=[0.1, 0.2, 0.3, 0.4])
    assert_raises(ValueError, ccl.Cosmology, Omega_c=0.27, Omega_b=0.045,
                                             h=0.67, A_s=1e-10, n_s=0.96,
                                             m_nu=[0.1, 0.2, 0.3],
                                             mnu_type="sum")
    assert_raises(ValueError, ccl.Cosmology, Omega_c=0.27, Omega_b=0.045,
                                             h=0.67, A_s=1e-10, n_s=0.96,
                                             m_nu=42)


def check_cls(cosmo):
    """
    Check that cls functions can be run.
    """
    # Number density input
    z = np.linspace(0., 1., 200)
    n = np.exp(-((z-0.5)/0.1)**2)

    # Bias input
    b = np.sqrt(1. + z)

    # ell range input
    ell_scl = 4
    ell_lst = [2, 3, 4, 5, 6, 7, 8, 9]
    ell_arr = np.arange(2, 10)

    # Check if power spectrum type is valid for CMB
    cmb_ok = True
    if cosmo._config.matter_power_spectrum_method \
        == ccl.core.matter_power_spectrum_types['emu']: cmb_ok = False

    # ClTracer test objects
    lens1 = ccl.WeakLensingTracer(cosmo, (z, n))
    lens2 = ccl.WeakLensingTracer(cosmo, dndz=(z,n), ia_bias=(z, n), red_frac=(z,n))
    nc1 = ccl.NumberCountsTracer(cosmo, False, dndz=(z,n), bias=(z,b))
    nc2 = ccl.NumberCountsTracer(cosmo, True, dndz=(z,n), bias=(z,b))
    nc3 = ccl.NumberCountsTracer(cosmo, True, dndz=(z,n), bias=(z,b), mag_bias=(z,b))
    cmbl=ccl.CMBLensingTracer(cosmo, 1100.)

    assert_raises(ValueError, ccl.WeakLensingTracer, cosmo, None)

    # Check valid ell input is accepted
    assert_( all_finite(ccl.angular_cl(cosmo, lens1, lens1, ell_scl)) )
    assert_( all_finite(ccl.angular_cl(cosmo, lens1, lens1, ell_lst)) )
    assert_( all_finite(ccl.angular_cl(cosmo, lens1, lens1, ell_arr)) )

    assert_( all_finite(ccl.angular_cl(cosmo, nc1, nc1, ell_scl)) )
    assert_( all_finite(ccl.angular_cl(cosmo, nc1, nc1, ell_lst)) )
    assert_( all_finite(ccl.angular_cl(cosmo, nc1, nc1, ell_arr)) )

    if cmb_ok: assert_( all_finite(ccl.angular_cl(cosmo, cmbl, cmbl, ell_arr)) )

    # Check non-limber calculations
    assert_( all_finite(ccl.angular_cl(cosmo, nc1, nc1, ell_arr, l_limber=20)))
    # Non-Limber only implemented for number counts
    assert_raises(CCLError, ccl.angular_cl, cosmo, lens1, lens1, ell_arr, l_limber=20)

    # Check various cross-correlation combinations
    assert_( all_finite(ccl.angular_cl(cosmo, lens1, lens2, ell_arr)) )
    assert_( all_finite(ccl.angular_cl(cosmo, lens1, nc1, ell_arr)) )
    assert_( all_finite(ccl.angular_cl(cosmo, lens1, nc2, ell_arr)) )
    assert_( all_finite(ccl.angular_cl(cosmo, lens1, nc3, ell_arr)) )
    if cmb_ok: assert_( all_finite(ccl.angular_cl(cosmo, lens1, cmbl, ell_arr)) )
    assert_( all_finite(ccl.angular_cl(cosmo, lens2, nc1, ell_arr)) )
    assert_( all_finite(ccl.angular_cl(cosmo, lens2, nc2, ell_arr)) )
    assert_( all_finite(ccl.angular_cl(cosmo, lens2, nc3, ell_arr)) )
    if cmb_ok: assert_( all_finite(ccl.angular_cl(cosmo, lens2, cmbl, ell_arr)) )
    assert_( all_finite(ccl.angular_cl(cosmo, nc1, nc2, ell_arr)) )
    assert_( all_finite(ccl.angular_cl(cosmo, nc1, nc3, ell_arr)) )
    if cmb_ok: assert_( all_finite(ccl.angular_cl(cosmo, nc1, cmbl, ell_arr)) )
    assert_( all_finite(ccl.angular_cl(cosmo, nc2, nc3, ell_arr)) )
    if cmb_ok: assert_( all_finite(ccl.angular_cl(cosmo, nc2, cmbl, ell_arr)) )
    if cmb_ok: assert_( all_finite(ccl.angular_cl(cosmo, nc3, cmbl, ell_arr)) )

    # Check that reversing order of ClTracer inputs works
    assert_( all_finite(ccl.angular_cl(cosmo, nc1, lens1, ell_arr)) )
    assert_( all_finite(ccl.angular_cl(cosmo, nc1, lens2, ell_arr)) )



def check_cls_nu(cosmo):
    """
    Check that cls functions can be run.
    """
    # Number density input
    z = np.linspace(0., 1., 200)
    n = np.exp(-((z-0.5)/0.1)**2)

    # Bias input
    b = np.sqrt(1. + z)

    # ell range input
    ell_scl = 4
    ell_lst = [2, 3, 4, 5, 6, 7, 8, 9]
    ell_arr = np.arange(2, 10)

    # Check if power spectrum type is valid for CMB
    cmb_ok = True
    if cosmo._config.matter_power_spectrum_method \
        == ccl.core.matter_power_spectrum_types['emu']: cmb_ok = False

    # ClTracer test objects
    lens1 = ccl.WeakLensingTracer(cosmo, dndz=(z,n))
    lens2 = ccl.WeakLensingTracer(cosmo, dndz=(z,n), ia_bias=(z,n), red_frac=(z,n))
    nc1 = ccl.NumberCountsTracer(cosmo, False, dndz=(z,n), bias=(z,b))

    # Check that for massive neutrinos including rsd raises an error (not yet implemented)
    assert_raises(CCLError, ccl.NumberCountsTracer, cosmo, True, dndz=(z,n), bias=(z,b))

    cmbl=ccl.CMBLensingTracer(cosmo,1100.)

    # Check valid ell input is accepted
    assert_( all_finite(ccl.angular_cl(cosmo, lens1, lens1, ell_scl)) )
    assert_( all_finite(ccl.angular_cl(cosmo, lens1, lens1, ell_lst)) )
    assert_( all_finite(ccl.angular_cl(cosmo, lens1, lens1, ell_arr)) )

    assert_( all_finite(ccl.angular_cl(cosmo, nc1, nc1, ell_scl)) )
    assert_( all_finite(ccl.angular_cl(cosmo, nc1, nc1, ell_lst)) )
    assert_( all_finite(ccl.angular_cl(cosmo, nc1, nc1, ell_arr)) )

    if cmb_ok: assert_( all_finite(ccl.angular_cl(cosmo, cmbl, cmbl, ell_arr)) )

    # Check various cross-correlation combinations
    assert_( all_finite(ccl.angular_cl(cosmo, lens1, lens2, ell_arr)) )
    assert_( all_finite(ccl.angular_cl(cosmo, lens1, nc1, ell_arr)) )
    if cmb_ok: assert_( all_finite(ccl.angular_cl(cosmo, lens1, cmbl, ell_arr)) )
    assert_( all_finite(ccl.angular_cl(cosmo, lens2, nc1, ell_arr)) )
    if cmb_ok: assert_( all_finite(ccl.angular_cl(cosmo, lens2, cmbl, ell_arr)) )
    if cmb_ok: assert_( all_finite(ccl.angular_cl(cosmo, nc1, cmbl, ell_arr)) )

    # Check that reversing order of ClTracer inputs works
    assert_( all_finite(ccl.angular_cl(cosmo, nc1, lens1, ell_arr)) )
    assert_( all_finite(ccl.angular_cl(cosmo, nc1, lens2, ell_arr)) )

    # Check get_internal_function()
    a_scl = 0.5
    a_lst = [0.2, 0.4, 0.6, 0.8, 1.]
    a_arr = np.linspace(0.2, 1., 5)
    assert_( all_finite(nc1.get_internal_function(cosmo, 'dndz', a_scl)) )
    assert_( all_finite(nc1.get_internal_function(cosmo, 'dndz', a_lst)) )
    assert_( all_finite(nc1.get_internal_function(cosmo, 'dndz', a_arr)) )

    # Check that invalid options raise errors
    assert_raises(ValueError, nc1.get_internal_function, cosmo, 'x', a_arr)
    assert_raises(CCLError, ccl.NumberCountsTracer, cosmo, True,
                  dndz=(z,n), bias=(z,b))
    assert_raises(ValueError, ccl.WeakLensingTracer, cosmo,
                  dndz=(z,n), ia_bias=(z,n))


def check_corr(cosmo):

    # Number density input
    z = np.linspace(0., 1., 200)
    n = np.ones(z.shape)

    # ClTracer test objects
    lens1 = ccl.WeakLensingTracer(cosmo, dndz=(z, n))
    lens2 = ccl.WeakLensingTracer(cosmo, dndz=(z,n), ia_bias=(z,n), red_frac=(z,n))

    ells = np.arange(3000)
    cls = ccl.angular_cl(cosmo, lens1, lens2, ells)

    t_arr = np.logspace(-2., np.log10(5.), 20) # degrees
    t_lst = [t for t in t_arr]
    t_scl = 2.
    t_int = 2

    # Make sure correlation functions work for valid inputs
    corr1 = ccl.correlation(cosmo, ells, cls, t_arr, corr_type='L+',
                            method='FFTLog')
    corr2 = ccl.correlation(cosmo, ells, cls, t_lst, corr_type='L+',
                            method='FFTLog')
    corr3 = ccl.correlation(cosmo, ells, cls, t_scl, corr_type='L+',
                            method='FFTLog')
    corr4 = ccl.correlation(cosmo, ells, cls, t_int, corr_type='L+',
                            method='FFTLog')
    assert_( all_finite(corr1))
    assert_( all_finite(corr2))
    assert_( all_finite(corr3))
    assert_( all_finite(corr4))

    # Check that exceptions are raised for invalid input
    assert_raises(ValueError, ccl.correlation, cosmo, ells, cls, t_arr,
                  corr_type='xx', method='FFTLog')
    assert_raises(ValueError, ccl.correlation, cosmo, ells, cls, t_arr,
                  corr_type='L+', method='xx')


def check_corr_3d(cosmo):

    # Scale factor
    a = 0.8

    # Distances (in Mpc)
    r_int = 50
    r = 50.
    r_lst = np.linspace(50,100,10)

    # Make sure correlation functions work for valid inputs
    corr1 = ccl.correlation_3d(cosmo, a, r_int)
    corr2 = ccl.correlation_3d(cosmo, a, r)
    corr3 = ccl.correlation_3d(cosmo, a, r_lst)
    assert_( all_finite(corr1))
    assert_( all_finite(corr2))
    assert_( all_finite(corr3))

def check_corr_3dRSD(cosmo):

    # Scale factor
    a = 0.8

    # Cosine of the angle
    mu = 0.7

    # Growth rate divided by galaxy bias
    beta = 0.5

    # Distances (in Mpc)
    s_int = 50
    s = 50.
    s_lst = np.linspace(50,100,10)

    # Make sure 3d correlation functions work for valid inputs
    corr1 = ccl.correlation_3dRsd(cosmo, a, s_int, mu, beta)
    corr2 = ccl.correlation_3dRsd(cosmo, a, s, mu, beta)
    corr3 = ccl.correlation_3dRsd(cosmo, a, s_lst, mu, beta)
    assert_( all_finite(corr1))
    assert_( all_finite(corr2))
    assert_( all_finite(corr3))

    corr4 = ccl.correlation_3dRsd_avgmu(cosmo, a, s_int, beta)
    corr5 = ccl.correlation_3dRsd_avgmu(cosmo, a, s, beta)
    corr6 = ccl.correlation_3dRsd_avgmu(cosmo, a, s_lst, beta)
    assert_( all_finite(corr4))
    assert_( all_finite(corr5))
    assert_( all_finite(corr6))

    corr7 = ccl.correlation_multipole(cosmo, a, beta, 0, s_lst)
    corr8 = ccl.correlation_multipole(cosmo, a, beta, 2, s_lst)
    corr9 = ccl.correlation_multipole(cosmo, a, beta, 4, s_lst)
    assert_( all_finite(corr7))
    assert_( all_finite(corr8))
    assert_( all_finite(corr9))

    # Distances (in Mpc)
    pie = 50.
    sig_int = 50
    sig = 50.
    sig_lst = np.linspace(50,100,10)

    corr10 = ccl.correlation_pi_sigma(cosmo, a, beta, pie, sig_int)
    corr11 = ccl.correlation_pi_sigma(cosmo, a, beta, pie, sig)
    corr12 = ccl.correlation_pi_sigma(cosmo, a, beta, pie, sig_lst)
    assert_( all_finite(corr10))
    assert_( all_finite(corr11))
    assert_( all_finite(corr12))

def test_background():
    
    """
    Test background and growth functions in ccl.background.
    """

    for cosmo in reference_models():
        yield check_background, cosmo

    for cosmo_nu in reference_models_nu():
        yield check_background_nu, cosmo_nu
        
    for cosmo_mg in reference_models_mg():
        yield check_background, cosmo_mg

def test_power():
    
    """
    Test power spectrum and sigma functions in ccl.power.
    """
    
    for cosmo in reference_models():
        yield check_power, cosmo

    for cosmo_nu in reference_models_nu():
        yield check_power, cosmo_nu
        
    for cosmo_mg in reference_models_mg():
        yield check_power_MG, cosmo_mg

@decorators.slow
def test_massfunc():
    
    """
    Test mass function and supporting functions.
    """
    
    for cosmo in reference_models():
        yield check_massfunc, cosmo

    for cosmo_nu in reference_models_nu():
        yield check_massfunc_nu, cosmo_nu

def test_halomod():
    """
    Test halo model and supporting functions.
    """
    
    for cosmo in reference_models():
        yield check_halomod, cosmo

<<<<<<< HEAD
    for cosmo_mg in reference_models_mg():
        yield check_massfunc_MG, cosmo_mg
=======
def test_haloprofile():
    """
    Test halo profile functions.
    """
    for cosmo in reference_models():
        yield check_haloprofile, cosmo
>>>>>>> ef8008d2

@decorators.slow
def test_neutrinos():
    """ 
    Test neutrino-related functions.
    """
    
    yield check_neutrinos

@decorators.slow
def test_cls():
    
    """
    Test top-level functions in pyccl.cls module.
    """
    
    for cosmo in reference_models():
        yield check_cls, cosmo

    for cosmo_nu in reference_models_nu():
        yield check_cls_nu, cosmo_nu
        
    for cosmo_mg in reference_models_mg():
        yield check_cls, cosmo_mg
	
def test_corr():

    """
    Test top-level functions in pyccl.correlation module.
    """

    for cosmo in reference_models():
        yield check_corr, cosmo

    for cosmo_nu in reference_models_nu():
        yield check_corr, cosmo_nu

    for cosmo in reference_models():
        yield check_corr_3d, cosmo

    for cosmo_nu in reference_models_nu():
        yield check_corr_3d, cosmo_nu
        
    for cosmo_mg in reference_models_mg():
        yield check_corr, cosmo_mg
		
    for cosmo_mg in reference_models_mg():
        yield check_corr_3d, cosmo_mg

    for cosmo in reference_models():
        yield check_corr_3dRSD, cosmo

    for cosmo_nu in reference_models_nu():
        yield check_corr_3dRSD, cosmo_nu

def test_debug_mode():

    """
    Test that debug mode can be toggled.
    """

    ccl.debug_mode(True)
    ccl.debug_mode(False)


if __name__ == '__main__':
    run_module_suite()<|MERGE_RESOLUTION|>--- conflicted
+++ resolved
@@ -922,17 +922,15 @@
     for cosmo in reference_models():
         yield check_halomod, cosmo
 
-<<<<<<< HEAD
     for cosmo_mg in reference_models_mg():
         yield check_massfunc_MG, cosmo_mg
-=======
+
 def test_haloprofile():
     """
     Test halo profile functions.
     """
     for cosmo in reference_models():
         yield check_haloprofile, cosmo
->>>>>>> ef8008d2
 
 @decorators.slow
 def test_neutrinos():
