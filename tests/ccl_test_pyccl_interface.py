import numpy as np,math
from numpy.testing import assert_raises, assert_warns, assert_no_warnings, \
                          assert_, decorators, run_module_suite
import pyccl as ccl

def reference_models():
    """
    Create a set of reference Cosmology() objects.
    """
    # Standard LCDM model
    p1 = ccl.Parameters(Omega_c=0.27, Omega_b=0.045, h=0.67, A_s=1e-10, n_s=0.96)
    cosmo1 = ccl.Cosmology(p1)
    
    # LCDM model with curvature
    p2 = ccl.Parameters(Omega_c=0.27, Omega_b=0.045, h=0.67, A_s=1e-10, 
                        n_s=0.96, Omega_k=0.05)
    cosmo2 = ccl.Cosmology(p2)
    
    # wCDM model
    p3 = ccl.Parameters(Omega_c=0.27, Omega_b=0.045, h=0.67, A_s=1e-10, 
                        n_s=0.96, w0=-0.95, wa=0.05)
    cosmo3 = ccl.Cosmology(p3)

    # BBKS Pk
    p4 = ccl.Parameters(Omega_c=0.27, Omega_b=0.045, h=0.67, sigma8=0.8, n_s=0.96)
    cosmo4 = ccl.Cosmology(p4,transfer_function='bbks')

    # E&H Pk
    p5 = ccl.Parameters(Omega_c=0.27, Omega_b=0.045, h=0.67, sigma8=0.8, n_s=0.96)
    cosmo5 = ccl.Cosmology(p5,transfer_function='eisenstein_hu')

<<<<<<< HEAD
    # Emulator Pk
    p6=ccl.Parameters(Omega_c=0.27, Omega_b=0.022/0.67**2, h=0.67, sigma8=0.8, n_s=0.96,N_nu_rel=3.04,N_nu_mass=0.,m_nu=0.)
    cosmo6 = ccl.Cosmology(p6,transfer_function='emulator',matter_power_spectrum='emu')
    
    # Emulator Pk w/neutrinos
    p7=ccl.Parameters(Omega_c=0.27, Omega_b=0.022/0.67**2, h=0.67, sigma8=0.8, n_s=0.96,N_nu_rel=3.04,N_nu_mass=1,m_nu=0.06)
    cosmo7 = ccl.Cosmology(p7,transfer_function='emulator',matter_power_spectrum='emu')

    # Return (do a few cosmologies, for speed reasons)
=======
    # Baryons Pk
    p6 = ccl.Parameters(Omega_c=0.27, Omega_b=0.045, h=0.67, A_s=1e-10, n_s=0.96)
    cosmo6 = ccl.Cosmology(p6,baryons_power_spectrum='bcm')
    
    # Baryons Pk with choice of BCM parameters other than default
    p7 = ccl.Parameters(Omega_c=0.27, Omega_b=0.045, h=0.67, A_s=1e-10, n_s=0.96,
                        bcm_log10Mc=math.log10(1.7e14), bcm_etab=0.3, bcm_ks=75.)
    cosmo7 = ccl.Cosmology(p7,baryons_power_spectrum='bcm')

    # Return 
>>>>>>> 36d2f0e2
    return [cosmo1,cosmo4,cosmo5,cosmo7] # cosmo2, cosmo3, cosmo6

def all_finite(vals):
    """
    Returns True if all elements are finite (i.e. not NaN or inf).
    """
    return np.alltrue( np.isfinite(vals) )

def check_background(cosmo):
    """
    Check that background and growth functions can be run.
    """
    # Types of scale factor input (scalar, list, array)
    a_scl = 0.5
    a_lst = [0.2, 0.4, 0.6, 0.8, 1.]
    a_arr = np.linspace(0.2, 1., 5)
    
    # growth_factor
    assert_( all_finite(ccl.growth_factor(cosmo, a_scl)) )
    assert_( all_finite(ccl.growth_factor(cosmo, a_lst)) )
    assert_( all_finite(ccl.growth_factor(cosmo, a_arr)) )
    
    # growth_factor_unnorm
    assert_( all_finite(ccl.growth_factor_unnorm(cosmo, a_scl)) )
    assert_( all_finite(ccl.growth_factor_unnorm(cosmo, a_lst)) )
    assert_( all_finite(ccl.growth_factor_unnorm(cosmo, a_arr)) )
    
    # growth_rate
    assert_( all_finite(ccl.growth_rate(cosmo, a_scl)) )
    assert_( all_finite(ccl.growth_rate(cosmo, a_lst)) )
    assert_( all_finite(ccl.growth_rate(cosmo, a_arr)) )
    
    # comoving_radial_distance
    assert_( all_finite(ccl.comoving_radial_distance(cosmo, a_scl)) )
    assert_( all_finite(ccl.comoving_radial_distance(cosmo, a_lst)) )
    assert_( all_finite(ccl.comoving_radial_distance(cosmo, a_arr)) )
    
    # h_over_h0
    assert_( all_finite(ccl.h_over_h0(cosmo, a_scl)) )
    assert_( all_finite(ccl.h_over_h0(cosmo, a_lst)) )
    assert_( all_finite(ccl.h_over_h0(cosmo, a_arr)) )
    
    # luminosity_distance
    assert_( all_finite(ccl.luminosity_distance(cosmo, a_scl)) )
    assert_( all_finite(ccl.luminosity_distance(cosmo, a_lst)) )
    assert_( all_finite(ccl.luminosity_distance(cosmo, a_arr)) )
    
    # scale_factor_of_chi
    assert_( all_finite(ccl.scale_factor_of_chi(cosmo, a_scl)) )
    assert_( all_finite(ccl.scale_factor_of_chi(cosmo, a_lst)) )
    assert_( all_finite(ccl.scale_factor_of_chi(cosmo, a_arr)) )
    
    # omega_m_a
    assert_( all_finite(ccl.omega_x(cosmo, a_scl, 'matter')) )
    assert_( all_finite(ccl.omega_x(cosmo, a_lst, 'matter')) )
    assert_( all_finite(ccl.omega_x(cosmo, a_arr, 'matter')) )


def check_power(cosmo):
    """
    Check that power spectrum and sigma functions can be run.
    """
    # Types of scale factor
    a = 0.9
    a_arr = np.linspace(0.2, 1., 5.)
    
    # Types of wavenumber input (scalar, list, array)
    k_scl = 1e-1
    k_lst = [1e-4, 1e-3, 1e-2, 1e-1, 1e0]
    k_arr = np.logspace(-4., 0., 5)
    
    # Types of smoothing scale, R
    R_scl = 8.
    R_lst = [1., 5., 10., 20., 50., 100.]
    R_arr = np.array([1., 5., 10., 20., 50., 100.])
    
    # linear_matter_power
    assert_( all_finite(ccl.linear_matter_power(cosmo, k_scl, a)) )
    assert_( all_finite(ccl.linear_matter_power(cosmo, k_lst, a)) )
    assert_( all_finite(ccl.linear_matter_power(cosmo, k_arr, a)) )
    
    assert_raises(TypeError, ccl.linear_matter_power, cosmo, k_scl, a_arr)
    assert_raises(TypeError, ccl.linear_matter_power, cosmo, k_lst, a_arr)
    assert_raises(TypeError, ccl.linear_matter_power, cosmo, k_arr, a_arr)
    
    # nonlin_matter_power
    assert_( all_finite(ccl.nonlin_matter_power(cosmo, k_scl, a)) )
    assert_( all_finite(ccl.nonlin_matter_power(cosmo, k_lst, a)) )
    assert_( all_finite(ccl.nonlin_matter_power(cosmo, k_arr, a)) )
    
    assert_raises(TypeError, ccl.nonlin_matter_power, cosmo, k_scl, a_arr)
    assert_raises(TypeError, ccl.nonlin_matter_power, cosmo, k_lst, a_arr)
    assert_raises(TypeError, ccl.nonlin_matter_power, cosmo, k_arr, a_arr)

    # sigmaR
    assert_( all_finite(ccl.sigmaR(cosmo, R_scl)) )
    assert_( all_finite(ccl.sigmaR(cosmo, R_lst)) )
    assert_( all_finite(ccl.sigmaR(cosmo, R_arr)) )
    
    # sigma8
    assert_( all_finite(ccl.sigma8(cosmo)) )


def check_massfunc(cosmo):
    """
    Check that mass function and supporting functions can be run.
    """

    z = 0.
    z_arr = np.linspace(0., 2., 10)
    a = 1.
    a_arr = 1. / (1.+z_arr)
    mhalo_scl = 1e13
    mhalo_lst = [1e11, 1e12, 1e13, 1e14, 1e15, 1e16]
    mhalo_arr = np.array([1e11, 1e12, 1e13, 1e14, 1e15, 1e16])
    odelta = 200.
    
    # massfunc
    assert_( all_finite(ccl.massfunc(cosmo, mhalo_scl, a, odelta)) )
    assert_( all_finite(ccl.massfunc(cosmo, mhalo_lst, a, odelta)) )
    assert_( all_finite(ccl.massfunc(cosmo, mhalo_arr, a, odelta)) )
    
    assert_raises(TypeError, ccl.massfunc, cosmo, mhalo_scl, a_arr, odelta)
    assert_raises(TypeError, ccl.massfunc, cosmo, mhalo_lst, a_arr, odelta)
    assert_raises(TypeError, ccl.massfunc, cosmo, mhalo_arr, a_arr, odelta)
    
    # Check whether odelta out of bounds
    assert_raises(RuntimeError, ccl.massfunc, cosmo, mhalo_scl, a, 199.)
    assert_raises(RuntimeError, ccl.massfunc, cosmo, mhalo_scl, a, 5000.)
    
    # massfunc_m2r
    assert_( all_finite(ccl.massfunc_m2r(cosmo, mhalo_scl)) )
    assert_( all_finite(ccl.massfunc_m2r(cosmo, mhalo_lst)) )
    assert_( all_finite(ccl.massfunc_m2r(cosmo, mhalo_arr)) )
    
    # sigmaM
    assert_( all_finite(ccl.sigmaM(cosmo, mhalo_scl, a)) )
    assert_( all_finite(ccl.sigmaM(cosmo, mhalo_lst, a)) )
    assert_( all_finite(ccl.sigmaM(cosmo, mhalo_arr, a)) )
    
    assert_raises(TypeError, ccl.sigmaM, cosmo, mhalo_scl, a_arr)
    assert_raises(TypeError, ccl.sigmaM, cosmo, mhalo_lst, a_arr)
    assert_raises(TypeError, ccl.sigmaM, cosmo, mhalo_arr, a_arr)
    

def check_lsst_specs(cosmo):
    """
    Check that lsst_specs functions can be run.
    """
    # Types of scale factor input (scalar, list, array)
    a_scl = 0.5
    a_lst = [0.2, 0.4, 0.6, 0.8, 1.]
    a_arr = np.linspace(0.2, 1., 5)
    
    # Types of redshift input
    z_scl = 0.5
    z_lst = [0., 0.5, 1., 1.5, 2.]
    z_arr = np.array(z_lst)
    
    # p(z) function for dNdz_tomog
    def pz1(z_ph, z_s, args):
        return np.exp(- (z_ph - z_s)**2. / 2.)
    
    # Lambda function p(z) function for dNdz_tomog
    pz2 = lambda z_ph, z_s, args: np.exp(-(z_ph - z_s)**2. / 2.)
    
    # PhotoZFunction classes
    PZ1 = ccl.PhotoZFunction(pz1)
    PZ2 = ccl.PhotoZFunction(pz2)
    
    # bias_clustering
    assert_( all_finite(ccl.bias_clustering(cosmo, a_scl)) )
    assert_( all_finite(ccl.bias_clustering(cosmo, a_lst)) )
    assert_( all_finite(ccl.bias_clustering(cosmo, a_arr)) )
    
    # dNdz_tomog, PhotoZFunction
    # sigmaz_clustering
    assert_( all_finite(ccl.sigmaz_clustering(z_scl)) )
    assert_( all_finite(ccl.sigmaz_clustering(z_lst)) )
    assert_( all_finite(ccl.sigmaz_clustering(z_arr)) )
    
    # sigmaz_sources
    assert_( all_finite(ccl.sigmaz_sources(z_scl)) )
    assert_( all_finite(ccl.sigmaz_sources(z_lst)) )
    assert_( all_finite(ccl.sigmaz_sources(z_arr)) )
    
    # dNdz_tomog
    zmin = 0.
    zmax = 1.
    assert_( all_finite(ccl.dNdz_tomog(z_scl, 'nc', zmin, zmax, PZ1)) )
    assert_( all_finite(ccl.dNdz_tomog(z_lst, 'nc', zmin, zmax, PZ1)) )
    assert_( all_finite(ccl.dNdz_tomog(z_arr, 'nc', zmin, zmax, PZ1)) )
    
    assert_( all_finite(ccl.dNdz_tomog(z_scl, 'nc', zmin, zmax, PZ2)) )
    assert_( all_finite(ccl.dNdz_tomog(z_lst, 'nc', zmin, zmax, PZ2)) )
    assert_( all_finite(ccl.dNdz_tomog(z_arr, 'nc', zmin, zmax, PZ2)) )
    
    assert_( all_finite(ccl.dNdz_tomog(z_scl, 'wl_fid', zmin, zmax, PZ1)) )
    assert_( all_finite(ccl.dNdz_tomog(z_lst, 'wl_fid', zmin, zmax, PZ1)) )
    assert_( all_finite(ccl.dNdz_tomog(z_arr, 'wl_fid', zmin, zmax, PZ1)) )
    
    assert_( all_finite(ccl.dNdz_tomog(z_scl, 'wl_fid', zmin, zmax, PZ2)) )
    assert_( all_finite(ccl.dNdz_tomog(z_lst, 'wl_fid', zmin, zmax, PZ2)) )
    assert_( all_finite(ccl.dNdz_tomog(z_arr, 'wl_fid', zmin, zmax, PZ2)) )
    
    # Argument checking of dNdz_tomog
    # Wrong dNdz_type
    assert_raises(ValueError, ccl.dNdz_tomog, z_scl, 'nonsense', zmin, zmax, PZ1)
    
    # Wrong function type
    assert_raises(TypeError, ccl.dNdz_tomog, z_scl, 'nc', zmin, zmax, pz1)
    assert_raises(TypeError, ccl.dNdz_tomog, z_scl, 'nc', zmin, zmax, z_arr)
    assert_raises(TypeError, ccl.dNdz_tomog, z_scl, 'nc', zmin, zmax, None)


def check_cls(cosmo):
    """
    Check that cls functions can be run.
    """
    # Number density input
    z = np.linspace(0., 1., 200)
    n = np.ones(z.shape)
    
    # Bias input
    b = np.sqrt(1. + z)
    
    # ell range input
    ell_scl = 4
    ell_lst = [2, 3, 4, 5, 6, 7, 8, 9]
    ell_arr = np.arange(2, 10)
    
    # ClTracer test objects
    lens1 = ccl.ClTracerLensing(cosmo, False, n=n, z=z)
    lens2 = ccl.ClTracerLensing(cosmo, True, n=(z,n), bias_ia=(z,n), f_red=(z,n))
    nc1 = ccl.ClTracerNumberCounts(cosmo, False, False, n=(z,n), bias=(z,b))
    nc2 = ccl.ClTracerNumberCounts(cosmo, True, False, n=(z,n), bias=(z,b))
    nc3 = ccl.ClTracerNumberCounts(cosmo, True, True, n=(z,n), bias=(z,b),
                                   mag_bias=(z,b))
    cmbl=ccl.ClTracerCMBLensing(cosmo,1100.)
    
    # Check valid ell input is accepted
    assert_( all_finite(ccl.angular_cl(cosmo, lens1, lens1, ell_scl)) )
    assert_( all_finite(ccl.angular_cl(cosmo, lens1, lens1, ell_lst)) )
    assert_( all_finite(ccl.angular_cl(cosmo, lens1, lens1, ell_arr)) )
    
    assert_( all_finite(ccl.angular_cl(cosmo, nc1, nc1, ell_scl)) )
    assert_( all_finite(ccl.angular_cl(cosmo, nc1, nc1, ell_lst)) )
    assert_( all_finite(ccl.angular_cl(cosmo, nc1, nc1, ell_arr)) )

    assert_( all_finite(ccl.angular_cl(cosmo, cmbl, cmbl, ell_arr)) )
    
    # Check various cross-correlation combinations
    assert_( all_finite(ccl.angular_cl(cosmo, lens1, lens2, ell_arr)) )
    assert_( all_finite(ccl.angular_cl(cosmo, lens1, nc1, ell_arr)) )
    assert_( all_finite(ccl.angular_cl(cosmo, lens1, nc2, ell_arr)) )
    assert_( all_finite(ccl.angular_cl(cosmo, lens1, nc3, ell_arr)) )
    assert_( all_finite(ccl.angular_cl(cosmo, lens1, cmbl, ell_arr)) )
    assert_( all_finite(ccl.angular_cl(cosmo, lens2, nc1, ell_arr)) )
    assert_( all_finite(ccl.angular_cl(cosmo, lens2, nc2, ell_arr)) )
    assert_( all_finite(ccl.angular_cl(cosmo, lens2, nc3, ell_arr)) )
    assert_( all_finite(ccl.angular_cl(cosmo, lens2, cmbl, ell_arr)) )
    assert_( all_finite(ccl.angular_cl(cosmo, nc1, nc2, ell_arr)) )
    assert_( all_finite(ccl.angular_cl(cosmo, nc1, nc3, ell_arr)) )
    assert_( all_finite(ccl.angular_cl(cosmo, nc1, cmbl, ell_arr)) )
    assert_( all_finite(ccl.angular_cl(cosmo, nc2, nc3, ell_arr)) )
    assert_( all_finite(ccl.angular_cl(cosmo, nc2, cmbl, ell_arr)) )
    assert_( all_finite(ccl.angular_cl(cosmo, nc3, cmbl, ell_arr)) )
    
    # Check that reversing order of ClTracer inputs works
    assert_( all_finite(ccl.angular_cl(cosmo, nc1, lens1, ell_arr)) )
    assert_( all_finite(ccl.angular_cl(cosmo, nc1, lens2, ell_arr)) )
    
def check_corr(cosmo):
    
    # Number density input
    z = np.linspace(0., 1., 200)
    n = np.ones(z.shape)

    # ClTracer test objects
    lens1 = ccl.ClTracerLensing(cosmo, False, n=n, z=z)
    lens2 = ccl.ClTracerLensing(cosmo, True, n=(z,n), bias_ia=(z,n), f_red=(z,n))

    ells=np.arange(3000)
    cls=ccl.angular_cl(cosmo,lens1,lens2,ells)

    t=np.logspace(-2,np.log10(5.),20) #degrees
    corrfunc=ccl.correlation(cosmo,ells,cls,t,corr_type='L+',method='FFTLog')
    assert_( all_finite(corrfunc))
    
def test_background():
    """
    Test background and growth functions in ccl.background.
    """
    for cosmo in reference_models():
        yield check_background, cosmo

@decorators.slow
def test_power():
    """
    Test power spectrum and sigma functions in ccl.power.
    """
    for cosmo in reference_models():
        yield check_power, cosmo

@decorators.slow
def test_massfunc():
    """
    Test mass function and supporting functions.
    """
    for cosmo in reference_models():
        yield check_massfunc, cosmo

def test_lsst_specs():
    """
    Test lsst specs module.
    """
    for cosmo in reference_models():
        yield check_lsst_specs, cosmo

def test_cls():
    """
    Test top-level functions in pyccl.cls module.
    """
    for cosmo in reference_models():
        yield check_cls, cosmo

def test_corr():
    """
    Test top-level functions in pyccl.correlation module.
    """
    for cosmo in reference_models():
        yield check_corr, cosmo

        
if __name__ == '__main__':
    run_module_suite()<|MERGE_RESOLUTION|>--- conflicted
+++ resolved
@@ -29,7 +29,6 @@
     p5 = ccl.Parameters(Omega_c=0.27, Omega_b=0.045, h=0.67, sigma8=0.8, n_s=0.96)
     cosmo5 = ccl.Cosmology(p5,transfer_function='eisenstein_hu')
 
-<<<<<<< HEAD
     # Emulator Pk
     p6=ccl.Parameters(Omega_c=0.27, Omega_b=0.022/0.67**2, h=0.67, sigma8=0.8, n_s=0.96,N_nu_rel=3.04,N_nu_mass=0.,m_nu=0.)
     cosmo6 = ccl.Cosmology(p6,transfer_function='emulator',matter_power_spectrum='emu')
@@ -38,20 +37,17 @@
     p7=ccl.Parameters(Omega_c=0.27, Omega_b=0.022/0.67**2, h=0.67, sigma8=0.8, n_s=0.96,N_nu_rel=3.04,N_nu_mass=1,m_nu=0.06)
     cosmo7 = ccl.Cosmology(p7,transfer_function='emulator',matter_power_spectrum='emu')
 
+    # Baryons Pk
+    p8 = ccl.Parameters(Omega_c=0.27, Omega_b=0.045, h=0.67, A_s=1e-10, n_s=0.96)
+    cosmo8 = ccl.Cosmology(p8,baryons_power_spectrum='bcm')
+    
+    # Baryons Pk with choice of BCM parameters other than default
+    p9 = ccl.Parameters(Omega_c=0.27, Omega_b=0.045, h=0.67, A_s=1e-10, n_s=0.96,
+                        bcm_log10Mc=math.log10(1.7e14), bcm_etab=0.3, bcm_ks=75.)
+    cosmo9 = ccl.Cosmology(p9,baryons_power_spectrum='bcm')
+
     # Return (do a few cosmologies, for speed reasons)
-=======
-    # Baryons Pk
-    p6 = ccl.Parameters(Omega_c=0.27, Omega_b=0.045, h=0.67, A_s=1e-10, n_s=0.96)
-    cosmo6 = ccl.Cosmology(p6,baryons_power_spectrum='bcm')
-    
-    # Baryons Pk with choice of BCM parameters other than default
-    p7 = ccl.Parameters(Omega_c=0.27, Omega_b=0.045, h=0.67, A_s=1e-10, n_s=0.96,
-                        bcm_log10Mc=math.log10(1.7e14), bcm_etab=0.3, bcm_ks=75.)
-    cosmo7 = ccl.Cosmology(p7,baryons_power_spectrum='bcm')
-
-    # Return 
->>>>>>> 36d2f0e2
-    return [cosmo1,cosmo4,cosmo5,cosmo7] # cosmo2, cosmo3, cosmo6
+    return [cosmo1,cosmo4,cosmo5,cosmo7, cosmo9] # cosmo2, cosmo3, cosmo6
 
 def all_finite(vals):
     """
