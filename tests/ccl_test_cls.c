#include "ccl.h"
#include "ctest.h"
#include <stdlib.h>
#include <stdio.h>
#include <math.h>
#include <string.h>

#define SZ_VAL 0.4 //This will cancel the magnification contribution
#define CLS_TOLERANCE 1E-3
#define CLS_FRACTION 1E-3

CTEST_DATA(cls) {
  double Omega_c;
  double Omega_b;
  double h;
  double A_s;
  double n_s;
  double sigma_8;
};

CTEST_SETUP(cls) {
  data->Omega_c = 0.30;
  data->Omega_b = 0.00;
  data->h = 0.7;
  data->A_s = 2.1e-9;
  data->sigma_8=0.8;
  data->n_s = 0.96;
}

static int linecount(FILE *f)
{
  //////
  // Counts #lines from file
  int i0=0;
  char ch[1000];
  while((fgets(ch,sizeof(ch),f))!=NULL) {
    i0++;
  }
  return i0;
}

static void compare_cls(char *compare_type,struct cls_data * data)
{
  int status=0;

  ccl_configuration config = default_config;
  config.transfer_function_method = ccl_bbks;
  config.matter_power_spectrum_method = ccl_linear;
  ccl_parameters params = ccl_parameters_create_flat_lcdm(data->Omega_c,data->Omega_b,data->h,
							  data->A_s,data->n_s, &status);
  params.Omega_k=0;
  params.Omega_g=0;
  params.Omega_n_rel=0;
  params.Omega_l = 1.0 - params.Omega_m;
  params.sigma_8=data->sigma_8;
  ccl_cosmology * cosmo = ccl_cosmology_create(params, config);
  ASSERT_NOT_NULL(cosmo);

  int nz;
  double *zarr_1,*pzarr_1,*zarr_2,*pzarr_2,*bzarr;
  if(!strcmp(compare_type,"analytic")) {
    //Create arrays for N(z)
    double zmean_1=1.0,sigz_1=0.15;
    double zmean_2=1.5,sigz_2=0.15;
    nz=512;
    zarr_1=malloc(nz*sizeof(double));
    pzarr_1=malloc(nz*sizeof(double));
    zarr_2=malloc(nz*sizeof(double));
    pzarr_2=malloc(nz*sizeof(double));
    bzarr=malloc(nz*sizeof(double));
    for(int ii=0;ii<nz;ii++) {
      double z1=zmean_1-5*sigz_1+10*sigz_1*(ii+0.5)/nz;
      double z2=zmean_2-5*sigz_2+10*sigz_2*(ii+0.5)/nz;
      double pz1=exp(-0.5*((z1-zmean_1)*(z1-zmean_1)/(sigz_1*sigz_1)));
      double pz2=exp(-0.5*((z2-zmean_2)*(z2-zmean_2)/(sigz_2*sigz_2)));
      zarr_1[ii]=z1;
      zarr_2[ii]=z2;
      pzarr_1[ii]=pz1;
      pzarr_2[ii]=pz2;
      bzarr[ii]=1.;
    }
  }
  else {
    char str[1024];
    char* rtn;
    int stat;
    FILE *fnz1=fopen("./tests/benchmark/codecomp_step2_outputs/bin1_histo.txt","r");
    ASSERT_NOT_NULL(fnz1);
    FILE *fnz2=fopen("./tests/benchmark/codecomp_step2_outputs/bin2_histo.txt","r");
    ASSERT_NOT_NULL(fnz2);
    nz=linecount(fnz1)-1; rewind(fnz1);
    zarr_1=malloc(nz*sizeof(double));
    pzarr_1=malloc(nz*sizeof(double));
    zarr_2=malloc(nz*sizeof(double));
    pzarr_2=malloc(nz*sizeof(double));
    bzarr=malloc(nz*sizeof(double));
    rtn = fgets(str,1024,fnz1);
    rtn = fgets(str,1024,fnz2);
    for(int ii=0;ii<nz;ii++) {
      double z1,z2,nz1,nz2;
      stat = fscanf(fnz1,"%lf %lf",&z1,&nz1);
      stat = fscanf(fnz2,"%lf %lf",&z2,&nz2);
      zarr_1[ii]=z1; zarr_2[ii]=z2;
      pzarr_1[ii]=nz1; pzarr_2[ii]=nz2;
      bzarr[ii]=1.;
    }
  }

  char fname[256];
  FILE *fi_dd_11,*fi_dd_12,*fi_dd_22,*fi_ll_11,*fi_ll_12,*fi_ll_22;
  CCL_ClTracer *tr_nc_1=ccl_cl_tracer_number_counts_simple(cosmo,nz,zarr_1,pzarr_1,nz,zarr_1,bzarr,&status);
  ASSERT_NOT_NULL(tr_nc_1);
  CCL_ClTracer *tr_nc_2=ccl_cl_tracer_number_counts_simple(cosmo,nz,zarr_2,pzarr_2,nz,zarr_2,bzarr,&status);
  ASSERT_NOT_NULL(tr_nc_2);
  CCL_ClTracer *tr_wl_1=ccl_cl_tracer_lensing_simple(cosmo,nz,zarr_1,pzarr_1,&status);
  ASSERT_NOT_NULL(tr_wl_1);
  CCL_ClTracer *tr_wl_2=ccl_cl_tracer_lensing_simple(cosmo,nz,zarr_2,pzarr_2,&status);
  ASSERT_NOT_NULL(tr_wl_2);
  sprintf(fname,"tests/benchmark/codecomp_step2_outputs/run_b1b1%s_log_cl_dd.txt",compare_type);
  fi_dd_11=fopen(fname,"r"); ASSERT_NOT_NULL(fi_dd_11);
  sprintf(fname,"tests/benchmark/codecomp_step2_outputs/run_b1b2%s_log_cl_dd.txt",compare_type);
  fi_dd_12=fopen(fname,"r"); ASSERT_NOT_NULL(fi_dd_12);
  sprintf(fname,"tests/benchmark/codecomp_step2_outputs/run_b2b2%s_log_cl_dd.txt",compare_type);
  fi_dd_22=fopen(fname,"r"); ASSERT_NOT_NULL(fi_dd_22);
  sprintf(fname,"tests/benchmark/codecomp_step2_outputs/run_b1b1%s_log_cl_ll.txt",compare_type);
  fi_ll_11=fopen(fname,"r"); ASSERT_NOT_NULL(fi_ll_11);
  sprintf(fname,"tests/benchmark/codecomp_step2_outputs/run_b1b2%s_log_cl_ll.txt",compare_type);
  fi_ll_12=fopen(fname,"r"); ASSERT_NOT_NULL(fi_ll_12);
  sprintf(fname,"tests/benchmark/codecomp_step2_outputs/run_b2b2%s_log_cl_ll.txt",compare_type);
  fi_ll_22=fopen(fname,"r"); ASSERT_NOT_NULL(fi_ll_22);

  int *ells=malloc(3001*sizeof(int));
  double *cls_dd_11_b=malloc(3001*sizeof(double));
  double *cls_dd_12_b=malloc(3001*sizeof(double));
  double *cls_dd_22_b=malloc(3001*sizeof(double));
  double *cls_ll_11_b=malloc(3001*sizeof(double));
  double *cls_ll_12_b=malloc(3001*sizeof(double));
  double *cls_ll_22_b=malloc(3001*sizeof(double));
  double *cls_dd_11_h=malloc(3001*sizeof(double));
  double *cls_dd_12_h=malloc(3001*sizeof(double));
  double *cls_dd_22_h=malloc(3001*sizeof(double));
  double *cls_ll_11_h=malloc(3001*sizeof(double));
  double *cls_ll_12_h=malloc(3001*sizeof(double));
  double *cls_ll_22_h=malloc(3001*sizeof(double));

  for(int ii=0;ii<3001;ii++) {
    int l, rtn;
    double ell_correct;
    double cl_dd_11,cl_dd_12,cl_dd_22;
    double cl_ll_11,cl_ll_12,cl_ll_22;
    double cl_dd_11_h,cl_dd_12_h,cl_dd_22_h;
    double cl_ll_11_h,cl_ll_12_h,cl_ll_22_h;
    fscanf(fi_dd_11,"%d %lf",&l,&(cls_dd_11_b[ii]));
    fscanf(fi_dd_12,"%d %lf",&l,&(cls_dd_12_b[ii]));
    fscanf(fi_dd_22,"%d %lf",&l,&(cls_dd_22_b[ii]));
    fscanf(fi_ll_11,"%d %lf",&l,&(cls_ll_11_b[ii]));
    fscanf(fi_ll_12,"%d %lf",&l,&(cls_ll_12_b[ii]));
    fscanf(fi_ll_22,"%d %lf",&l,&(cls_ll_22_b[ii]));
    ells[ii]=l;
  }

  fclose(fi_dd_11);
  fclose(fi_dd_12);
  fclose(fi_dd_22);
  fclose(fi_ll_11);
  fclose(fi_ll_12);
  fclose(fi_ll_22);

  double l_logstep = 1.05;
  double l_linstep = 20.;
  double dlk = 0.01;
  CCL_ClWorkspace *w=ccl_cl_workspace_default_limber(3001,l_logstep,l_linstep,dlk,&status);

<<<<<<< HEAD
  ccl_angular_cls(cosmo,w,tr_nc_1,tr_nc_1,3001,ells,cls_dd_11_h,&status);
  if (status) printf("%s\n",cosmo->status_message);
  ccl_angular_cls(cosmo,w,tr_nc_1,tr_nc_2,3001,ells,cls_dd_12_h,&status);
  if (status) printf("%s\n",cosmo->status_message);
  ccl_angular_cls(cosmo,w,tr_nc_2,tr_nc_2,3001,ells,cls_dd_22_h,&status);
  if (status) printf("%s\n",cosmo->status_message);
  ccl_angular_cls(cosmo,w,tr_wl_1,tr_wl_1,3001,ells,cls_ll_11_h,&status);
  if (status) printf("%s\n",cosmo->status_message);
  ccl_angular_cls(cosmo,w,tr_wl_1,tr_wl_2,3001,ells,cls_ll_12_h,&status);
  if (status) printf("%s\n",cosmo->status_message);
  ccl_angular_cls(cosmo,w,tr_wl_2,tr_wl_2,3001,ells,cls_ll_22_h,&status);
  if (status) printf("%s\n",cosmo->status_message);

  ccl_cl_workspace_free(w);

  double fraction_failed=0;
  for(int ii=0;ii<3001;ii++) {
    int l=ells[ii];
    double cl_dd_11  =cls_dd_11_b[ii];
    double cl_dd_12  =cls_dd_12_b[ii];
    double cl_dd_22  =cls_dd_22_b[ii];
    double cl_ll_11  =cls_ll_11_b[ii];
    double cl_ll_12  =cls_ll_12_b[ii];
    double cl_ll_22  =cls_ll_22_b[ii];
    double cl_dd_11_h=cls_dd_11_h[ii];
    double cl_dd_12_h=cls_dd_12_h[ii];
    double cl_dd_22_h=cls_dd_22_h[ii];
    double cl_ll_11_h=cls_ll_11_h[ii];
    double cl_ll_12_h=cls_ll_12_h[ii];
    double cl_ll_22_h=cls_ll_22_h[ii];
=======
    rtn = fscanf(fi_dd_11,"%d %lf",&l,&cl_dd_11);
    rtn = fscanf(fi_dd_12,"%d %lf",&l,&cl_dd_12);
    rtn = fscanf(fi_dd_22,"%d %lf",&l,&cl_dd_22);
    rtn = fscanf(fi_ll_11,"%d %lf",&l,&cl_ll_11);
    rtn = fscanf(fi_ll_12,"%d %lf",&l,&cl_ll_12);
    rtn = fscanf(fi_ll_22,"%d %lf",&l,&cl_ll_22);
    if(l<=0)
      ell_correct=1;
    else
      ell_correct=l*(l+1.)/sqrt((l+2.)*(l+1.)*l*(l-1.));
    cl_dd_11_h=ccl_angular_cl(cosmo,l,tr_nc_1,tr_nc_1,&status);
    if (status) printf("%s\n",cosmo->status_message);
    cl_dd_12_h=ccl_angular_cl(cosmo,l,tr_nc_1,tr_nc_2,&status);
    if (status) printf("%s\n",cosmo->status_message);
    cl_dd_22_h=ccl_angular_cl(cosmo,l,tr_nc_2,tr_nc_2,&status);
    if (status) printf("%s\n",cosmo->status_message);
    cl_ll_11_h=ccl_angular_cl(cosmo,l,tr_wl_1,tr_wl_1,&status)*ell_correct*ell_correct;
    if (status) printf("%s\n",cosmo->status_message);
    cl_ll_12_h=ccl_angular_cl(cosmo,l,tr_wl_1,tr_wl_2,&status)*ell_correct*ell_correct;
    if (status) printf("%s\n",cosmo->status_message);
    cl_ll_22_h=ccl_angular_cl(cosmo,l,tr_wl_2,tr_wl_2,&status)*ell_correct*ell_correct;;
    if (status) printf("%s\n",cosmo->status_message);
>>>>>>> f6f2d48e

    if(fabs(cl_dd_11_h/cl_dd_11-1)>CLS_TOLERANCE)
      fraction_failed++;
    if(fabs(cl_dd_12_h/cl_dd_12-1)>CLS_TOLERANCE)
      fraction_failed++;
    if(fabs(cl_dd_22_h/cl_dd_22-1)>CLS_TOLERANCE)
      fraction_failed++;
    if(fabs(cl_ll_11_h/cl_ll_11-1)>CLS_TOLERANCE)
      fraction_failed++;
    if(fabs(cl_ll_12_h/cl_ll_12-1)>CLS_TOLERANCE)
      fraction_failed++;
    if(fabs(cl_ll_22_h/cl_ll_22-1)>CLS_TOLERANCE)
      fraction_failed++;

  }

  free(ells);
  free(cls_dd_11_b); free(cls_dd_12_b); free(cls_dd_22_b); 
  free(cls_ll_11_b); free(cls_ll_12_b); free(cls_ll_22_b); 
  free(cls_dd_11_h); free(cls_dd_12_h); free(cls_dd_22_h); 
  free(cls_ll_11_h); free(cls_ll_12_h); free(cls_ll_22_h); 

  printf("%d, ",(int)fraction_failed);
  fraction_failed/=6*3001;
  printf("%lf %% ",fraction_failed*100);
  ASSERT_TRUE((fraction_failed<CLS_FRACTION));

  free(zarr_1);
  free(zarr_2);
  free(pzarr_1);
  free(pzarr_2);
  free(bzarr);
  ccl_cl_tracer_free(tr_nc_1);
  ccl_cl_tracer_free(tr_nc_2);
  ccl_cl_tracer_free(tr_wl_1);
  ccl_cl_tracer_free(tr_wl_2);
  ccl_cosmology_free(cosmo);
}

CTEST2(cls,analytic) {
  compare_cls("analytic",data);
}

CTEST2(cls,histo) {
  compare_cls("histo",data);
}<|MERGE_RESOLUTION|>--- conflicted
+++ resolved
@@ -145,11 +145,6 @@
 
   for(int ii=0;ii<3001;ii++) {
     int l, rtn;
-    double ell_correct;
-    double cl_dd_11,cl_dd_12,cl_dd_22;
-    double cl_ll_11,cl_ll_12,cl_ll_22;
-    double cl_dd_11_h,cl_dd_12_h,cl_dd_22_h;
-    double cl_ll_11_h,cl_ll_12_h,cl_ll_22_h;
     fscanf(fi_dd_11,"%d %lf",&l,&(cls_dd_11_b[ii]));
     fscanf(fi_dd_12,"%d %lf",&l,&(cls_dd_12_b[ii]));
     fscanf(fi_dd_22,"%d %lf",&l,&(cls_dd_22_b[ii]));
@@ -171,7 +166,6 @@
   double dlk = 0.01;
   CCL_ClWorkspace *w=ccl_cl_workspace_default_limber(3001,l_logstep,l_linstep,dlk,&status);
 
-<<<<<<< HEAD
   ccl_angular_cls(cosmo,w,tr_nc_1,tr_nc_1,3001,ells,cls_dd_11_h,&status);
   if (status) printf("%s\n",cosmo->status_message);
   ccl_angular_cls(cosmo,w,tr_nc_1,tr_nc_2,3001,ells,cls_dd_12_h,&status);
@@ -190,42 +184,28 @@
   double fraction_failed=0;
   for(int ii=0;ii<3001;ii++) {
     int l=ells[ii];
-    double cl_dd_11  =cls_dd_11_b[ii];
-    double cl_dd_12  =cls_dd_12_b[ii];
-    double cl_dd_22  =cls_dd_22_b[ii];
-    double cl_ll_11  =cls_ll_11_b[ii];
-    double cl_ll_12  =cls_ll_12_b[ii];
-    double cl_ll_22  =cls_ll_22_b[ii];
-    double cl_dd_11_h=cls_dd_11_h[ii];
-    double cl_dd_12_h=cls_dd_12_h[ii];
-    double cl_dd_22_h=cls_dd_22_h[ii];
-    double cl_ll_11_h=cls_ll_11_h[ii];
-    double cl_ll_12_h=cls_ll_12_h[ii];
-    double cl_ll_22_h=cls_ll_22_h[ii];
-=======
-    rtn = fscanf(fi_dd_11,"%d %lf",&l,&cl_dd_11);
-    rtn = fscanf(fi_dd_12,"%d %lf",&l,&cl_dd_12);
-    rtn = fscanf(fi_dd_22,"%d %lf",&l,&cl_dd_22);
-    rtn = fscanf(fi_ll_11,"%d %lf",&l,&cl_ll_11);
-    rtn = fscanf(fi_ll_12,"%d %lf",&l,&cl_ll_12);
-    rtn = fscanf(fi_ll_22,"%d %lf",&l,&cl_ll_22);
+    double ell_correct;
+    double cl_dd_11,cl_dd_12,cl_dd_22;
+    double cl_ll_11,cl_ll_12,cl_ll_22;
+    double cl_dd_11_h,cl_dd_12_h,cl_dd_22_h;
+    double cl_ll_11_h,cl_ll_12_h,cl_ll_22_h;
+    
     if(l<=0)
       ell_correct=1;
     else
       ell_correct=l*(l+1.)/sqrt((l+2.)*(l+1.)*l*(l-1.));
-    cl_dd_11_h=ccl_angular_cl(cosmo,l,tr_nc_1,tr_nc_1,&status);
-    if (status) printf("%s\n",cosmo->status_message);
-    cl_dd_12_h=ccl_angular_cl(cosmo,l,tr_nc_1,tr_nc_2,&status);
-    if (status) printf("%s\n",cosmo->status_message);
-    cl_dd_22_h=ccl_angular_cl(cosmo,l,tr_nc_2,tr_nc_2,&status);
-    if (status) printf("%s\n",cosmo->status_message);
-    cl_ll_11_h=ccl_angular_cl(cosmo,l,tr_wl_1,tr_wl_1,&status)*ell_correct*ell_correct;
-    if (status) printf("%s\n",cosmo->status_message);
-    cl_ll_12_h=ccl_angular_cl(cosmo,l,tr_wl_1,tr_wl_2,&status)*ell_correct*ell_correct;
-    if (status) printf("%s\n",cosmo->status_message);
-    cl_ll_22_h=ccl_angular_cl(cosmo,l,tr_wl_2,tr_wl_2,&status)*ell_correct*ell_correct;;
-    if (status) printf("%s\n",cosmo->status_message);
->>>>>>> f6f2d48e
+    cl_dd_11  =cls_dd_11_b[ii];
+    cl_dd_12  =cls_dd_12_b[ii];
+    cl_dd_22  =cls_dd_22_b[ii];
+    cl_ll_11  =cls_ll_11_b[ii];
+    cl_ll_12  =cls_ll_12_b[ii];
+    cl_ll_22  =cls_ll_22_b[ii];
+    cl_dd_11_h=cls_dd_11_h[ii];
+    cl_dd_12_h=cls_dd_12_h[ii];
+    cl_dd_22_h=cls_dd_22_h[ii];
+    cl_ll_11_h=cls_ll_11_h[ii]*ell_correct*ell_correct;
+    cl_ll_12_h=cls_ll_12_h[ii]*ell_correct*ell_correct;
+    cl_ll_22_h=cls_ll_22_h[ii]*ell_correct*ell_correct;
 
     if(fabs(cl_dd_11_h/cl_dd_11-1)>CLS_TOLERANCE)
       fraction_failed++;
@@ -239,7 +219,6 @@
       fraction_failed++;
     if(fabs(cl_ll_22_h/cl_ll_22-1)>CLS_TOLERANCE)
       fraction_failed++;
-
   }
 
   free(ells);
