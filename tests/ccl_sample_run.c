#include <stdlib.h>
#include <stdio.h>
#include <math.h>
#include "ccl.h"
#include "ccl_lsst_specs.h"

#define OC 0.25
#define OB 0.05
#define OK 0.00
#define ON 0.00
#define HH 0.70
#define W0 -1.0
#define WA 0.00
#define NS 0.96
#define NORMPS 0.80
#define ZD 0.5
#define NZ 128
#define Z0_GC 0.50
#define SZ_GC 0.05
#define Z0_SH 0.65
#define SZ_SH 0.05
#define NL 512
#define PS 0.1 
#define NREL 0.00641
#define NMAS 3
#define MNU 0.12



// The user defines a structure of parameters to the user-defined function for the photo-z probability 
struct user_func_params
{
	double (* sigma_z) (double);
};

// The user defines a function of the form double function ( z_ph, z_spec, void * user_pz_params) where user_pz_params is a pointer to the parameters of the user-defined function. This returns the probabilty of obtaining a given photo-z given a particular spec_z.
double user_pz_probability(double z_ph, double z_s, void * user_par, int * status)
{
		double sigma_z = ((struct user_func_params *) user_par)->sigma_z(z_s);
//		*(status) = 10;
        return exp(- (z_ph-z_s)*(z_ph-z_s) / (2.*sigma_z*sigma_z)) / (pow(2.*M_PI,0.5)*sigma_z);
}

int main(int argc,char **argv){
	//status flag
	int status =0;
	// Initialize cosmological parameters
	ccl_configuration config=default_config;
	config.transfer_function_method=ccl_boltzmann_class;
	//ccl_parameters params=ccl_parameters_create(OC,OB,OK,ON,W0,WA,HH,NAN,NS,-1,NULL,NULL);
	ccl_parameters params = ccl_parameters_create(OC, OB, OK, NREL, NMAS, MNU, W0, WA, HH, NORMPS, NS,0,NULL,NULL);
        //printf("in sample run w0=%1.12f, wa=%1.12f\n", W0, WA);

	// Initialize cosmology object given cosmo params
	ccl_cosmology *cosmo=ccl_cosmology_create(params,config);
	// Compute radial distances (see include/ccl_background.h for more routines)
	printf("Comoving distance to z = %.3lf is chi = %.3lf Mpc\n",
		ZD,ccl_comoving_radial_distance(cosmo,1./(1+ZD), &status));
	printf("Luminosity distance to z = %.3lf is chi = %.3lf Mpc\n",
		ZD,ccl_luminosity_distance(cosmo,1./(1+ZD), &status));
	
	//Consistency check
	printf("Scale factor is a=%.3lf \n",1./(1+ZD));
	printf("Consistency: Scale factor at chi=%.3lf Mpc is a=%.3lf\n",
	       ccl_comoving_radial_distance(cosmo,1./(1+ZD), &status),
	       ccl_scale_factor_of_chi(cosmo,ccl_comoving_radial_distance(cosmo,1./(1+ZD), &status), &status));
	
	// Compute growth factor and growth rate (see include/ccl_background.h for more routines)
	printf("Growth factor and growth rate at z = %.3lf are D = %.3lf and f = %.3lf\n",
		ZD, ccl_growth_factor(cosmo,1./(1+ZD), &status),ccl_growth_rate(cosmo,1./(1+ZD), &status));

	// Compute sigma_8
	printf("Initializing power spectrum...\n");
<<<<<<< HEAD
	printf("sigma_8 = %.3lf\n\n", ccl_sigma8(cosmo));
=======
	printf("sigma_8 = %.3lf\n\n", ccl_sigma8(cosmo, &status));

>>>>>>> fcf67861
	//Create tracers for angular power spectra
	double z_arr_gc[NZ],z_arr_sh[NZ],nz_arr_gc[NZ],nz_arr_sh[NZ],bz_arr[NZ];
	for(int i=0;i<NZ;i++)
	{
		z_arr_gc[i]=Z0_GC-5*SZ_GC+10*SZ_GC*(i+0.5)/NZ;
		nz_arr_gc[i]=exp(-0.5*pow((z_arr_gc[i]-Z0_GC)/SZ_GC,2));
		bz_arr[i]=1+z_arr_gc[i];
		z_arr_sh[i]=Z0_SH-5*SZ_SH+10*SZ_SH*(i+0.5)/NZ;
		nz_arr_sh[i]=exp(-0.5*pow((z_arr_sh[i]-Z0_SH)/SZ_SH,2));
	}

	//Galaxy clustering tracer
	CCL_ClTracer *ct_gc=ccl_cl_tracer_number_counts_simple_new(cosmo,NZ,z_arr_gc,nz_arr_gc,NZ,z_arr_gc,bz_arr, &status);

	//Cosmic shear tracer
	CCL_ClTracer *ct_wl=ccl_cl_tracer_lensing_simple_new(cosmo,NZ,z_arr_sh,nz_arr_sh, &status);
	printf("ell C_ell(g,g) C_ell(g,s) C_ell(s,s) | r(g,s)\n");
	for(int l=2;l<=NL;l*=2)
	{
		double cl_gg=ccl_angular_cl(cosmo,l,ct_gc,ct_gc, &status); //Galaxy-galaxy
		double cl_gs=ccl_angular_cl(cosmo,l,ct_gc,ct_wl, &status); //Galaxy-lensing
		double cl_ss=ccl_angular_cl(cosmo,l,ct_wl,ct_wl, &status); //Lensing-lensing
		printf("%d %.3lE %.3lE %.3lE | %.3lE\n",l,cl_gg,cl_gs,cl_ss,cl_gs/sqrt(cl_gg*cl_ss));
	}
	printf("\n");

	//Free up tracers
	ccl_cl_tracer_free(ct_gc);
	ccl_cl_tracer_free(ct_wl);
	
	//Halo mass function
	printf("M\tdN/dlog10M(z = 0, 0.5, 1))\n");
	for(int logM=9;logM<=15;logM+=1)
	{
		printf("%.1e\t",pow(10,logM));
		for(double z=0; z<=1; z+=0.5)
		{
			printf("%e\t", ccl_massfunc(cosmo, pow(10,logM),1.0/(1.0+z), &status));
		}
		printf("\n");
	}
	printf("\n");

	//Halo bias
	printf("Halo bias: z, M, b1(M,z)\n");
	for(int logM=9;logM<=15;logM+=1)
	{
		for(double z=0; z<=1; z+=0.5)
		{
		  printf("%.1e %.1e %.2e\n",1.0/(1.0+z),pow(10,logM),ccl_halo_bias(cosmo,pow(10,logM),1.0/(1.0+z), &status));
		}
	}
	printf("\n");

	// LSST Specification
	// The user declares and sets an instance of parameters to their photo_z function:
	struct user_func_params my_params_example;
	my_params_example.sigma_z = ccl_specs_sigmaz_sources;

	// Declare a variable of the type of user_pz_info to hold the struct to be created.
	user_pz_info * pz_info_example;

	// Create the struct to hold the user information about photo_z's.
	pz_info_example = ccl_specs_create_photoz_info(&my_params_example, &user_pz_probability); 
	
	double z_test;
	double dNdz_tomo;
	int z;
	FILE * output;
	
	//Try splitting dNdz (lensing) into 5 redshift bins
	double tmp1,tmp2,tmp3,tmp4,tmp5;
	printf("Trying splitting dNdz (lensing) into 5 redshift bins. Output written into file tests/specs_example_tomo_lens.out\n");
	output = fopen("./tests/specs_example_tomo_lens.out", "w"); 

	if(!output){
		fprintf(stderr, "Could not write to 'tests' subdirectory - please run this program from the main CCL directory\n");
		exit(1);
	}
	status = 0;
	for (z=0; z<100; z=z+1){
		z_test = 0.035*z;
		ccl_specs_dNdz_tomog(z_test, DNDZ_WL_FID, 0.,6., pz_info_example,&dNdz_tomo,&status); 
		ccl_specs_dNdz_tomog(z_test, DNDZ_WL_FID, 0.,0.6, pz_info_example,&tmp1,&status); 
		ccl_specs_dNdz_tomog(z_test, DNDZ_WL_FID, 0.6,1.2, pz_info_example,&tmp2,&status);
		ccl_specs_dNdz_tomog(z_test, DNDZ_WL_FID, 1.2,1.8, pz_info_example,&tmp3,&status);
		ccl_specs_dNdz_tomog(z_test, DNDZ_WL_FID, 1.8,2.4, pz_info_example,&tmp4,&status); 
		ccl_specs_dNdz_tomog(z_test, DNDZ_WL_FID, 2.4,3.0, pz_info_example,&tmp5,&status);
		fprintf(output, "%f %f %f %f %f %f %f\n", z_test,tmp1,tmp2,tmp3,tmp4,tmp5,dNdz_tomo);
	}

	fclose(output);

	//Try splitting dNdz (clustering) into 5 redshift bins
	printf("Trying splitting dNdz (clustering) into 5 redshift bins. Output written into file tests/specs_example_tomo_clu.out\n");
	output = fopen("./tests/specs_example_tomo_clu.out", "w");     
	for (z=0; z<100; z=z+1){
		z_test = 0.035*z;
		ccl_specs_dNdz_tomog(z_test, DNDZ_NC,0.,6., pz_info_example,&dNdz_tomo,&status); 
		ccl_specs_dNdz_tomog(z_test, DNDZ_NC,0.,0.6, pz_info_example,&tmp1,&status);
		ccl_specs_dNdz_tomog(z_test, DNDZ_NC,0.6,1.2, pz_info_example,&tmp2,&status);
		ccl_specs_dNdz_tomog(z_test, DNDZ_NC,1.2,1.8, pz_info_example,&tmp3,&status);
		ccl_specs_dNdz_tomog(z_test, DNDZ_NC,1.8,2.4, pz_info_example,&tmp4,&status);
		ccl_specs_dNdz_tomog(z_test, DNDZ_NC,2.4,3.0, pz_info_example,&tmp5,&status);
		fprintf(output, "%f %f %f %f %f %f %f\n", z_test,tmp1,tmp2,tmp3,tmp4,tmp5,dNdz_tomo);
	}
	printf("ccl_sample_run completed, status = %d\n",status);
	fclose(output);
	
	//Free up photo-z info
	ccl_specs_free_photoz_info(pz_info_example);

	//Always clean up!!
	ccl_cosmology_free(cosmo);

	return 0;
}<|MERGE_RESOLUTION|>--- conflicted
+++ resolved
@@ -71,12 +71,8 @@
 
 	// Compute sigma_8
 	printf("Initializing power spectrum...\n");
-<<<<<<< HEAD
-	printf("sigma_8 = %.3lf\n\n", ccl_sigma8(cosmo));
-=======
 	printf("sigma_8 = %.3lf\n\n", ccl_sigma8(cosmo, &status));
 
->>>>>>> fcf67861
 	//Create tracers for angular power spectra
 	double z_arr_gc[NZ],z_arr_sh[NZ],nz_arr_gc[NZ],nz_arr_sh[NZ],bz_arr[NZ];
 	for(int i=0;i<NZ;i++)
