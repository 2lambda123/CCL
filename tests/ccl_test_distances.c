--- conflicted
+++ resolved
@@ -83,12 +83,8 @@
   // Values of some parameters depend on the model index
   ccl_parameters params = ccl_parameters_create(data->Omega_c, data->Omega_b, 
 						data->Omega_k[model], data->Omega_n, 
-<<<<<<< HEAD
-						data->w_0[model], data->w_a[model], data->h, data->A_s, data->n_s,-1,NULL,NULL);
-=======
 						data->w_0[model], data->w_a[model],
 						data->h, data->A_s, data->n_s,-1,NULL,NULL);
->>>>>>> 2cc2dcb3
   params.Omega_g=0;
   // Make a cosmology object from the parameters with the default configuration
   ccl_cosmology * cosmo = ccl_cosmology_create(params, default_config);
