--- conflicted
+++ resolved
@@ -1,10 +1,7 @@
 #include "ccl.h"
 #include <math.h>
 #include <stdio.h>
-<<<<<<< HEAD
-=======
 #include "ccl_params.h"
->>>>>>> 3a245e5b
 
 int main(int argc, char * argv[])
 {
@@ -16,12 +13,7 @@
   double n_s = 0.96;
 
   ccl_configuration config = default_config;
-<<<<<<< HEAD
-
-  //config.transfer_function_method = ccl_bbks;
-=======
   config.transfer_function_method = ccl_bbks;
->>>>>>> 3a245e5b
   //config.matter_power_spectrum_method=ccl_linear;
 
   ccl_parameters params = ccl_parameters_create_flat_lcdm(Omega_c, Omega_b, h, normp, n_s);
