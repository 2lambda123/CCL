#include "ccl.h"
#include "ctest.h"
#include <stdio.h>
#include <math.h>

#define BBKS_TOLERANCE 1.0E-4

CTEST_DATA(bbks) {
  double Omega_c;
  double Omega_b;
  double h;
  double A_s;
  double n_s;
  double sigma_8;
  double Omega_n;
  double Omega_v[5];
  double Omega_k[5];
  double w_0[5];
  double w_a[5];
};

CTEST_SETUP(bbks) {
  data->Omega_c = 0.25;
  data->Omega_b = 0.05;
  data->h = 0.7;
  //TODO: Don't we have to change this to normpk?
  data->A_s = 2.1e-9;
  data->sigma_8=0.8;
  data->n_s = 0.96;

  double Omega_v[5]={0.7, 0.7, 0.7, 0.65, 0.75};
  double w_0[5] = {-1.0, -0.9, -0.9, -0.9, -0.9};
  double w_a[5] = {0.0, 0.0, 0.1, 0.1, 0.1};

  for(int i=0;i<5;i++) {
    data->Omega_v[i] = Omega_v[i];
    data->w_0[i] = w_0[i];
    data->w_a[i] = w_a[i];
    data->Omega_n = 0.0;
    data->Omega_k[i] = 1.0 - data->Omega_c - data->Omega_b - data->Omega_n - data->Omega_v[i];
  }
}

static int linecount(FILE *f)
{
  //////
  // Counts #lines from file
  int i0=0;
  char ch[1000];
  while((fgets(ch,sizeof(ch),f))!=NULL) {
    i0++;
  }
  return i0;
}

static void compare_bbks(int i_model,struct bbks_data * data)
{
  int nk,i,j;
  char fname[256],str[1024];
  FILE *f;
  ccl_configuration config = default_config;
  config.transfer_function_method = ccl_bbks;
  ccl_parameters params = ccl_parameters_create(data->Omega_c,data->Omega_b,
						data->Omega_k[i_model-1],data->Omega_n,
						data->w_0[i_model-1],data->w_a[i_model-1],
						data->h,data->A_s,data->n_s,-1,NULL,NULL);
  params.Omega_g=0;
  params.sigma_8=data->sigma_8;
<<<<<<< HEAD
=======
  params.Omega_g=0; //TODO: duplicate line?
>>>>>>> 260af8fd
  ccl_cosmology * cosmo = ccl_cosmology_create(params, config);
  ASSERT_NOT_NULL(cosmo);
  
  sprintf(fname,"./tests/benchmark/model%d_pk.txt",i_model);
  f=fopen(fname,"r");
  if(f==NULL) {
    fprintf(stderr,"Error opening file %s\n",fname);
    exit(1);
  }
  nk=linecount(f)-1; rewind(f);
  
  fgets(str, 1024, f);
  for(i=0;i<nk;i++) {
    double k_h,k;
    int stat;
    stat=fscanf(f,"%lf",&k_h);
    if(stat!=1) {
      fprintf(stderr,"Error reading file %s, line %d\n",fname,i+2);
      exit(1);
    }
    k=k_h*data->h;
    for(j=0;j<6;j++) {
      double pk_h,pk_bench,pk_ccl,err;
      double z=j+0.;
      int status=0;
      stat=fscanf(f,"%lf",&pk_h);
      if(stat!=1) {
	fprintf(stderr,"Error reading file %s, line %d\n",fname,i+2);
	exit(1);
      }
      pk_bench=pk_h/pow(data->h,3);
      pk_ccl=ccl_linear_matter_power(cosmo,k,1./(1+z),&status);
      if (status) printf("%s\n",cosmo->status_message);
      err=fabs(pk_ccl/pk_bench-1);
      ASSERT_DBL_NEAR_TOL(err,0.,BBKS_TOLERANCE);
    }
  }
  fclose(f);

  ccl_cosmology_free(cosmo);
}

CTEST2(bbks,model_1) {
  int model=1;
  compare_bbks(model,data);
}

CTEST2(bbks,model_2) {
  int model=2;
  compare_bbks(model,data);
}

CTEST2(bbks,model_3) {
  int model=3;
  compare_bbks(model,data);
}<|MERGE_RESOLUTION|>--- conflicted
+++ resolved
@@ -66,10 +66,6 @@
 						data->h,data->A_s,data->n_s,-1,NULL,NULL);
   params.Omega_g=0;
   params.sigma_8=data->sigma_8;
-<<<<<<< HEAD
-=======
-  params.Omega_g=0; //TODO: duplicate line?
->>>>>>> 260af8fd
   ccl_cosmology * cosmo = ccl_cosmology_create(params, config);
   ASSERT_NOT_NULL(cosmo);
   
