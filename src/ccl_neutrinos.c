--- conflicted
+++ resolved
@@ -95,12 +95,8 @@
 TASK: Compute Omeganu * h^2 as a function of time.
 !! To all practical purposes, Neff is simply N_nu_mass !!
 */
-<<<<<<< HEAD
-//double Omeganuh2 (double a, double Neff, double* mnu, double TCMB, gsl_interp_accel* accel, int* status)
-double Omeganuh2 (double a, double Neff, double* mnu, double TCMB, gsl_interp_accel* accel, int* status)
-=======
-double ccl_Omeganuh2 (double a, double Neff, double mnu, double TCMB, gsl_interp_accel* accel, int* status)
->>>>>>> e87767f9
+
+double ccl_Omeganuh2 (double a, double Neff, double* mnu, double TCMB, gsl_interp_accel* accel, int* status)
 {
   double Tnu, a4, prefix_massless, mnuone, OmNuh2;
   double Tnu_eff, mnuOT, intval, prefix_massive;
@@ -147,16 +143,26 @@
 // wrapper for calling Omeganuh2 from root finding routine
 double Omeganuh2_root(double m_iter, void *params){
   OmNuh2_params *p = (OmNuh2_params *) params;
-  return ccl_Omeganuh2(p->a, p->Neff, m_iter, p->TCMB, p->accel, p->status) - p->OmNuh2_target;
+  double m_iter_three[3] = {m_iter, m_iter, m_iter};
+  return ccl_Omeganuh2(p->a, p->Neff, m_iter_three, p->TCMB, p->accel, p->status) - p->OmNuh2_target;
 }
 /* -------- ROUTINE: Omeganuh2_to_Mnu ---------
-INPUTS: a: scale factor, Neff: number of neutrino species, OmNuh2: neutrino mass density Omeganu * h^2, TCMB: CMB temperature, accel: pointer to an accelerator which will evaluate the neutrino phasespace spline if defined, status: pointer to status integer.
-TASK: Compute Omeganu * h^2 as a function of time.
-*/
-double ccl_Omeganuh2_to_Mnu(double a, double Neff, double OmNuh2, double TCMB, gsl_interp_accel* accel, int* status){
+INPUTS: a: scale factor, OmNuh2: neutrino mass density Omeganu * h^2, TCMB: CMB temperature, accel: pointer to an accelerator which will evaluate the neutrino phasespace spline if defined, status: pointer to status integer.
+TASK: Given Omeganuh2, and ASSUMING THREE EQUAL MASS NEUTRINOS, output a pointer to the array of neutrino masses. 
+*/
+
+double* ccl_Omeganuh2_to_Mnu(double a, double Neff, double OmNuh2, double TCMB, gsl_interp_accel* accel, int* status){
+	
+  double mnu[3] = {-1., -1., -1.}; // Intialize pointer to hold answer.	
+	
   // First check if Neff if 0
-  if (Neff==0) return 0.0;
-  
+  if (Neff==0){
+	  for(int i = 0; i < 3; i = i +1){
+		mnu[i] = 0.;
+	  }
+	  return mnu;
+  }
+		
   // Now handle the massless case
   double Tnu, a4, prefix_massless,Omeganuh2_massless;
 
@@ -165,21 +171,27 @@
   prefix_massless = NU_CONST  * Tnu * Tnu * Tnu * Tnu; 
   Omeganuh2_massless = Neff*prefix_massless*7./8./a4;
   if ( OmNuh2 < Omeganuh2_massless) {
-    return 0.0;
-  }
-
+    for(int i=0; i < 3; i = i + 1){
+		mnu[i] = 0.;
+	  }
+	  return mnu;
+  }
 
   int root_status, iter = 0, max_iter = 100;
   const gsl_root_fsolver_type *T;
   gsl_root_fsolver *s;
 
-  double m_root =-1., m_iter =0.;
+  double* m_root; 
+  double m_iter = 0.;
   double m_min = 1.e-12; //required for consistency with massless case in Omeganuh2
   double m_max = 100.0; //root finding requires some upper bound
+  
+  m_root =malloc(3*sizeof(double));
+  
   gsl_function F;
   OmNuh2_params p;
   p.a = a;
-  p.Neff =Neff;
+  p.Neff =3;
   p.OmNuh2_target = OmNuh2;
   p.TCMB = TCMB;
   p.accel = accel;
@@ -193,23 +205,25 @@
   gsl_root_fsolver_set (s, &F, m_min, m_max);
 
   do
-    {
-      iter++;
-      root_status = gsl_root_fsolver_iterate (s);
-      if (root_status){break;} //could not evaluate Omeganuh2
-      m_iter = gsl_root_fsolver_root (s);
-      m_min = gsl_root_fsolver_x_lower (s);
-      m_max = gsl_root_fsolver_x_upper (s);
-      root_status = gsl_root_test_interval (m_min, m_max,
-                                       0, 0.001); // double epsabs, double epsrel
+	{
+	iter++;
+	root_status = gsl_root_fsolver_iterate (s);
+	if (root_status){break;} //could not evaluate Omeganuh2
+	m_iter = gsl_root_fsolver_root (s);
+	m_min = gsl_root_fsolver_x_lower (s);
+	m_max = gsl_root_fsolver_x_upper (s);
+	root_status = gsl_root_test_interval (m_min, m_max,
+										0, 0.001); // double epsabs, double epsrel
+	}
+  while (root_status == GSL_CONTINUE && iter < max_iter && *status ==0);
+
+  if (root_status == GSL_SUCCESS){
+	for(int j=0; j<3; j = j +1){
+	m_root[j] = m_iter;
     }
-  while (root_status == GSL_CONTINUE && iter < max_iter && *status ==0);
-
-  if (root_status == GSL_SUCCESS){
-    m_root = m_iter;
-  }
-  else{*status = CCL_ERROR_NU_SOLVE;}
-  gsl_root_fsolver_free (s);
+	}else{*status = CCL_ERROR_NU_SOLVE;}
+		
+	gsl_root_fsolver_free (s);
 
   return m_root;
 }