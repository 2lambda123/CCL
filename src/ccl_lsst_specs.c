#include "ccl_core.h"
#include "ccl_utils.h"
#include "ccl_placeholder.h"
#include "math.h"
#include "stdio.h"
#include "stdlib.h"
#include "gsl/gsl_integration.h"
#include "gsl/gsl_spline.h"
#include "ccl_background.h"
#include "ccl_constants.h"
#include "ccl_lsst_specs.h"

// ---- LSST redshift distributions & current specs -----
// ---- Consider spline for input dN/dz - pending

/*------ ROUTINE: ccl_specs_dNdz_clustering -----
INPUT: double z
TASK: Return unnormalized dN/dz for clustering sample
TODO: Tomography/convolution with photo-z/redshift range of validity?
*/
static double ccl_specs_dNdz_clustering(double z, void* params)
{
  double z0=0.3; //probably move this to the cosmo params file
  double zdivz0=z/z0;
  return 0.5/z0*zdivz0*zdivz0*exp(-zdivz0);
}

/*------ ROUTINE: ccl_specs_sigmaz_clustering -----
INPUT: double z
TASK: Return sigma(z), the photo-z dispersion, for the clustering sample
      We are assuming Gaussian uncertainties.
*/
static double ccl_specs_sigmaz_clustering(double z)
{
  return 0.03*(1.0+z);
}

/*------ ROUTINE: ccl_specs_sigmaz_sources -----
INPUT: double z
TASK: Return sigma(z), the photo-z dispersion, for the lensing sample
      We are assuming Gaussian uncertainties.
*/
static double ccl_specs_sigmaz_sources(double z)
{
  return 0.05*(1.0+z);
}

/*------ ROUTINE: ccl_specs_bias_clustering -----
INPUT: ccl_cosmology * cosmo, double a
TASK: Return b(z), the bias of the clustering sample.
      This is input from LSS group.
TODO: Check normalization of growth is consistent with LSS input.
*/
double ccl_specs_bias_clustering(ccl_cosmology * cosmo, double a)
{
  double D = ccl_growth_factor(cosmo, a);
  return 0.95/D;
}

/*------ ROUTINE: ccl_specs_dNdz_sources_unnormed -----
INPUT: double z, void* params
       void * params includes "type", indicating which Chang et al 2013 dNdz we want.
       type = 1 <-> k=0.5, type = 2 <-> k=1, type =3 <-> k=2.
TASK: dNdz for weak lensing sources over the full allowed z range, not yet normalised, 
      intended to be suitable for integration using gsl integration.
WARNING:  This is not the function to call directly and use (that is dNdz_sources_tomog).
TODO: if incorrect type, use ccl_error to exit.
*/

// struct of params to pass to ccl_specs_dNdz_sources_unnormed
struct dNdz_sources_params{
  int type_; // Sets which Chang et al. 2013 dNdz you are using; pick 1 for k=5, 2 for k=1, and 3 for k=2.
};

static double ccl_specs_dNdz_sources_unnormed(double z, void *params)
{
	double alpha, beta, z0=0.0, zdivz0;
 
	struct dNdz_sources_params * p = (struct dNdz_sources_params *) params;
	int type = p->type_;

	if (type==DNDZ_WL_CONS){
		// Chang et al. 2013, k=0.5, pessimistic	
		alpha=1.28;
  		beta=0.97;
  		z0=0.41;
	} else if(type ==DNDZ_WL_FID){
		// Chang et al. 2013, k=1, fiducial
		alpha=1.24;
  		beta=1.01;
  		z0=0.51;
	} else if(type ==DNDZ_WL_OPT){
		// Chang et al. 2013, k=2, optimistic
		alpha=1.23;
  		beta=1.05;
  		z0=0.59;
	} 

	zdivz0= z/z0;

	if((z>=Z_MIN_SOURCES) && (z<=Z_MAX_SOURCES)){
    		return pow(z,alpha)*exp(-pow(zdivz0,beta));
  	}else{
    		return 0.;
  }
}

/*------ ROUTINE: ccl_specs_photoz -----
INPUT: double z_ph, void *params
TASK:  Returns the value of p(z_photo, z). Change this function to 
       change the way true-z and photo-z's are related.
       This has to be in a form that gsl can integrate.
*/
// struct of parameters to pass to photo_z
struct pz_params{
  double z_true; // Gives the true redshift at which to evaluate 
  user_pz_info * user_information; //Calls the photo-z scatter model
};

static double ccl_specs_photoz(double z_ph, void * params){
	
	struct pz_params * p = (struct pz_params *) params;
	user_pz_info * user_stuff = (user_pz_info*) p->user_information; 
        double z_s = p->z_true;
	// user_stuff contains a pointer to the user function for the photo_z and to the user struct for the parameters of that function 
	//void * user_stuff = p->user_information;	

	return (user_stuff->your_pz_func)(z_ph, z_s, user_stuff->your_pz_params);

	}

/*------ ROUTINE: ccl_specs_norm_integrand -----
INPUT: double z_ph, void *params
TASK:  Returns the integrand which is integrated to get the normalization of 
       dNdz in a given photometric redshift bin (the denominator from dNdz_sources_tomog). 
       This has to be an separate function that gsl can integrate.
*/

// struct of parameters to pass to norm_integrand
struct norm_params{
  double bin_zmin_;
  double bin_zmax_;
  int type_;
  //double (*sigmaz)(double); //Calls the photo-z scatter model
  user_pz_info * user_information;
  double (*unnormedfunc)(double,void *);
};


static double ccl_specs_norm_integrand(double z, void* params){
	
	// This is a struct that contains a true redshift and a pointer to the user_defined information about the photo_z model
	struct pz_params *pz_p, valparams; // parameters for the photoz pdf wrt true-z
	
	double * pz_int; // pointer to the value of the integral over the photoz model
	double init; // just for initializing the result of the intermediary integratl
	struct norm_params *p = (struct norm_params *) params; // parameters of the current function (because of form required for gsl integration)

	double z_min = p->bin_zmin_;
	double z_max = p->bin_zmax_;
        int type = p->type_;

	// Extract "type" (which denotes which Chang et al 2013 dndz we use) 
        // and pass it to dNdz params.
	struct dNdz_sources_params * dNdz_pointer, dNdz_vals; // parameters of dNdz unnormalized function.
	dNdz_vals.type_=type;
	dNdz_pointer=&dNdz_vals;

	// Set up parameters for the intermediary integral.
	init=0;
	pz_int = &init;
	valparams.z_true = z;
	valparams.user_information = p-> user_information;
        pz_p = &valparams;

	// Do the intermediary integral over the model relating  photo-z to true-z	
        gsl_integration_cquad_workspace * workspace = gsl_integration_cquad_workspace_alloc (1000);
        gsl_function F;
        F.function = ccl_specs_photoz;
        F.params = pz_p;
        gsl_integration_cquad(&F, z_min, z_max, 0.0,EPSREL_DNDZ,workspace,pz_int, NULL, NULL);
        gsl_integration_cquad_workspace_free(workspace);



	// Now return this value with the value of dNdz at z, to be integrated itself elsewhere
	if ((dNdz_pointer-> type_!= DNDZ_NC) ){ 

		return p->unnormedfunc(z, dNdz_pointer) * (*pz_int);
	}else{
		return p->unnormedfunc(z,NULL) *(*pz_int);
	}
}


/*------ ROUTINE: ccl_specs_dNdz_tomog -----
INPUT: double z, , double bin_zmin, double bin_zmax, dNdz function pointer, sigma_z function pointer
       tomographic boundaries are [bin_zmin,bin_zmax]
TASK:  dNdz in a particular tomographic bin, 
       convolved with a photo-z model (defined in photoz function), and normalized.
*/

int ccl_specs_dNdz_tomog(double z, int dNdz_type, double bin_zmin, double bin_zmax, user_pz_info * user_info, double *tomoout){



	// This uses equation 33 of Joachimi & Schneider 2009, arxiv:0905.0393

	double *numerator_integrand, *denom_integrand, dNdz_t;
        double init_num = 0.0; // Just to initialise the pointer to the answer.
	double init_denom = 0.0; 
	
	// This struct contains a spec redshift and a pointer to a user information struct.
	struct pz_params *pz_p, valparams; //parameters for the integral over the photoz's
	struct norm_params *norm_p, norm_p_val;	
	struct dNdz_sources_params *dNdz_p, dNdz_p_val; 

	// Set up the parameters to pass to the normalising integral (of type struct norm_params
	norm_p_val.bin_zmin_=bin_zmin;
	norm_p_val.bin_zmax_=bin_zmax;
 	norm_p_val.user_information = user_info;	



	if((dNdz_type==DNDZ_WL_OPT) ||(dNdz_type==DNDZ_WL_FID) || (dNdz_type==DNDZ_WL_CONS)){ 
	  dNdz_p_val.type_ = dNdz_type;
	  norm_p_val.type_=dNdz_type;
	  norm_p_val.unnormedfunc=ccl_specs_dNdz_sources_unnormed;
	} else if (dNdz_type==DNDZ_NC){
	  norm_p_val.type_= dNdz_type;
	  norm_p_val.unnormedfunc = ccl_specs_dNdz_clustering;
	} else {
	  return 1;
	}
	norm_p=&norm_p_val;
	dNdz_p =&dNdz_p_val;



	// First get the value of dNdz(true) at z
	if((dNdz_type==DNDZ_WL_OPT) ||(dNdz_type==DNDZ_WL_FID) || (dNdz_type==DNDZ_WL_CONS)){
		dNdz_t = ccl_specs_dNdz_sources_unnormed(z, dNdz_p);
	}else {
		dNdz_t = ccl_specs_dNdz_clustering(z, NULL);
	}


	// Set up the parameters for the integral over the photo z function in the numerator (of type struct pz_params)
	valparams.z_true = z;
	valparams.user_information = user_info; // pointer to user information
	pz_p = &valparams;


	
	// Integrate over the assumed pdf of photo-z wrt true-z in this bin (this goes in the numerator of the result):
	numerator_integrand = &init_num;
	gsl_integration_cquad_workspace * workspace_two = gsl_integration_cquad_workspace_alloc (1000);
        gsl_function G;
        G.function = ccl_specs_photoz;
        G.params = pz_p;
        gsl_integration_cquad(&G, bin_zmin, bin_zmax, 0.0,EPSREL_DNDZ,workspace_two,numerator_integrand, NULL, NULL);
        gsl_integration_cquad_workspace_free(workspace_two);	




	// Now get the denominator, which normalizes dNdz over the photometric bin
	denom_integrand =&init_denom;
	gsl_integration_cquad_workspace * workspace_three = gsl_integration_cquad_workspace_alloc (1000);
        gsl_function H;
        H.function = ccl_specs_norm_integrand;
        H.params = norm_p;
<<<<<<< HEAD
        gsl_integration_cquad(&H, z_min_sources, z_max_sources, 0.0,EPSREL_DNDZ,workspace_three,denom_integrand, NULL, NULL);
        gsl_integration_cquad_workspace_free(workspace_three);


=======
        gsl_integration_cquad(&H, Z_MIN_SOURCES, Z_MAX_SOURCES, 0.0,EPSREL_DNDZ,workspace_three,denom_integrand, NULL, NULL);
        gsl_integration_cquad_workspace_free(workspace_three);	
>>>>>>> ad96dee7

	*tomoout = dNdz_t * (*numerator_integrand) / (*denom_integrand);
	return 0;
}


<|MERGE_RESOLUTION|>--- conflicted
+++ resolved
@@ -270,15 +270,8 @@
         gsl_function H;
         H.function = ccl_specs_norm_integrand;
         H.params = norm_p;
-<<<<<<< HEAD
-        gsl_integration_cquad(&H, z_min_sources, z_max_sources, 0.0,EPSREL_DNDZ,workspace_three,denom_integrand, NULL, NULL);
-        gsl_integration_cquad_workspace_free(workspace_three);
-
-
-=======
         gsl_integration_cquad(&H, Z_MIN_SOURCES, Z_MAX_SOURCES, 0.0,EPSREL_DNDZ,workspace_three,denom_integrand, NULL, NULL);
         gsl_integration_cquad_workspace_free(workspace_three);	
->>>>>>> ad96dee7
 
 	*tomoout = dNdz_t * (*numerator_integrand) / (*denom_integrand);
 	return 0;
