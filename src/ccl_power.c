#include "ccl_core.h"
#include "ccl_utils.h"
#include "math.h"
#include "stdio.h"
#include "stdlib.h"
#include "gsl/gsl_integration.h"
#include "gsl/gsl_interp.h"
#include "gsl/gsl_spline.h"
//#include "gsl/gsl_interp2d.h"
//#include "gsl/gsl_spline2d.h"
#include "ccl_placeholder.h"
#include "ccl_background.h"
#include "ccl_power.h"
#include "ccl_error.h"
#include "../class/include/class.h"

/*------ ROUTINE: ccl_cosmology_compute_power_class ----- 
INPUT: ccl_cosmology * cosmo
*/
static void ccl_free_class_structs(
               ccl_cosmology *cosmo,               
               struct background *ba,
               struct thermo *th,
               struct perturbs *pt,
               struct transfers *tr,
               struct primordial *pm,
               struct spectra *sp,
               struct nonlinear *nl,
               struct lensing *le,
	       int *init_arr,
	       int * status){
  int i_init=6;
  if(init_arr[i_init--]) {
    if (spectra_free(sp) == _FAILURE_) {
      *status = CCL_ERROR_CLASS;
      sprintf(cosmo->status_message ,"ccl_power.c: ccl_free_class_structs(): Error freeing CLASS spectra:%s\n",sp->error_message);
      return;
    }
  }
  
  if(init_arr[i_init--]) {
    if (transfer_free(tr) == _FAILURE_) {
      *status = CCL_ERROR_CLASS;
      sprintf(cosmo->status_message ,"ccl_power.c: ccl_free_class_structs(): Error freeing CLASS transfer:%s\n",tr->error_message);
      return;
    }
  }

  if(init_arr[i_init--]) {
    if (nonlinear_free(nl) == _FAILURE_) {
      *status = CCL_ERROR_CLASS;
      sprintf(cosmo->status_message ,"ccl_power.c: ccl_free_class_structs(): Error freeing CLASS nonlinear:%s\n",nl->error_message);
      return;
    }
  }
  
  if(init_arr[i_init--]) {
    if (primordial_free(pm) == _FAILURE_) {
      *status = CCL_ERROR_CLASS;
      sprintf(cosmo->status_message ,"ccl_power.c: ccl_free_class_structs(): Error freeing CLASS pm:%s\n",pm->error_message);
      return;
    }
  }
  
  if(init_arr[i_init--]) {
    if (perturb_free(pt) == _FAILURE_) {
      *status = CCL_ERROR_CLASS;
      sprintf(cosmo->status_message ,"ccl_power.c: ccl_free_class_structs(): Error freeing CLASS pt:%s\n",pt->error_message);
      return;
    }
  }
  
  if(init_arr[i_init--]) {
    if (thermodynamics_free(th) == _FAILURE_) {
      *status = CCL_ERROR_CLASS;
      sprintf(cosmo->status_message ,"ccl_power.c: ccl_free_class_structs(): Error freeing CLASS thermo:%s\n",th->error_message);
      return;
    }
  }

  if(init_arr[i_init--]) {
    if (background_free(ba) == _FAILURE_) {
      *status = CCL_ERROR_CLASS;
      sprintf(cosmo->status_message ,"ccl_power.c: ccl_free_class_structs(): Error freeing CLASS bg:%s\n",ba->error_message);
      return;
    }
  }
}

static void ccl_class_preinit(
               struct background *ba,
               struct thermo *th,
               struct perturbs *pt,
               struct transfers *tr,
               struct primordial *pm,
               struct spectra *sp,
               struct nonlinear *nl,
               struct lensing *le){
//pre-initialize all fields that are freed by *_free() routine
//prevents crashes if *_init()failed and did not initialize all tables freed by *_free()

  //init for background_free
  ba->tau_table = NULL;
  ba->z_table = NULL;
  ba->d2tau_dz2_table = NULL;
  ba->background_table = NULL;
  ba->d2background_dtau2_table = NULL;

  //init for thermodynamics_free
  th->z_table = NULL;
  th->thermodynamics_table = NULL;
  th->d2thermodynamics_dz2_table = NULL;

  //init for perturb_free
  pt->tau_sampling = NULL;
  pt->tp_size = NULL;
  pt->ic_size = NULL;
  pt->k = NULL;
  pt->k_size_cmb = NULL;
  pt->k_size_cl = NULL;
  pt->k_size = NULL;
  pt->sources = NULL;

  //init for primordial_free
  pm->amplitude = NULL;
  pm->tilt = NULL;
  pm->running = NULL;
  pm->lnpk = NULL;
  pm->ddlnpk = NULL;
  pm->is_non_zero = NULL;
  pm->ic_size = NULL;
  pm->ic_ic_size = NULL;
  pm->lnk = NULL;

  //init for nonlinear_free
  nl->k = NULL;
  nl->tau = NULL;
  nl->nl_corr_density = NULL;
  nl->k_nl = NULL;

  //init for transfer_free
  tr->tt_size = NULL;
  tr->l_size_tt = NULL;
  tr->l_size = NULL;
  tr->l = NULL;
  tr->q = NULL;
  tr->k = NULL;
  tr->transfer = NULL;

  //init for spectra_free
  //spectra_free checks all other data fields before freeing
  sp->is_non_zero = NULL;
  sp->ic_size = NULL;
  sp->ic_ic_size = NULL;
}
static void ccl_run_class(
               ccl_cosmology *cosmo, 
               struct file_content *fc,
               struct precision* pr,
               struct background* ba,
               struct thermo* th,
               struct perturbs* pt,
               struct transfers* tr,
               struct primordial* pm,
               struct spectra* sp,
               struct nonlinear* nl,
               struct lensing* le,
               struct output* op, 
	       int *init_arr,
	       int * status){
  ErrorMsg errmsg;            // for error messages 
  int i_init=0;
  ccl_class_preinit(ba,th,pt,tr,pm,sp,nl,le);
  
  if(input_init(fc,pr,ba,th,pt,tr,pm,sp,nl,le,op,errmsg) == _FAILURE_) {
    *status = CCL_ERROR_CLASS;
    sprintf(cosmo->status_message ,"ccl_power.c: ccl_cosmology_compute_power_class(): Error running CLASS input:%s\n",errmsg);
    return;
  }
  if (background_init(pr,ba) == _FAILURE_) {
    *status = CCL_ERROR_CLASS;
    sprintf(cosmo->status_message ,"ccl_power.c: ccl_cosmology_compute_power_class(): Error running CLASS background:%s\n",ba->error_message);
    return;
  }
  init_arr[i_init++]=1;
  if (thermodynamics_init(pr,ba,th) == _FAILURE_) {
    *status = CCL_ERROR_CLASS;
    sprintf(cosmo->status_message ,"ccl_power.c: ccl_cosmology_compute_power_class(): Error running CLASS thermodynamics:%s\n",th->error_message);
    return;
  }
  init_arr[i_init++]=1;
  if (perturb_init(pr,ba,th,pt) == _FAILURE_) {
    *status = CCL_ERROR_CLASS;
    sprintf(cosmo->status_message ,"ccl_power.c: ccl_cosmology_compute_power_class(): Error running CLASS pertubations:%s\n",pt->error_message);
    return;
  }
  init_arr[i_init++]=1;
  if (primordial_init(pr,pt,pm) == _FAILURE_) {
    *status = CCL_ERROR_CLASS;
    sprintf(cosmo->status_message ,"ccl_power.c: ccl_cosmology_compute_power_class(): Error running CLASS primordial:%s\n",pm->error_message);
    return;
  }
  init_arr[i_init++]=1;
  if (nonlinear_init(pr,ba,th,pt,pm,nl) == _FAILURE_) {
    *status = CCL_ERROR_CLASS;
    sprintf(cosmo->status_message ,"ccl_power.c: ccl_cosmology_compute_power_class(): Error running CLASS nonlinear:%s\n",nl->error_message);
    return;
  }
  init_arr[i_init++]=1;
  if (transfer_init(pr,ba,th,pt,nl,tr) == _FAILURE_) {
    *status = CCL_ERROR_CLASS;
    sprintf(cosmo->status_message ,"ccl_power.c: ccl_cosmology_compute_power_class(): Error running CLASS transfer:%s\n",tr->error_message);
    return;
  }
  init_arr[i_init++]=1;
  if (spectra_init(pr,ba,pt,pm,nl,tr,sp) == _FAILURE_) {
    *status = CCL_ERROR_CLASS;
    sprintf(cosmo->status_message ,"ccl_power.c: ccl_cosmology_compute_power_class(): Error running CLASS spectra:%s\n",sp->error_message);
    return;
  }
}

static double ccl_get_class_As(ccl_cosmology *cosmo, struct file_content *fc, int position_As,double sigma8, int * status){
//structures for class test run
  struct precision pr;        // for precision parameters 
  struct background ba;       // for cosmological background 
  struct thermo th;           // for thermodynamics 
  struct perturbs pt;         // for source functions 
  struct transfers tr;        // for transfer functions 
  struct primordial pm;       // for primordial spectra 
  struct spectra sp;          // for output spectra 
  struct nonlinear nl;        // for non-linear spectra 
  struct lensing le;
  struct output op;

  //temporarily overwrite P_k_max_1/Mpc to speed up sigma_8 calculation
  double k_max_old = 0.;
  int position_kmax =2;
  double A_s_guess;
  int init_arr[7]={0,0,0,0,0,0,0};

  if (strcmp(fc->name[position_kmax],"P_k_max_1/Mpc")){
    k_max_old = strtof(fc->value[position_kmax],NULL);
    sprintf(fc->value[position_kmax],"%e",10.);  
  }
  A_s_guess = 2.43e-9/0.87659*sigma8;
  sprintf(fc->value[position_As],"%e",A_s_guess);

  ccl_run_class(cosmo, fc,&pr,&ba,&th,&pt,&tr,&pm,&sp,&nl,&le,&op,init_arr,status);
//  printf("ran shooting for sigma_8 method\n Target sigma_8 = %e;\nGuessed A_s = %e -> sigma_8 = %e\nuse A_s = %e",sigma8,A_s_guess,sp.sigma8,A_s_guess*sigma8/sp.sigma8);
  if (cosmo->status != CCL_ERROR_CLASS) A_s_guess*=pow(sigma8/sp.sigma8,2.);
  ccl_free_class_structs(cosmo, &ba,&th,&pt,&tr,&pm,&sp,&nl,&le,init_arr,status);

  if (k_max_old >0){
    sprintf(fc->value[position_kmax],"%e",k_max_old);      
  }
  return A_s_guess;
}

static void ccl_fill_class_parameters(ccl_cosmology * cosmo, struct file_content * fc,int parser_length, int * status){
  strcpy(fc->name[0],"output");
  strcpy(fc->value[0],"mPk");

  strcpy(fc->name[1],"non linear");
  if (cosmo->config.matter_power_spectrum_method == ccl_halofit){ strcpy(fc->value[1],"Halofit"); }
  else {strcpy(fc->value[1],"none");}

  strcpy(fc->name[2],"P_k_max_1/Mpc");
  sprintf(fc->value[2],"%e",K_MAX_SPLINE); //in units of 1/Mpc, corroborated with ccl_constants.h

  strcpy(fc->name[3],"z_max_pk");
  sprintf(fc->value[3],"%e",1./A_SPLINE_MIN-1.);

  strcpy(fc->name[4],"modes");
  strcpy(fc->value[4],"s");

  strcpy(fc->name[5],"lensing");
  strcpy(fc->value[5],"no");

  // now, copy over cosmology parameters
  strcpy(fc->name[6],"h");
  sprintf(fc->value[6],"%e",cosmo->params.h);

  strcpy(fc->name[7],"Omega_cdm");
  sprintf(fc->value[7],"%e",cosmo->params.Omega_c);

  strcpy(fc->name[8],"Omega_b");
  sprintf(fc->value[8],"%e",cosmo->params.Omega_b);

  strcpy(fc->name[9],"Omega_k");
  sprintf(fc->value[9],"%e",cosmo->params.Omega_k);

  strcpy(fc->name[10],"n_s");
  sprintf(fc->value[10],"%e",cosmo->params.n_s);


//cosmological constant?
// set Omega_Lambda = 0.0 if w !=-1
  if ((cosmo->params.w0 !=-1.0) || (cosmo->params.wa !=0)){
    strcpy(fc->name[11],"Omega_Lambda");
    sprintf(fc->value[11],"%e",0.0);

    strcpy(fc->name[12],"w0_fld");
    sprintf(fc->value[12],"%e",cosmo->params.w0);

    strcpy(fc->name[13],"wa_fld");
    sprintf(fc->value[13],"%e",cosmo->params.wa);
  }
  //normalization comes last, so that all other parameters are filled in for determining A_s if sigma_8 is specified
  if (isfinite(cosmo->params.sigma_8) && isfinite(cosmo->params.A_s)){
      *status = CCL_ERROR_INCONSISTENT;
      strcpy(cosmo->status_message ,"ccl_power.c: class_parameters(): Error initialzing CLASS pararmeters: both sigma_8 and A_s defined\n");
    return;
  }
  if (isfinite(cosmo->params.sigma_8)){
    strcpy(fc->name[parser_length-1],"A_s");
    sprintf(fc->value[parser_length-1],"%e",ccl_get_class_As(cosmo,fc,parser_length-1,cosmo->params.sigma_8, status));
  }
  else if (isfinite(cosmo->params.A_s)){ 
    strcpy(fc->name[parser_length-1],"A_s");
    sprintf(fc->value[parser_length-1],"%e",cosmo->params.A_s);
  }
  else{
      *status = CCL_ERROR_INCONSISTENT;
      strcpy(cosmo->status_message ,"ccl_power.c: class_parameters(): Error initialzing CLASS pararmeters: neither sigma_8 nor A_s defined\n");
    return;
  }
}

static void ccl_cosmology_compute_power_class(ccl_cosmology * cosmo, int * status){

  struct precision pr;        // for precision parameters 
  struct background ba;       // for cosmological background 
  struct thermo th;           // for thermodynamics 
  struct perturbs pt;         // for source functions 
  struct transfers tr;        // for transfer functions 
  struct primordial pm;       // for primordial spectra 
  struct spectra sp;          // for output spectra 
  struct nonlinear nl;        // for non-linear spectra 
  struct lensing le;
  struct output op;
  struct file_content fc;

  ErrorMsg errmsg; // for error messages 
  // generate file_content structure 
  // CLASS configuration parameters will be passed through this structure,
  // to avoid writing and reading .ini files for every call
  int parser_length = 20;
  int init_arr[7]={0,0,0,0,0,0,0};
  if (parser_init(&fc,parser_length,"none",errmsg) == _FAILURE_){
    *status = CCL_ERROR_CLASS;
    sprintf(cosmo->status_message ,"ccl_power.c: ccl_cosmology_compute_power_class(): parser init error:%s\n",errmsg);
    return;
  }

  ccl_fill_class_parameters(cosmo,&fc,parser_length, status);

  if (*status != CCL_ERROR_CLASS)
    ccl_run_class(cosmo, &fc,&pr,&ba,&th,&pt,&tr,&pm,&sp,&nl,&le,&op,init_arr,status);
  if (*status == CCL_ERROR_CLASS){
    //printed error message while running CLASS
    ccl_free_class_structs(cosmo, &ba,&th,&pt,&tr,&pm,&sp,&nl,&le,init_arr,status);
    return;
  }
  if (parser_free(&fc)== _FAILURE_) {
    *status = CCL_ERROR_CLASS;
    strcpy(cosmo->status_message ,"ccl_power.c: ccl_cosmology_compute_power_class(): Error freeing CLASS parser\n");
    ccl_free_class_structs(cosmo, &ba,&th,&pt,&tr,&pm,&sp,&nl,&le,init_arr,status);
    return;
  }

  //CLASS calculations done - now allocate CCL splines
  double kmin = K_MIN;
  double kmax = K_MAX_SPLINE;
  int nk = N_K;
  double amin = A_SPLINE_MIN;
  double amax = A_SPLINE_MAX;
  int na = N_A;
  
  // The x array is initially k, but will later
  // be overwritten with log(k)
  double * x = ccl_log_spacing(kmin, kmax, nk);
  double * z = ccl_linear_spacing(amin,amax, na);
  double * y2d_lin = malloc(nk * na * sizeof(double));
  double * y2d_nl = malloc(nk * na * sizeof(double));
  if (z==NULL|| x==NULL || y2d_lin==NULL || y2d_nl==NULL){
    *status = CCL_ERROR_SPLINE;
    strcpy(cosmo->status_message,"ccl_power.c: ccl_cosmology_compute_power_class(): memory allocation error\n");
  }
  else{  
    // After this loop x will contain log(k), y will contain log(P_nl), z will contain log(P_lin)
    // all in Mpc, not Mpc/h units!
    double psout_l,ic;
    int s=0;
    for (int i=0; i<nk; i++){
      for (int j = 0; j < na; j++){
	//The 2D interpolation routines access the function values y_{k_ia_j} with the following ordering:
	//y_ij = y2d[j*N_k + i]
	//with i = 0,...,N_k-1 and j = 0,...,N_a-1.
	s |= spectra_pk_at_k_and_z(&ba, &pm, &sp,x[i],1./z[j]-1., &psout_l,&ic);
	y2d_lin[j*nk+i] = log(psout_l);
      }
      x[i] = log(x[i]);
    }
<<<<<<< HEAD
    if(s){
      free(x); 
      free(z);
      free(y2d_nl);
      free(y2d_lin);
      *status = CCL_ERROR_CLASS;
      strcpy(cosmo->status_message ,"ccl_power.c: ccl_cosmology_compute_power_class(): Error computing CLASS power spectrum\n");
      ccl_free_class_structs(cosmo, &ba,&th,&pt,&tr,&pm,&sp,&nl,&le,status);
=======
  
    gsl_spline * log_power_lin = gsl_spline_alloc(K_SPLINE_TYPE, nk);
    int classstatus = gsl_spline_init(log_power_lin, x, y, nk);
    if (classstatus){
      gsl_spline_free(log_power_lin);
      ccl_free_class_structs(cosmo, &ba,&th,&pt,&tr,&pm,&sp,&nl,&le,init_arr,status);
      *status = CCL_ERROR_SPLINE;
      strcpy(cosmo->status_message,"ccl_power.c: ccl_cosmology_compute_power_class(): Error creating log_power_lin spline\n");
>>>>>>> 10ca2ca0
      return;
    }
    gsl_spline2d * log_power = gsl_spline2d_alloc(PLIN_SPLINE_TYPE, nk,na);
    int pwstatus = gsl_spline2d_init(log_power, x, z, y2d_lin,nk,na);
    if (pwstatus){
      free(x); 
      free(z);
      free(y2d_nl);
      free(y2d_lin);
      gsl_spline2d_free(log_power);
      ccl_free_class_structs(cosmo, &ba,&th,&pt,&tr,&pm,&sp,&nl,&le,status);
      strcpy(cosmo->status_message,"ccl_power.c: ccl_cosmology_compute_power_class(): Error creating log_power spline\n");
      return;
    } else {
      cosmo->data.p_lin = log_power;
    }

    if(cosmo->config.matter_power_spectrum_method==ccl_halofit){
      
      double psout_nl;
  
      for (int i=0; i<nk; i++){
	for (int j = 0; j < na; j++){
	  s |= spectra_pk_nl_at_k_and_z(&ba, &pm, &sp,exp(x[i]),1./z[j]-1.,&psout_nl);
	  y2d_nl[j*nk+i] = log(psout_nl);
	}
      }
<<<<<<< HEAD
      if(s){
	free(x); 
	free(z);
	free(y2d_nl);
	free(y2d_lin);
	*status = CCL_ERROR_CLASS;
	strcpy(cosmo->status_message ,"ccl_power.c: ccl_cosmology_compute_power_class(): Error computing CLASS power spectrum\n");
	ccl_free_class_structs(cosmo, &ba,&th,&pt,&tr,&pm,&sp,&nl,&le,status);
	return;
      }

      gsl_spline2d * log_power_nl = gsl_spline2d_alloc(PNL_SPLINE_TYPE, nk,na);
      pwstatus = gsl_spline2d_init(log_power_nl, x, z, y2d_nl,nk,na);

      if (pwstatus){
	free(x); 
	free(z);
	free(y2d_nl);
	free(y2d_lin);
	gsl_spline2d_free(log_power_nl);
	ccl_free_class_structs(cosmo, &ba,&th,&pt,&tr,&pm,&sp,&nl,&le,status);
	strcpy(cosmo->status_message,"ccl_power.c: ccl_cosmology_compute_power_class(): Error creating log_power_nl spline\n");
	return;
      } else {
	cosmo->data.p_nl = log_power_nl;
      }
      free(y2d_nl);
    } 

    ccl_free_class_structs(cosmo, &ba,&th,&pt,&tr,&pm,&sp,&nl,&le, status);
    free(x);
    free(y2d_lin);
    free(z);
  }

=======
      else{
        gsl_spline2d * log_power_nl = gsl_spline2d_alloc(PNL_SPLINE_TYPE, nk,na);
        for (int j = 0; j < na; j++){
          for (int i=0; i<nk; i++){
      	   //The 2D interpolation routines access the function values y_{k_ia_j} with the following ordering:
	         //y_ij = y2d[j*N_k + i]
	         //with i = 0,...,N_k-1 and j = 0,...,N_a-1.
	         s = spectra_pk_nl_at_k_and_z(&ba, &pm, &sp,exp(x[i]),1./z[j]-1., &Z);
	         y2d[j*nk+i] = log(Z);
         }
       }
       int pwstatus = gsl_spline2d_init(log_power_nl, x, z, y2d,nk,na);
       if (pwstatus){
        free(x);
        free(y);
        free(z);
        gsl_spline2d_free(log_power_nl);
        ccl_free_class_structs(cosmo, &ba,&th,&pt,&tr,&pm,&sp,&nl,&le,init_arr,status);
        strcpy(cosmo->status_message,"ccl_power.c: ccl_cosmology_compute_power_class(): Error creating log_power_nl spline\n");
        return;
      }
      else
        cosmo->data.p_nl = log_power_nl;
    }
      
  }
  ccl_free_class_structs(cosmo, &ba,&th,&pt,&tr,&pm,&sp,&nl,&le,init_arr,status);
  free(x);
  free(y);
  free(z);
  }
>>>>>>> 10ca2ca0
}

/*------ ROUTINE: tsqr_BBKS ----- 
INPUT: ccl_parameters and k wavenumber in 1/Mpc
TASK: provide the square of the BBKS transfer function with baryonic correction
*/

static double tsqr_BBKS(ccl_parameters * params, double k)
{
  double q = k/(params->Omega_m*params->h*params->h*exp(-params->Omega_b*(1.0+pow(2.*params->h,.5)/params->Omega_m)));
  return pow(log(1.+2.34*q)/(2.34*q),2.0)/pow(1.+3.89*q+pow(16.1*q,2.0)+pow(5.46*q,3.0)+pow(6.71*q,4.0),0.5);
}

/*------ ROUTINE: bbks_power ----- 
INPUT: ccl_parameters and k wavenumber in 1/Mpc
TASK: provide the BBKS power spectrum with baryonic correction at single k
*/

//Calculate Normalization see Cosmology Notes 8.105 (TODO: whose comment is this?)
static double bbks_power(ccl_parameters * params, double k){
  return pow(k,params->n_s)*tsqr_BBKS(params, k);
}

/*------ ROUTINE: ccl_cosmology_compute_bbks_power ----- 
INPUT: cosmology
TASK: provide spline for the BBKS power spectrum with baryonic correction
*/

static void ccl_cosmology_compute_power_bbks(ccl_cosmology * cosmo, int * status){

  double kmin = K_MIN;
  double kmax = K_MAX;
  int nk = N_K;
  double amin = A_SPLINE_MIN;
  double amax = A_SPLINE_MAX;
  int na = N_A;
  
  // The x array is initially k, but will later
  // be overwritten with log(k)
  double * x = ccl_log_spacing(kmin, kmax, nk);
  double * y = malloc(sizeof(double)*nk);
  double * z = ccl_linear_spacing(amin,amax, na);
  double * y2d = malloc(nk * na * sizeof(double));
  if (z==NULL||y==NULL|| x==NULL || y2d==NULL){
    int bbksstatus = 4;
    strcpy(cosmo->status_message,"ccl_power.c: ccl_cosmology_compute_power_bbks(): memory allocation error\n");
    return;
  }

  // After this loop x will contain log(k)
  for (int i=0; i<nk; i++){
    y[i] = log(bbks_power(&cosmo->params, x[i]));
    x[i] = log(x[i]);
  }

  // now normalize to cosmo->params.sigma_8
  if (isnan(cosmo->params.sigma_8)){
    free(x);
    free(y);
    free(z);
    free(y2d);
    *status = CCL_ERROR_INCONSISTENT;
    strcpy(cosmo->status_message ,"ccl_power.c: ccl_cosmology_compute_power_bbks(): sigma_8 not set, required for BBKS\n");
    return;
  }
  
  gsl_spline2d * log_power_lin = gsl_spline2d_alloc(PLIN_SPLINE_TYPE, nk,na);
  for (int j = 0; j < na; j++){
    double g2 = 2.*log(ccl_growth_factor(cosmo,z[j], status));
    for (int i=0; i<nk; i++){
      y2d[j*nk+i] = y[i]+g2;
    }
<<<<<<< HEAD
  }
  
  int splinstatus = gsl_spline2d_init(log_power_lin, x, z, y2d,nk,na);
  
  if (splinstatus){
    free(x);
    free(y);
    free(z);
    free(y2d);
    gsl_spline2d_free(log_power_lin);
    *status = CCL_ERROR_SPLINE;
    strcpy(cosmo->status_message,"ccl_power.c: ccl_cosmology_compute_power_bbks(): Error creating log_power_lin spline\n");
    return;
=======

    gsl_spline_free(log_power_lin);
    log_power_lin = gsl_spline_alloc(K_SPLINE_TYPE, nk);

    splinstatus = gsl_spline_init(log_power_lin, x, y, nk);    
    if (splinstatus){
      free(x);
      free(y);
      gsl_spline_free(log_power_lin);
      *status = CCL_ERROR_SPLINE;
      strcpy(cosmo->status_message,"ccl_power.c: ccl_cosmology_compute_power_bbks(): Error creating log_power_lin spline\n");
    }
    else
      cosmo->data.p_lin = log_power_lin;


    if (cosmo->config.matter_power_spectrum_method != ccl_linear){
      sprintf(cosmo->status_message,
	      "WARNING: BBKS + config.matter_power_spectrum_method = %d not yet supported\n"
	      "continuing with linear power spectrum\n",
	      cosmo->config.matter_power_spectrum_method);
>>>>>>> 10ca2ca0
    }
  cosmo->data.p_lin=log_power_lin;
  
  cosmo->computed_power=true;
  double sigma_8 = ccl_sigma8(cosmo);
  cosmo->computed_power=false;
  
  double log_sigma_8 = 2*(log(cosmo->params.sigma_8) - log(sigma_8));
  for (int i=0; i<nk; i++){
    y[i] += log_sigma_8;
  }
  
  for (int j = 0; j < na; j++){
    double g2 = 2.*log(ccl_growth_factor(cosmo,z[j], status));
    for (int i=0; i<nk; i++){
      y2d[j*nk+i] = y[i]+g2;
    }
  }

  gsl_spline2d_free(log_power_lin);
  log_power_lin = gsl_spline2d_alloc(PLIN_SPLINE_TYPE, nk,na);
  splinstatus = gsl_spline2d_init(log_power_lin, x, z, y2d,nk,na);
  if (splinstatus){
    free(x);
    free(y);
    free(z);
    free(y2d);
    gsl_spline2d_free(log_power_lin);
    *status = CCL_ERROR_SPLINE;
    strcpy(cosmo->status_message,"ccl_power.c: ccl_cosmology_compute_power_bbks(): Error creating log_power_lin spline\n");
    return;
  } else {
    cosmo->data.p_lin=log_power_lin;
  }
  

  gsl_spline2d * log_power_nl = gsl_spline2d_alloc(PNL_SPLINE_TYPE, nk,na);
  splinstatus = gsl_spline2d_init(log_power_nl, x, z, y2d,nk,na);
  
  if (splinstatus){
    free(x);
    free(y);
    free(z);
    free(y2d);
    gsl_spline2d_free(log_power_nl);
    gsl_spline2d_free(log_power_lin);
    *status = CCL_ERROR_SPLINE;
    strcpy(cosmo->status_message,"ccl_power.c: ccl_cosmology_compute_power_bbks(): Error creating log_power_nl spline\n");
    return;
  } else {
    cosmo->data.p_nl = log_power_nl;
  }

  free(x);
  free(y);
  free(z);
  free(y2d);
}



/*------ ROUTINE: ccl_cosmology_compute_power ----- 
INPUT: ccl_cosmology * cosmo
TASK: compute power spectrum
*/
void ccl_cosmology_compute_power(ccl_cosmology * cosmo, int * status){

  
  if (cosmo->computed_power) return;
    switch(cosmo->config.transfer_function_method){
        case ccl_bbks:
	  ccl_cosmology_compute_power_bbks(cosmo,status);
	  break;
        case ccl_boltzmann_class:
	  ccl_cosmology_compute_power_class(cosmo,status);
	  break;
        default:
	  *status = CCL_ERROR_INCONSISTENT;
	  sprintf(cosmo->status_message ,"ccl_power.c: ccl_cosmology_compute_power(): Unknown or non-implemented transfer function method: %d \n",cosmo->config.transfer_function_method);
    }
    cosmo->computed_power = true;
    ccl_check_status(cosmo,status);
    return;

}


/*------ ROUTINE: ccl_power_extrapol_hxighk ----- 
INPUT: ccl_cosmology * cosmo, a, k [1/Mpc]
TASK: extrapolate power spectrum at high k
*/
static double ccl_power_extrapol_highk(ccl_cosmology * cosmo, double k, double a, gsl_spline2d * powerspl, int * status){

  double log_p_1;
  double deltak=1e-2; //step for numerical derivative;
  double deriv_pk_kmid,deriv2_pk_kmid;

  double lkmid=log(K_MAX_SPLINE)-2*deltak;
  double lpk_kmid;
  int pwstatus =  gsl_spline2d_eval_e(powerspl, lkmid,a,NULL ,NULL ,&lpk_kmid);
  if (pwstatus){
    *status = CCL_ERROR_SPLINE_EV;
    sprintf(cosmo->status_message ,"ccl_power.c: ccl_nonlin_matter_power(): Spline evaluation error\n");
    return NAN;
  }
  //GSL derivatives
  pwstatus = gsl_spline2d_eval_deriv_x_e (powerspl, lkmid, a, NULL,NULL,&deriv_pk_kmid);
  if (pwstatus){
    *status = CCL_ERROR_SPLINE_EV;
    sprintf(cosmo->status_message ,"ccl_power.c: ccl_nonlin_matter_power(): Spline evaluation error\n");
    return NAN;
  }
  pwstatus = gsl_spline2d_eval_deriv_xx_e (powerspl, lkmid, a, NULL,NULL,&deriv2_pk_kmid);
  if (pwstatus){
    *status = CCL_ERROR_SPLINE_EV;
    sprintf(cosmo->status_message ,"ccl_power.c: ccl_nonlin_matter_power(): Spline evaluation error\n");
    return NAN;
  }
  
  log_p_1=lpk_kmid+deriv_pk_kmid*(log(k)-lkmid)+deriv2_pk_kmid/2.*(log(k)-lkmid)*(log(k)-lkmid);

  return log_p_1;
    
}


/*------ ROUTINE: ccl_linear_matter_power ----- 
INPUT: ccl_cosmology * cosmo, k [1/Mpc],a
TASK: compute the linear power spectrum at a given redshift
      by rescaling using the growth function
*/

double ccl_linear_matter_power(ccl_cosmology * cosmo, double k, double a, int * status){
 
  if (!cosmo->computed_power) ccl_cosmology_compute_power(cosmo, status);
  double log_p_1;
  int pkstatus;
  
  switch(cosmo->config.transfer_function_method){

  case ccl_bbks :
    
    pkstatus = gsl_spline2d_eval_e(cosmo->data.p_lin, log(k), a,NULL,NULL,&log_p_1);
    if (pkstatus){
      *status = CCL_ERROR_SPLINE_EV;
      sprintf(cosmo->status_message ,"ccl_power.c: ccl_linear_matter_power(): Spline evaluation error\n");
      return NAN;
    } else {
      return exp(log_p_1);
    }
    break;
    
  default : 

    if(k<=K_MAX_SPLINE){
      pkstatus = gsl_spline2d_eval_e(cosmo->data.p_lin, log(k), a,NULL,NULL,&log_p_1);
      if (pkstatus){
	*status = CCL_ERROR_SPLINE_EV;
	sprintf(cosmo->status_message ,"ccl_power.c: ccl_linear_matter_power(): Spline evaluation error\n");
	return NAN;
      } else {
	return exp(log_p_1);
      }
    } else { //Extrapolate NL regime using log derivative
      log_p_1 = ccl_power_extrapol_highk(cosmo,k,a,cosmo->data.p_lin,status);
      return exp(log_p_1);
    }
    break;
    
  } 
  
}


/*------ ROUTINE: ccl_nonlin_matter_power ----- 
INPUT: ccl_cosmology * cosmo, a, k [1/Mpc]
TASK: compute the nonlinear power spectrum at a given redshift
*/

double ccl_nonlin_matter_power(ccl_cosmology * cosmo, double k, double a, int *status){

  switch(cosmo->config.matter_power_spectrum_method){
    //If the matter PS specified was linear, then do the linear compuation
  case ccl_linear:
    return ccl_linear_matter_power(cosmo,k,a,status);
    
  case ccl_halofit:
    
    if (!cosmo->computed_power) ccl_cosmology_compute_power(cosmo,status);
    
    double log_p_1;
    
    if(k<=K_MAX_SPLINE){
      
      int pwstatus =  gsl_spline2d_eval_e(cosmo->data.p_nl, log(k),a,NULL ,NULL ,&log_p_1);
      if (pwstatus){
	*status = CCL_ERROR_SPLINE_EV;
	sprintf(cosmo->status_message ,"ccl_power.c: ccl_nonlin_matter_power(): Spline evaluation error\n");
	return NAN;
      } else {
	return exp(log_p_1);
      }
    } else { //Extrapolate NL regime using log derivative
      log_p_1 = ccl_power_extrapol_highk(cosmo,k,a,cosmo->data.p_nl,status);
      return exp(log_p_1);
    }

    default:
      printf("WARNING:  config.matter_power_spectrum_method = %d not yet supported\n continuing with linear power spectrum\n",cosmo->config.matter_power_spectrum_method);
      cosmo->config.matter_power_spectrum_method=ccl_linear;
      return ccl_linear_matter_power(cosmo,k,a,status);
  }
}


//Params for sigma(R) integrand
typedef struct {
  ccl_cosmology *cosmo;
  double R;
  int* status;
} SigmaR_pars;

static double sigmaR_integrand(double lk,void *params)
{
  SigmaR_pars *par=(SigmaR_pars *)params;
  int stat = 0;
  par->status = &stat;
  
  double k=pow(10.,lk);
  double pk=ccl_linear_matter_power(par->cosmo,k, 1.,par->status);
  double kR=k*par->R;
  double w;
  if(kR<0.1) {
    w =1.-0.1*kR*kR+0.003571429*kR*kR*kR*kR
      -6.61376E-5*kR*kR*kR*kR*kR*kR
      +7.51563E-7*kR*kR*kR*kR*kR*kR*kR*kR;
  }
  else
    w = 3.*(sin(kR) - kR*cos(kR))/(kR*kR*kR);
  return pk*k*k*k*w*w;
}

double ccl_sigmaR(ccl_cosmology *cosmo,double R)
{
  SigmaR_pars par;
  int stat = 0;
  par.status = &stat;
  
  par.cosmo=cosmo;
  par.R=R;
  gsl_integration_cquad_workspace *workspace=gsl_integration_cquad_workspace_alloc(1000);
  gsl_function F;
  F.function=&sigmaR_integrand;
  F.params=&par;
  double sigma_R;
  gsl_integration_cquad(&F,log10(K_MIN_INT),log10(K_MAX_INT),0.0,1E-5,workspace,&sigma_R,NULL,NULL);
  //TODO: log10 could be taken already in the macros.
  //TODO: 1E-5 should be a macro
  //TODO: we should check for integration success
  gsl_integration_cquad_workspace_free(workspace);

  return sqrt(sigma_R*M_LN10/(2*M_PI*M_PI));
}

double ccl_sigma8(ccl_cosmology *cosmo)
{
  return ccl_sigmaR(cosmo,8/cosmo->params.h);
}<|MERGE_RESOLUTION|>--- conflicted
+++ resolved
@@ -402,7 +402,6 @@
       }
       x[i] = log(x[i]);
     }
-<<<<<<< HEAD
     if(s){
       free(x); 
       free(z);
@@ -411,16 +410,7 @@
       *status = CCL_ERROR_CLASS;
       strcpy(cosmo->status_message ,"ccl_power.c: ccl_cosmology_compute_power_class(): Error computing CLASS power spectrum\n");
       ccl_free_class_structs(cosmo, &ba,&th,&pt,&tr,&pm,&sp,&nl,&le,status);
-=======
-  
-    gsl_spline * log_power_lin = gsl_spline_alloc(K_SPLINE_TYPE, nk);
-    int classstatus = gsl_spline_init(log_power_lin, x, y, nk);
-    if (classstatus){
-      gsl_spline_free(log_power_lin);
-      ccl_free_class_structs(cosmo, &ba,&th,&pt,&tr,&pm,&sp,&nl,&le,init_arr,status);
-      *status = CCL_ERROR_SPLINE;
-      strcpy(cosmo->status_message,"ccl_power.c: ccl_cosmology_compute_power_class(): Error creating log_power_lin spline\n");
->>>>>>> 10ca2ca0
+
       return;
     }
     gsl_spline2d * log_power = gsl_spline2d_alloc(PLIN_SPLINE_TYPE, nk,na);
@@ -448,7 +438,7 @@
 	  y2d_nl[j*nk+i] = log(psout_nl);
 	}
       }
-<<<<<<< HEAD
+
       if(s){
 	free(x); 
 	free(z);
@@ -484,39 +474,6 @@
     free(z);
   }
 
-=======
-      else{
-        gsl_spline2d * log_power_nl = gsl_spline2d_alloc(PNL_SPLINE_TYPE, nk,na);
-        for (int j = 0; j < na; j++){
-          for (int i=0; i<nk; i++){
-      	   //The 2D interpolation routines access the function values y_{k_ia_j} with the following ordering:
-	         //y_ij = y2d[j*N_k + i]
-	         //with i = 0,...,N_k-1 and j = 0,...,N_a-1.
-	         s = spectra_pk_nl_at_k_and_z(&ba, &pm, &sp,exp(x[i]),1./z[j]-1., &Z);
-	         y2d[j*nk+i] = log(Z);
-         }
-       }
-       int pwstatus = gsl_spline2d_init(log_power_nl, x, z, y2d,nk,na);
-       if (pwstatus){
-        free(x);
-        free(y);
-        free(z);
-        gsl_spline2d_free(log_power_nl);
-        ccl_free_class_structs(cosmo, &ba,&th,&pt,&tr,&pm,&sp,&nl,&le,init_arr,status);
-        strcpy(cosmo->status_message,"ccl_power.c: ccl_cosmology_compute_power_class(): Error creating log_power_nl spline\n");
-        return;
-      }
-      else
-        cosmo->data.p_nl = log_power_nl;
-    }
-      
-  }
-  ccl_free_class_structs(cosmo, &ba,&th,&pt,&tr,&pm,&sp,&nl,&le,init_arr,status);
-  free(x);
-  free(y);
-  free(z);
-  }
->>>>>>> 10ca2ca0
 }
 
 /*------ ROUTINE: tsqr_BBKS ----- 
@@ -589,7 +546,7 @@
     for (int i=0; i<nk; i++){
       y2d[j*nk+i] = y[i]+g2;
     }
-<<<<<<< HEAD
+
   }
   
   int splinstatus = gsl_spline2d_init(log_power_lin, x, z, y2d,nk,na);
@@ -603,29 +560,7 @@
     *status = CCL_ERROR_SPLINE;
     strcpy(cosmo->status_message,"ccl_power.c: ccl_cosmology_compute_power_bbks(): Error creating log_power_lin spline\n");
     return;
-=======
-
-    gsl_spline_free(log_power_lin);
-    log_power_lin = gsl_spline_alloc(K_SPLINE_TYPE, nk);
-
-    splinstatus = gsl_spline_init(log_power_lin, x, y, nk);    
-    if (splinstatus){
-      free(x);
-      free(y);
-      gsl_spline_free(log_power_lin);
-      *status = CCL_ERROR_SPLINE;
-      strcpy(cosmo->status_message,"ccl_power.c: ccl_cosmology_compute_power_bbks(): Error creating log_power_lin spline\n");
-    }
-    else
-      cosmo->data.p_lin = log_power_lin;
-
-
-    if (cosmo->config.matter_power_spectrum_method != ccl_linear){
-      sprintf(cosmo->status_message,
-	      "WARNING: BBKS + config.matter_power_spectrum_method = %d not yet supported\n"
-	      "continuing with linear power spectrum\n",
-	      cosmo->config.matter_power_spectrum_method);
->>>>>>> 10ca2ca0
+
     }
   cosmo->data.p_lin=log_power_lin;
   
