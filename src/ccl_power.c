--- conflicted
+++ resolved
@@ -529,22 +529,6 @@
     x[i] = log(x[i]);
   }
 
-<<<<<<< HEAD
-    cosmo->computed_power=true;
-    double sigma_8 = ccl_sigma8(cosmo, status);
-    cosmo->computed_power=false;
-    if (splinstatus){
-      free(x);
-      free(y);
-      free(z);
-      free(y2d);
-      gsl_spline_free(log_power_lin);
-      *status = CCL_ERROR_INTEG;
-      strcpy(cosmo->status_message,"ccl_power.c: ccl_cosmology_compute_power_bbks(): error calling ccl_sigma8()\n");
-      return;
-    }
-    double log_sigma_8 = 2*(log(cosmo->params.sigma_8) - log(sigma_8));
-=======
   // now normalize to cosmo->params.sigma_8
   if (isnan(cosmo->params.sigma_8)){
     free(x);
@@ -559,7 +543,6 @@
   gsl_spline2d * log_power_lin = gsl_spline2d_alloc(PLIN_SPLINE_TYPE, nk,na);
   for (int j = 0; j < na; j++){
     double g2 = 2.*log(ccl_growth_factor(cosmo,z[j], status));
->>>>>>> 260af8fd
     for (int i=0; i<nk; i++){
       y2d[j*nk+i] = y[i]+g2;
     }
