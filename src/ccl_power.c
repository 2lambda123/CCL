#include "ccl_core.h"
#include "ccl_utils.h"
#include "math.h"
#include "stdio.h"
#include "stdlib.h"
#include "gsl/gsl_integration.h"
#include "gsl/gsl_interp.h"
#include "gsl/gsl_spline.h"
//#include "gsl/gsl_interp2d.h"
//#include "gsl/gsl_spline2d.h"
#include "ccl_placeholder.h"
#include "ccl_background.h"
#include "ccl_power.h"
#include "ccl_error.h"
#include "class.h"
#include "ccl_params.h"
#include "ccl_emu17.h"
#include "ccl_emu17_params.h"

/*------ ROUTINE: ccl_cosmology_compute_power_class ----- 
INPUT: ccl_cosmology * cosmo
*/
static void ccl_free_class_structs(ccl_cosmology *cosmo,               
				   struct background *ba,
				   struct thermo *th,
				   struct perturbs *pt,
				   struct transfers *tr,
				   struct primordial *pm,
				   struct spectra *sp,
				   struct nonlinear *nl,
				   struct lensing *le,
				   int *init_arr,
				   int * status)
{
  int i_init=6;
  if(init_arr[i_init--]) {
    if (spectra_free(sp) == _FAILURE_) {
      *status = CCL_ERROR_CLASS;
      sprintf(cosmo->status_message ,"ccl_power.c: ccl_free_class_structs(): Error freeing CLASS spectra:%s\n",sp->error_message);
      return;
    }
  }
  
  if(init_arr[i_init--]) {
    if (transfer_free(tr) == _FAILURE_) {
      *status = CCL_ERROR_CLASS;
      sprintf(cosmo->status_message ,"ccl_power.c: ccl_free_class_structs(): Error freeing CLASS transfer:%s\n",tr->error_message);
      return;
    }
  }

  if(init_arr[i_init--]) {
    if (nonlinear_free(nl) == _FAILURE_) {
      *status = CCL_ERROR_CLASS;
      sprintf(cosmo->status_message ,"ccl_power.c: ccl_free_class_structs(): Error freeing CLASS nonlinear:%s\n",nl->error_message);
      return;
    }
  }
  
  if(init_arr[i_init--]) {
    if (primordial_free(pm) == _FAILURE_) {
      *status = CCL_ERROR_CLASS;
      sprintf(cosmo->status_message ,"ccl_power.c: ccl_free_class_structs(): Error freeing CLASS pm:%s\n",pm->error_message);
      return;
    }
  }
  
  if(init_arr[i_init--]) {
    if (perturb_free(pt) == _FAILURE_) {
      *status = CCL_ERROR_CLASS;
      sprintf(cosmo->status_message ,"ccl_power.c: ccl_free_class_structs(): Error freeing CLASS pt:%s\n",pt->error_message);
      return;
    }
  }
  
  if(init_arr[i_init--]) {
    if (thermodynamics_free(th) == _FAILURE_) {
      *status = CCL_ERROR_CLASS;
      sprintf(cosmo->status_message ,"ccl_power.c: ccl_free_class_structs(): Error freeing CLASS thermo:%s\n",th->error_message);
      return;
    }
  }

  if(init_arr[i_init--]) {
    if (background_free(ba) == _FAILURE_) {
      *status = CCL_ERROR_CLASS;
      sprintf(cosmo->status_message ,"ccl_power.c: ccl_free_class_structs(): Error freeing CLASS bg:%s\n",ba->error_message);
      return;
    }
  }
}

static void ccl_class_preinit(struct background *ba,
			      struct thermo *th,
			      struct perturbs *pt,
			      struct transfers *tr,
			      struct primordial *pm,
			      struct spectra *sp,
			      struct nonlinear *nl,
			      struct lensing *le)
{
  //pre-initialize all fields that are freed by *_free() routine
  //prevents crashes if *_init()failed and did not initialize all tables freed by *_free()
  
  //init for background_free
  ba->tau_table = NULL;
  ba->z_table = NULL;
  ba->d2tau_dz2_table = NULL;
  ba->background_table = NULL;
  ba->d2background_dtau2_table = NULL;

  //init for thermodynamics_free
  th->z_table = NULL;
  th->thermodynamics_table = NULL;
  th->d2thermodynamics_dz2_table = NULL;

  //init for perturb_free
  pt->tau_sampling = NULL;
  pt->tp_size = NULL;
  pt->ic_size = NULL;
  pt->k = NULL;
  pt->k_size_cmb = NULL;
  pt->k_size_cl = NULL;
  pt->k_size = NULL;
  pt->sources = NULL;

  //init for primordial_free
  pm->amplitude = NULL;
  pm->tilt = NULL;
  pm->running = NULL;
  pm->lnpk = NULL;
  pm->ddlnpk = NULL;
  pm->is_non_zero = NULL;
  pm->ic_size = NULL;
  pm->ic_ic_size = NULL;
  pm->lnk = NULL;

  //init for nonlinear_free
  nl->k = NULL;
  nl->tau = NULL;
  nl->nl_corr_density = NULL;
  nl->k_nl = NULL;

  //init for transfer_free
  tr->tt_size = NULL;
  tr->l_size_tt = NULL;
  tr->l_size = NULL;
  tr->l = NULL;
  tr->q = NULL;
  tr->k = NULL;
  tr->transfer = NULL;

  //init for spectra_free
  //spectra_free checks all other data fields before freeing
  sp->is_non_zero = NULL;
  sp->ic_size = NULL;
  sp->ic_ic_size = NULL;
}

static void ccl_run_class(ccl_cosmology *cosmo, 
			  struct file_content *fc,
			  struct precision* pr,
			  struct background* ba,
			  struct thermo* th,
			  struct perturbs* pt,
			  struct transfers* tr,
			  struct primordial* pm,
			  struct spectra* sp,
			  struct nonlinear* nl,
			  struct lensing* le,
			  struct output* op, 
			  int *init_arr,
			  int * status)
{
  ErrorMsg errmsg;            // for error messages 
  int i_init=0;
  ccl_class_preinit(ba,th,pt,tr,pm,sp,nl,le);
  
  if(input_init(fc,pr,ba,th,pt,tr,pm,sp,nl,le,op,errmsg) == _FAILURE_) {
    *status = CCL_ERROR_CLASS;
    sprintf(cosmo->status_message ,"ccl_power.c: ccl_cosmology_compute_power_class(): Error running CLASS input:%s\n",errmsg);
    return;
  }
  if (background_init(pr,ba) == _FAILURE_) {
    *status = CCL_ERROR_CLASS;
    sprintf(cosmo->status_message ,"ccl_power.c: ccl_cosmology_compute_power_class(): Error running CLASS background:%s\n",ba->error_message);
    return;
  }
  init_arr[i_init++]=1;
  if (thermodynamics_init(pr,ba,th) == _FAILURE_) {
    *status = CCL_ERROR_CLASS;
    sprintf(cosmo->status_message ,"ccl_power.c: ccl_cosmology_compute_power_class(): Error running CLASS thermodynamics:%s\n",th->error_message);
    return;
  }
  init_arr[i_init++]=1;
  if (perturb_init(pr,ba,th,pt) == _FAILURE_) {
    *status = CCL_ERROR_CLASS;
    sprintf(cosmo->status_message ,"ccl_power.c: ccl_cosmology_compute_power_class(): Error running CLASS pertubations:%s\n",pt->error_message);
    return;
  }
  init_arr[i_init++]=1;
  if (primordial_init(pr,pt,pm) == _FAILURE_) {
    *status = CCL_ERROR_CLASS;
    sprintf(cosmo->status_message ,"ccl_power.c: ccl_cosmology_compute_power_class(): Error running CLASS primordial:%s\n",pm->error_message);
    return;
  }
  init_arr[i_init++]=1;
  if (nonlinear_init(pr,ba,th,pt,pm,nl) == _FAILURE_) {
    *status = CCL_ERROR_CLASS;
    sprintf(cosmo->status_message ,"ccl_power.c: ccl_cosmology_compute_power_class(): Error running CLASS nonlinear:%s\n",nl->error_message);
    return;
  }
  init_arr[i_init++]=1;
  if (transfer_init(pr,ba,th,pt,nl,tr) == _FAILURE_) {
    *status = CCL_ERROR_CLASS;
    sprintf(cosmo->status_message ,"ccl_power.c: ccl_cosmology_compute_power_class(): Error running CLASS transfer:%s\n",tr->error_message);
    return;
  }
  init_arr[i_init++]=1;
  if (spectra_init(pr,ba,pt,pm,nl,tr,sp) == _FAILURE_) {
    *status = CCL_ERROR_CLASS;
    sprintf(cosmo->status_message ,"ccl_power.c: ccl_cosmology_compute_power_class(): Error running CLASS spectra:%s\n",sp->error_message);
    return;
  }
  init_arr[i_init++]=1;
}

static double ccl_get_class_As(ccl_cosmology *cosmo, struct file_content *fc, int position_As,
			       double sigma8, int * status)
{
  //structures for class test run
  struct precision pr;        // for precision parameters 
  struct background ba;       // for cosmological background 
  struct thermo th;           // for thermodynamics 
  struct perturbs pt;         // for source functions 
  struct transfers tr;        // for transfer functions 
  struct primordial pm;       // for primordial spectra 
  struct spectra sp;          // for output spectra 
  struct nonlinear nl;        // for non-linear spectra 
  struct lensing le;
  struct output op;

  //temporarily overwrite P_k_max_1/Mpc to speed up sigma_8 calculation
  double k_max_old = 0.;
  int position_kmax =2;
  double A_s_guess;
  int init_arr[7]={0,0,0,0,0,0,0};

  if (strcmp(fc->name[position_kmax],"P_k_max_1/Mpc")) {
    k_max_old = strtof(fc->value[position_kmax],NULL);
    sprintf(fc->value[position_kmax],"%e",10.);  
  }
  A_s_guess = 2.43e-9/0.87659*sigma8;
  sprintf(fc->value[position_As],"%e",A_s_guess);

  ccl_run_class(cosmo, fc,&pr,&ba,&th,&pt,&tr,&pm,&sp,&nl,&le,&op,init_arr,status);
  if (cosmo->status != CCL_ERROR_CLASS) A_s_guess*=pow(sigma8/sp.sigma8,2.);
  ccl_free_class_structs(cosmo, &ba,&th,&pt,&tr,&pm,&sp,&nl,&le,init_arr,status);

  if (k_max_old >0) {
    sprintf(fc->value[position_kmax],"%e",k_max_old);      
  }
  return A_s_guess;
}

static void ccl_fill_class_parameters(ccl_cosmology * cosmo, struct file_content * fc,
				      int parser_length, int * status)
{
  // initialize fc fields
  //silences Valgrind's "Conditional jump or move depends on uninitialised value" warning
  for (int i = 0; i< parser_length; i++){
    strcpy(fc->name[i]," ");
    strcpy(fc->value[i]," "); 
  }

  strcpy(fc->name[0],"output");
  strcpy(fc->value[0],"mPk"); 

  strcpy(fc->name[1],"non linear");
  if (cosmo->config.matter_power_spectrum_method == ccl_halofit)
    strcpy(fc->value[1],"Halofit");
  else 
    strcpy(fc->value[1],"none");

  strcpy(fc->name[2],"P_k_max_1/Mpc");
  sprintf(fc->value[2],"%e",ccl_splines->K_MAX_SPLINE); //in units of 1/Mpc, corroborated with ccl_constants.h

  strcpy(fc->name[3],"z_max_pk");
  sprintf(fc->value[3],"%e",1./ccl_splines->A_SPLINE_MIN_PK-1.);

  strcpy(fc->name[4],"modes");
  strcpy(fc->value[4],"s");

  strcpy(fc->name[5],"lensing");
  strcpy(fc->value[5],"no");

  // now, copy over cosmology parameters
  strcpy(fc->name[6],"h");
  sprintf(fc->value[6],"%e",cosmo->params.h);

  strcpy(fc->name[7],"Omega_cdm");
  sprintf(fc->value[7],"%e",cosmo->params.Omega_c);

  strcpy(fc->name[8],"Omega_b");
  sprintf(fc->value[8],"%e",cosmo->params.Omega_b);

  strcpy(fc->name[9],"Omega_k");
  sprintf(fc->value[9],"%e",cosmo->params.Omega_k);

  strcpy(fc->name[10],"n_s");
  sprintf(fc->value[10],"%e",cosmo->params.n_s);


  //cosmological constant?
  // set Omega_Lambda = 0.0 if w !=-1
  if ((cosmo->params.w0 !=-1.0) || (cosmo->params.wa !=0)) {
    strcpy(fc->name[11],"Omega_Lambda");
    sprintf(fc->value[11],"%e",0.0);

    strcpy(fc->name[12],"w0_fld");
    sprintf(fc->value[12],"%e",cosmo->params.w0);

    strcpy(fc->name[13],"wa_fld");
    sprintf(fc->value[13],"%e",cosmo->params.wa);
  }
  //neutrino parameters
  //massless neutrinos
  if (cosmo->params.N_nu_rel > 1.e-4) {
    strcpy(fc->name[14],"N_ur");
    sprintf(fc->value[14],"%e",cosmo->params.N_nu_rel);
  }
  else {
    strcpy(fc->name[14],"N_ur");
    sprintf(fc->value[14],"%e", 0.);
  }
  if (cosmo->params.N_nu_mass > 0) {
    strcpy(fc->name[15],"N_ncdm");
    sprintf(fc->value[15],"%e",cosmo->params.N_nu_mass);
    strcpy(fc->name[16],"m_ncdm");
    sprintf(fc->value[16],"%e",cosmo->params.mnu/cosmo->params.N_nu_mass);
    //assume equal mass neutrino species for now!
    for (int i = 1; i < cosmo->params.N_nu_mass; i++) {
      char tmp[20];
      sprintf(tmp,", %e",cosmo->params.mnu/cosmo->params.N_nu_mass);
      strcat(fc->value[16],tmp);
    }
  }
  strcpy(fc->name[17],"T_cmb");
  sprintf(fc->value[17],"%e",cosmo->params.T_CMB);
  //normalization comes last, so that all other parameters are filled in for determining A_s if sigma_8 is specified
  if (isfinite(cosmo->params.sigma_8) && isfinite(cosmo->params.A_s)){
      *status = CCL_ERROR_INCONSISTENT;
      strcpy(cosmo->status_message ,"ccl_power.c: class_parameters(): Error initializing CLASS parameters: both sigma_8 and A_s defined\n");
    return;
  }
  if (isfinite(cosmo->params.sigma_8)) {
    strcpy(fc->name[parser_length-1],"A_s");
    sprintf(fc->value[parser_length-1],"%e",ccl_get_class_As(cosmo,fc,parser_length-1,cosmo->params.sigma_8, status));
  }
  else if (isfinite(cosmo->params.A_s)) {
    strcpy(fc->name[parser_length-1],"A_s");
    sprintf(fc->value[parser_length-1],"%e",cosmo->params.A_s);
  }
  else {
    *status = CCL_ERROR_INCONSISTENT;
    strcpy(cosmo->status_message ,"ccl_power.c: class_parameters(): Error initializing CLASS pararmeters: neither sigma_8 nor A_s defined\n");
    return;
  }
}

static void ccl_cosmology_compute_power_class(ccl_cosmology * cosmo, int * status)
{
  struct precision pr;        // for precision parameters 
  struct background ba;       // for cosmological background 
  struct thermo th;           // for thermodynamics 
  struct perturbs pt;         // for source functions 
  struct transfers tr;        // for transfer functions 
  struct primordial pm;       // for primordial spectra 
  struct spectra sp;          // for output spectra 
  struct nonlinear nl;        // for non-linear spectra 
  struct lensing le;
  struct output op;
  struct file_content fc;

  ErrorMsg errmsg; // for error messages 
  // generate file_content structure 
  // CLASS configuration parameters will be passed through this structure,
  // to avoid writing and reading .ini files for every call
  int parser_length = 20;
  int init_arr[7]={0,0,0,0,0,0,0};
  if (parser_init(&fc,parser_length,"none",errmsg) == _FAILURE_) {
    *status = CCL_ERROR_CLASS;
    sprintf(cosmo->status_message ,"ccl_power.c: ccl_cosmology_compute_power_class(): parser init error:%s\n",errmsg);
    return;
  }

  ccl_fill_class_parameters(cosmo,&fc,parser_length, status);
  
  if (*status != CCL_ERROR_CLASS)
    ccl_run_class(cosmo, &fc,&pr,&ba,&th,&pt,&tr,&pm,&sp,&nl,&le,&op,init_arr,status);

  if (*status == CCL_ERROR_CLASS) {
    //printed error message while running CLASS
    ccl_free_class_structs(cosmo, &ba,&th,&pt,&tr,&pm,&sp,&nl,&le,init_arr,status);
    return;
  }
  if (parser_free(&fc)== _FAILURE_) {
    *status = CCL_ERROR_CLASS;
    strcpy(cosmo->status_message ,"ccl_power.c: ccl_cosmology_compute_power_class(): Error freeing CLASS parser\n");
    ccl_free_class_structs(cosmo, &ba,&th,&pt,&tr,&pm,&sp,&nl,&le,init_arr,status);
    return;
  }

  cosmo->data.k_min_lin=2*exp(sp.ln_k[0]);
  cosmo->data.k_max_lin=ccl_splines->K_MAX_SPLINE;
  //CLASS calculations done - now allocate CCL splines
  double kmin = cosmo->data.k_min_lin;
  double kmax = ccl_splines->K_MAX_SPLINE;
  //Compute nk from number of decades and N_K = # k per decade
  double ndecades = log10(kmax) - log10(kmin);
  int nk = (int)ceil(ndecades*ccl_splines->N_K);
  double amin = ccl_splines->A_SPLINE_MIN_PK;
  double amax = ccl_splines->A_SPLINE_MAX;
  int na = ccl_splines->A_SPLINE_NA_PK;
  
  // The x array is initially k, but will later
  // be overwritten with log(k)
  double * x = ccl_log_spacing(kmin, kmax, nk);
  double * z = ccl_linear_spacing(amin,amax, na);
  double * y2d_lin = malloc(nk * na * sizeof(double));
  double * y2d_nl = malloc(nk * na * sizeof(double));
  if (z==NULL|| x==NULL || y2d_lin==NULL || y2d_nl==NULL) {
    *status = CCL_ERROR_SPLINE;
    strcpy(cosmo->status_message,"ccl_power.c: ccl_cosmology_compute_power_class(): memory allocation error\n");
  }
  else{  
    // After this loop x will contain log(k), y will contain log(P_nl), z will contain log(P_lin)
    // all in Mpc, not Mpc/h units!
    double psout_l,ic;
    int s=0;
    for (int i=0; i<nk; i++) {
      for (int j = 0; j < na; j++) {
	//The 2D interpolation routines access the function values y_{k_ia_j} with the following ordering:
	//y_ij = y2d[j*N_k + i]
	//with i = 0,...,N_k-1 and j = 0,...,N_a-1.
	s |= spectra_pk_at_k_and_z(&ba, &pm, &sp,x[i],1./z[j]-1., &psout_l,&ic);
	y2d_lin[j*nk+i] = log(psout_l);
      }
      x[i] = log(x[i]);
    }
    if(s) {
      free(x); 
      free(z);
      free(y2d_nl);
      free(y2d_lin);
      *status = CCL_ERROR_CLASS;
      strcpy(cosmo->status_message ,"ccl_power.c: ccl_cosmology_compute_power_class(): Error computing CLASS power spectrum\n");

      ccl_free_class_structs(cosmo, &ba,&th,&pt,&tr,&pm,&sp,&nl,&le,init_arr,status);

      return;
    }
    gsl_spline2d * log_power = gsl_spline2d_alloc(PLIN_SPLINE_TYPE, nk,na);
    int pwstatus = gsl_spline2d_init(log_power, x, z, y2d_lin,nk,na);
    if (pwstatus) {
      free(x); 
      free(z);
      free(y2d_nl);
      free(y2d_lin);
      gsl_spline2d_free(log_power);
      ccl_free_class_structs(cosmo, &ba,&th,&pt,&tr,&pm,&sp,&nl,&le,init_arr,status);
      strcpy(cosmo->status_message,"ccl_power.c: ccl_cosmology_compute_power_class(): Error creating log_power spline\n");
      return;
    }
    else {
      cosmo->data.p_lin = log_power;
    }

    // At the moment KMIN can't be less than CLASS's kmin in the nonlinear case. 
    if (kmin<(exp(sp.ln_k[0]))) {
      *status = CCL_ERROR_CLASS;
      strcpy(cosmo->status_message ,"ccl_power.c: ccl_cosmology_compute_power_class(): K_MIN is less than CLASS's kmin. Not yet supported for nonlinear P(k).\n");
    }

    cosmo->data.k_min_nl=2*exp(sp.ln_k[0]);
    cosmo->data.k_max_nl=ccl_splines->K_MAX_SPLINE;

    if(cosmo->config.matter_power_spectrum_method==ccl_halofit) {
      
      double psout_nl;
      
      for (int i=0; i<nk; i++) {
	for (int j = 0; j < na; j++) {
	  s |= spectra_pk_nl_at_k_and_z(&ba, &pm, &sp,exp(x[i]),1./z[j]-1.,&psout_nl);
	  y2d_nl[j*nk+i] = log(psout_nl);
	}
      }
      
      if(s) {
	free(x); 
	free(z);
	free(y2d_nl);
	free(y2d_lin);
	*status = CCL_ERROR_CLASS;
	strcpy(cosmo->status_message ,"ccl_power.c: ccl_cosmology_compute_power_class(): Error computing CLASS power spectrum\n");
	ccl_free_class_structs(cosmo, &ba,&th,&pt,&tr,&pm,&sp,&nl,&le,init_arr,status);
	return;

      }

      gsl_spline2d * log_power_nl = gsl_spline2d_alloc(PNL_SPLINE_TYPE, nk,na);
      pwstatus = gsl_spline2d_init(log_power_nl, x, z, y2d_nl,nk,na);

      if (pwstatus) {
	free(x); 
	free(z);
	free(y2d_nl);
	free(y2d_lin);
	gsl_spline2d_free(log_power_nl);
	ccl_free_class_structs(cosmo, &ba,&th,&pt,&tr,&pm,&sp,&nl,&le,init_arr,status);
	strcpy(cosmo->status_message,"ccl_power.c: ccl_cosmology_compute_power_class(): Error creating log_power_nl spline\n");
	return;
      }
      else {
	cosmo->data.p_nl = log_power_nl;
      }
      
      free(y2d_nl);
    }

    ccl_free_class_structs(cosmo, &ba,&th,&pt,&tr,&pm,&sp,&nl,&le,init_arr,status);
    free(x);
    free(y2d_lin);
    free(z);
  }

}

/* BCM correction */
// See Schneider & Teyssier (2015) for details of the model.  
double ccl_bcm_model_fkz(ccl_cosmology * cosmo, double k, double a, int *status){

  double fkz;
  double b0;
  double bfunc, bfunc4;
  double kg;
  double gf,scomp;
  double kh;
  double z;

  z=1./a-1.;
  kh = k/cosmo->params.h;
  b0 = 0.105*cosmo->params.bcm_log10Mc-1.27;
  bfunc = b0/(1.+pow(z/2.3,2.5));
  bfunc4 = (1-bfunc)*(1-bfunc)*(1-bfunc)*(1-bfunc);
  kg = 0.7*bfunc4*pow(cosmo->params.bcm_etab,-1.6);
  gf = bfunc/(1+pow(kh/kg,3.))+1.-bfunc; //k in h/Mpc                                 
  scomp = 1+(kh/cosmo->params.bcm_ks)*(kh/cosmo->params.bcm_ks); //k in h/Mpc   
  fkz = gf*scomp;
  return fkz;
}

void ccl_cosmology_write_power_class_z(char *filename, ccl_cosmology * cosmo, double z, int * status)
{
  struct precision pr;        // for precision parameters 
  struct background ba;       // for cosmological background 
  struct thermo th;           // for thermodynamics 
  struct perturbs pt;         // for source functions 
  struct transfers tr;        // for transfer functions 
  struct primordial pm;       // for primordial spectra 
  struct spectra sp;          // for output spectra 
  struct nonlinear nl;        // for non-linear spectra 
  struct lensing le;
  struct output op;
  struct file_content fc;

  ErrorMsg errmsg; // for error messages 
  // generate file_content structure 
  // CLASS configuration parameters will be passed through this structure,
  // to avoid writing and reading .ini files for every call
  int parser_length = 20;
  int init_arr[7]={0,0,0,0,0,0,0};
  if (parser_init(&fc,parser_length,"none",errmsg) == _FAILURE_) {
    *status = CCL_ERROR_CLASS;
    sprintf(cosmo->status_message ,"ccl_power.c: write_power_class_z(): parser init error:%s\n",errmsg);
    return;
  }

  ccl_fill_class_parameters(cosmo,&fc,parser_length, status);
  
  if (*status != CCL_ERROR_CLASS)
    ccl_run_class(cosmo, &fc,&pr,&ba,&th,&pt,&tr,&pm,&sp,&nl,&le,&op,init_arr,status);

  if (*status == CCL_ERROR_CLASS) {
    //printed error message while running CLASS
    ccl_free_class_structs(cosmo, &ba,&th,&pt,&tr,&pm,&sp,&nl,&le,init_arr,status);
    return;
  }
  if (parser_free(&fc)== _FAILURE_) {
    *status = CCL_ERROR_CLASS;
    strcpy(cosmo->status_message ,"ccl_power.c: write_power_class_z(): Error freeing CLASS parser\n");
    ccl_free_class_structs(cosmo, &ba,&th,&pt,&tr,&pm,&sp,&nl,&le,init_arr,status);
    return;
  }
  FILE *f;
  f = fopen(filename,"w");
  if (!f){
    *status = CCL_ERROR_CLASS;
    strcpy(cosmo->status_message ,"ccl_power.c: write_power_class_z(): Error opening output file\n");
    ccl_free_class_structs(cosmo, &ba,&th,&pt,&tr,&pm,&sp,&nl,&le,init_arr,status);
    fclose(f);
    return;
  }
  double psout_l,ic;
  int s=0;
  for (int i=0; i<sp.ln_k_size; i++) {
    s |= spectra_pk_at_k_and_z(&ba, &pm, &sp,exp(sp.ln_k[i]),z, &psout_l,&ic);
    fprintf(f,"%e %e\n",exp(sp.ln_k[i]),psout_l);
  }
  fclose(f);
  if(s) {
    *status = CCL_ERROR_CLASS;
    strcpy(cosmo->status_message ,"ccl_power.c: write_power_class_z(): Error writing CLASS power spectrum\n");
  }

  ccl_free_class_structs(cosmo, &ba,&th,&pt,&tr,&pm,&sp,&nl,&le,init_arr,status);
}


typedef struct {
  double rsound;
  double zeq;
  double keq;
  double zdrag;
  double kSilk;
  double rsound_approx;
  double th2p7;
  double alphac;
  double alphab;
  double betac;
  double betab;
  double bnode;
} eh_struct;

static eh_struct *eh_struct_new(ccl_parameters *params)
{
  //////
  // Computes Eisenstein & Hu parameters for
  // P_k and r_sound
  double OMh2,OBh2;
  double th2p7;
  eh_struct *eh=malloc(sizeof(eh_struct));
  if(eh==NULL)
    return NULL;

  OMh2=params->Omega_m*params->h*params->h;
  OBh2=params->Omega_b*params->h*params->h;
  th2p7=params->T_CMB/2.7;
  eh->th2p7=th2p7;
  eh->zeq=2.5E4*OMh2/pow(th2p7,4);
  eh->keq=0.0746*OMh2/(params->h*th2p7*th2p7);

  double b1,b2;
  b1=0.313*pow(OMh2,-0.419)*(1+0.607*pow(OMh2,0.674));
  b2=0.238*pow(OMh2,0.223);
  eh->zdrag=1291*pow(OMh2,0.251)*(1+b1*pow(OBh2,b2))/(1+0.659*pow(OMh2,0.828));

  double Req,Rd;
  Req=31.5*OBh2*1000./(eh->zeq*pow(th2p7,4));
  Rd=31.5*OBh2*1000./((1+eh->zdrag)*pow(th2p7,4));
  eh->rsound=2/(3*eh->keq)*sqrt(6/Req)*
    log((sqrt(1+Rd)+sqrt(Rd+Req))/(1+sqrt(Req)));

  eh->kSilk=1.6*pow(OBh2,0.52)*pow(OMh2,0.73)*(1+pow(10.4*OMh2,-0.95))/params->h;

  double a1,a2,b_frac;
  a1=pow(46.9*OMh2,0.670)*(1+pow(32.1*OMh2,-0.532));
  a2=pow(12.0*OMh2,0.424)*(1+pow(45.0*OMh2,-0.582));
  b_frac=OBh2/OMh2;
  eh->alphac=pow(a1,-b_frac)*pow(a2,-b_frac*b_frac*b_frac);

  double bb1,bb2;
  bb1=0.944/(1+pow(458*OMh2,-0.708));
  bb2=pow(0.395*OMh2,-0.0266);
  eh->betac=1/(1+bb1*(pow(1-b_frac,bb2)-1));

  double y=eh->zeq/(1+eh->zdrag);
  double sqy=sqrt(1+y);
  double gy=y*(-6*sqy+(2+3*y)*log((sqy+1)/(sqy-1)));
  eh->alphab=2.07*eh->keq*eh->rsound*pow(1+Rd,-0.75)*gy;

  eh->betab=0.5+b_frac+(3-2*b_frac)*sqrt(pow(17.2*OMh2,2)+1);

  eh->bnode=8.41*pow(OMh2,0.435);

  eh->rsound_approx=params->h*44.5*log(9.83/OMh2)/
    sqrt(1+10*pow(OBh2,0.75));

  //  printf("\n");
  //  printf("zeq           %lE\n",eh->zeq);
  //  printf("keq           %lE\n",eh->keq*params->h);
  //  printf("ksilk         %lE\n",eh->kSilk*params->h);
  //  printf("zd            %lE\n",eh->zdrag);
  //  printf("rsound        %lE\n",eh->rsound/params->h);
  //  printf("rsound_approx %lE\n",eh->rsound_approx/params->h);
  //  printf("Rd            %lE\n",Rd);
  //  printf("\n");

  return eh;
}

static double tkEH_0(double keq,double k,double a,double b)
{
  //////
  // Eisentstein & Hu's Tk_0
  double q=k/(13.41*keq);
  double c=14.2/a+386./(1+69.9*pow(q,1.08));
  double l=log(M_E+1.8*b*q);
  return l/(l+c*q*q);
}

static double tkEH_c(eh_struct *eh,double k)
{
  //////
  // Eisenstein & Hu's Tk_c
  double f=1/(1+pow(k*eh->rsound/5.4,4));
  return f*tkEH_0(eh->keq,k,1,eh->betac)+
    (1-f)*tkEH_0(eh->keq,k,eh->alphac,eh->betac);
}

static double jbes0(double x)
{
  double jl;
  double ax=fabs(x);
  double ax2=ax*ax;
  
  if(ax<0.01) jl=1-ax2*(1-ax2/20.)/6.;
  else jl=sin(x)/x;
  
  return jl;
}

static double tkEH_b(eh_struct *eh,double k)
{
  //////
  // Eisenstein & Hu's Tk_b
  double x_bessel,part1,part2,jbes;
  double x=k*eh->rsound;

  if(k==0) x_bessel=0;
  else {
    x_bessel=x*pow(1+eh->bnode*eh->bnode*eh->bnode/(x*x*x),-1./3.);
  }

  part1=tkEH_0(eh->keq,k,1,1)/(1+pow(x/5.2,2));

  if(k==0)
    part2=0;
  else
    part2=eh->alphab/(1+pow(eh->betab/x,3))*exp(-pow(k/eh->kSilk,1.4));
  
  return jbes0(x_bessel)*(part1+part2);
}

static double tsqr_EH(ccl_parameters *params,eh_struct * eh,double k,int wiggled)
{
  double tk;
  double b_frac=params->Omega_b/params->Omega_m;
  if(wiggled)
    tk=b_frac*tkEH_b(eh,k)+(1-b_frac)*tkEH_c(eh,k);
  else {
    double OMh2=params->Omega_m*params->h*params->h;
    double alpha_gamma=1-0.328*log(431*OMh2)*b_frac+0.38*log(22.3*OMh2)*b_frac*b_frac;
    double gamma_eff=params->Omega_m*params->h*(alpha_gamma+(1-alpha_gamma)/
						(1+pow(0.43*k*eh->rsound_approx,4)));
    double q=k*eh->th2p7*eh->th2p7/gamma_eff;
    double l0=log(2*M_E+1.8*q);
    double c0=14.2+731/(1+62.5*q);
    tk=l0/(l0+c0*q*q);
  }

  return tk*tk;
}

static double eh_power(ccl_parameters *params,eh_struct *eh,double k,int wiggled)
{
  //Wavenumber in units of Mpc^-1
  double kinvh=k/params->h;
  return pow(k,params->n_s)*tsqr_EH(params,eh,kinvh,wiggled);
}

static void ccl_cosmology_compute_power_eh(ccl_cosmology * cosmo, int * status)
{
  cosmo->data.k_min_lin=ccl_splines->K_MIN_DEFAULT;
  cosmo->data.k_min_nl=ccl_splines->K_MIN_DEFAULT;
  cosmo->data.k_max_lin=ccl_splines->K_MAX;
  cosmo->data.k_max_nl=ccl_splines->K_MAX;
  double kmin = cosmo->data.k_min_lin;
  double kmax = ccl_splines->K_MAX;
  //Compute nk from number of decades and N_K = # k per decade
  double ndecades = log10(kmax) - log10(kmin);
  int nk = (int)ceil(ndecades*ccl_splines->N_K);
  double amin = ccl_splines->A_SPLINE_MIN_PK;
  double amax = ccl_splines->A_SPLINE_MAX;
  int na = ccl_splines->A_SPLINE_NA_PK;
  eh_struct *eh=eh_struct_new(&(cosmo->params));
  if (eh==NULL) {
    *status=CCL_ERROR_MEMORY;
    strcpy(cosmo->status_message,"ccl_power.c: ccl_cosmology_compute_power_eh(): memory allocation error\n");
    return;
  }

  // The x array is initially k, but will later
  // be overwritten with log(k)
  double * x = ccl_log_spacing(kmin, kmax, nk);
  double * y = malloc(sizeof(double)*nk);
  double * z = ccl_linear_spacing(amin,amax, na);
  double * y2d = malloc(nk * na * sizeof(double));
  if (z==NULL||y==NULL|| x==NULL || y2d==NULL) {
    free(eh);
    *status=CCL_ERROR_MEMORY;
    strcpy(cosmo->status_message,"ccl_power.c: ccl_cosmology_compute_power_eh(): memory allocation error\n");
    return;
  }

  // After this loop x will contain log(k)
  for (int i=0; i<nk; i++) {
    y[i] = log(eh_power(&cosmo->params,eh,x[i],1));
    x[i] = log(x[i]);
  }

  // now normalize to cosmo->params.sigma_8
  if (isnan(cosmo->params.sigma_8)) {
    free(eh);
    free(x);
    free(y);
    free(z);
    free(y2d);
    *status = CCL_ERROR_INCONSISTENT;
    strcpy(cosmo->status_message ,"ccl_power.c: ccl_cosmology_compute_power_eh(): sigma_8 not set, required for E&H\n");
    return;
  }

  gsl_spline2d * log_power_lin = gsl_spline2d_alloc(PLIN_SPLINE_TYPE, nk,na);
  for (int j = 0; j < na; j++) {
    double g2 = 2.*log(ccl_growth_factor(cosmo,z[j], status));
    for (int i=0; i<nk; i++) {
      y2d[j*nk+i] = y[i]+g2;
    }

  }

  int splinstatus = gsl_spline2d_init(log_power_lin, x, z, y2d,nk,na);
  if (splinstatus) {
    free(eh);
    free(x);
    free(y);
    free(z);
    free(y2d);
    gsl_spline2d_free(log_power_lin);
    *status = CCL_ERROR_SPLINE;
    strcpy(cosmo->status_message,"ccl_power.c: ccl_cosmology_compute_power_eh(): Error creating log_power_lin spline\n");
    return;
  }
  cosmo->data.p_lin=log_power_lin;

  cosmo->computed_power=true;
  double sigma_8 = ccl_sigma8(cosmo,status);
  cosmo->computed_power=false;

  double log_sigma_8 = 2*(log(cosmo->params.sigma_8) - log(sigma_8));
  for (int i=0; i<nk; i++) {
    y[i] += log_sigma_8;
  }

  for (int j = 0; j < na; j++) {
    double g2 = 2.*log(ccl_growth_factor(cosmo,z[j], status));
    for (int i=0; i<nk; i++) {
      y2d[j*nk+i] = y[i]+g2;
    }
  }

  gsl_spline2d_free(log_power_lin);
  log_power_lin = gsl_spline2d_alloc(PLIN_SPLINE_TYPE, nk,na);
  splinstatus = gsl_spline2d_init(log_power_lin, x, z, y2d,nk,na);
  if (splinstatus) {
    free(eh);
    free(x);
    free(y);
    free(z);
    free(y2d);
    gsl_spline2d_free(log_power_lin);
    *status = CCL_ERROR_SPLINE;
    strcpy(cosmo->status_message,"ccl_power.c: ccl_cosmology_compute_power_eh(): Error creating log_power_lin spline\n");
    return;
  }
  else
    cosmo->data.p_lin = log_power_lin;

  gsl_spline2d * log_power_nl = gsl_spline2d_alloc(PNL_SPLINE_TYPE, nk,na);
  splinstatus = gsl_spline2d_init(log_power_nl, x, z, y2d,nk,na);

  if (splinstatus) {
    free(eh);
    free(x);
    free(y);
    free(z);
    free(y2d);
    gsl_spline2d_free(log_power_lin);
    gsl_spline2d_free(log_power_nl);
    *status = CCL_ERROR_SPLINE;
    strcpy(cosmo->status_message,"ccl_power.c: ccl_cosmology_compute_power_eh(): Error creating log_power_nl spline\n");
    return;
  }
  else
    cosmo->data.p_nl = log_power_nl;

  free(eh);
  free(x);
  free(y);
  free(z);
  free(y2d);
}

/*------ ROUTINE: tsqr_BBKS ----- 
INPUT: ccl_parameters and k wavenumber in 1/Mpc
TASK: provide the square of the BBKS transfer function with baryonic correction
*/

static double tsqr_BBKS(ccl_parameters * params, double k)
{
  double q = k/(params->Omega_m*params->h*params->h*exp(-params->Omega_b*(1.0+pow(2.*params->h,.5)/params->Omega_m)));
  return pow(log(1.+2.34*q)/(2.34*q),2.0)/pow(1.+3.89*q+pow(16.1*q,2.0)+pow(5.46*q,3.0)+pow(6.71*q,4.0),0.5);
}

/*------ ROUTINE: bbks_power ----- 
INPUT: ccl_parameters and k wavenumber in 1/Mpc
TASK: provide the BBKS power spectrum with baryonic correction at single k
*/

//Calculate Normalization see Cosmology Notes 8.105 (TODO: whose comment is this?)
static double bbks_power(ccl_parameters * params, double k)
{
  return pow(k,params->n_s)*tsqr_BBKS(params, k);
}

/*------ ROUTINE: ccl_cosmology_compute_bbks_power ----- 
INPUT: cosmology
TASK: provide spline for the BBKS power spectrum with baryonic correction
*/

static void ccl_cosmology_compute_power_bbks(ccl_cosmology * cosmo, int * status)
{
  cosmo->data.k_min_lin=ccl_splines->K_MIN_DEFAULT;
  cosmo->data.k_min_nl=ccl_splines->K_MIN_DEFAULT;
  cosmo->data.k_max_lin=ccl_splines->K_MAX;
  cosmo->data.k_max_nl=ccl_splines->K_MAX;
  double kmin = cosmo->data.k_min_lin;
  double kmax = ccl_splines->K_MAX;
  //Compute nk from number of decades and N_K = # k per decade
  double ndecades = log10(kmax) - log10(kmin);
  int nk = (int)ceil(ndecades*ccl_splines->N_K);
  double amin = ccl_splines->A_SPLINE_MIN_PK;
  double amax = ccl_splines->A_SPLINE_MAX;
  int na = ccl_splines->A_SPLINE_NA_PK;
  
  // The x array is initially k, but will later
  // be overwritten with log(k)
  double * x = ccl_log_spacing(kmin, kmax, nk);
  double * y = malloc(sizeof(double)*nk);
  double * z = ccl_linear_spacing(amin,amax, na);
  double * y2d = malloc(nk * na * sizeof(double));
  if (z==NULL||y==NULL|| x==NULL || y2d==0) {
    *status=CCL_ERROR_MEMORY;
    strcpy(cosmo->status_message,"ccl_power.c: ccl_cosmology_compute_power_bbks(): memory allocation error\n");
    return;
  }

  // After this loop x will contain log(k)
  for (int i=0; i<nk; i++) {
    y[i] = log(bbks_power(&cosmo->params, x[i]));
    x[i] = log(x[i]);
  }

  // now normalize to cosmo->params.sigma_8
  if (isnan(cosmo->params.sigma_8)) {
    free(x);
    free(y);
    free(z);
    free(y2d);
    *status = CCL_ERROR_INCONSISTENT;
    strcpy(cosmo->status_message ,"ccl_power.c: ccl_cosmology_compute_power_bbks(): sigma_8 not set, required for BBKS\n");
    return;
  }
  
  gsl_spline2d * log_power_lin = gsl_spline2d_alloc(PLIN_SPLINE_TYPE, nk,na);
  for (int j = 0; j < na; j++) {
    double g2 = 2.*log(ccl_growth_factor(cosmo,z[j], status));
    for (int i=0; i<nk; i++) {
      y2d[j*nk+i] = y[i]+g2;
    }

  }
  
  int splinstatus = gsl_spline2d_init(log_power_lin, x, z, y2d,nk,na);
  
  if (splinstatus) {
    free(x);
    free(y);
    free(z);
    free(y2d);
    gsl_spline2d_free(log_power_lin);
    *status = CCL_ERROR_SPLINE;
    strcpy(cosmo->status_message,"ccl_power.c: ccl_cosmology_compute_power_bbks(): Error creating log_power_lin spline\n");
    return;
  }
  cosmo->data.p_lin=log_power_lin;
  
  cosmo->computed_power=true;
  double sigma_8 = ccl_sigma8(cosmo,status);
  cosmo->computed_power=false;
  
  double log_sigma_8 = 2*(log(cosmo->params.sigma_8) - log(sigma_8));
  for (int i=0; i<nk; i++) {
    y[i] += log_sigma_8;
  }
  
  for (int j = 0; j < na; j++) {
    double g2 = 2.*log(ccl_growth_factor(cosmo,z[j], status));
    for (int i=0; i<nk; i++) {
      y2d[j*nk+i] = y[i]+g2;
    }
  }

  gsl_spline2d_free(log_power_lin);
  log_power_lin = gsl_spline2d_alloc(PLIN_SPLINE_TYPE, nk,na);
  splinstatus = gsl_spline2d_init(log_power_lin, x, z, y2d,nk,na);
  if (splinstatus) {
    free(x);
    free(y);
    free(z);
    free(y2d);
    gsl_spline2d_free(log_power_lin);
    *status = CCL_ERROR_SPLINE;
    strcpy(cosmo->status_message,"ccl_power.c: ccl_cosmology_compute_power_bbks(): Error creating log_power_lin spline\n");
    return;
  }
  else {
    cosmo->data.p_lin=log_power_lin;
  }
  

  gsl_spline2d * log_power_nl = gsl_spline2d_alloc(PNL_SPLINE_TYPE, nk,na);
  splinstatus = gsl_spline2d_init(log_power_nl, x, z, y2d,nk,na);
  
  if (splinstatus) {
    free(x);
    free(y);
    free(z);
    free(y2d);
    gsl_spline2d_free(log_power_nl);
    gsl_spline2d_free(log_power_lin);
    *status = CCL_ERROR_SPLINE;
    strcpy(cosmo->status_message,"ccl_power.c: ccl_cosmology_compute_power_bbks(): Error creating log_power_nl spline\n");
    return;
  }
  else {
    cosmo->data.p_nl = log_power_nl;
  }

  free(x);
  free(y);
  free(z);
  free(y2d);
}



/*------ ROUTINE: ccl_cosmology_compute_power_emu ----- 
INPUT: cosmology
TASK: provide spline for the emulated power spectrum from Cosmic EMU
*/

static void ccl_cosmology_compute_power_emu(ccl_cosmology * cosmo, int * status)
{
<<<<<<< HEAD
  if (cosmo->computed_power)
=======

  struct precision pr;        // for precision parameters 
  struct background ba;       // for cosmological background 
  struct thermo th;           // for thermodynamics 
  struct perturbs pt;         // for source functions 
  struct transfers tr;        // for transfer functions 
  struct primordial pm;       // for primordial spectra 
  struct spectra sp;          // for output spectra 
  struct nonlinear nl;        // for non-linear spectra 
  struct lensing le;
  struct output op;
  struct file_content fc;

  ErrorMsg errmsg; // for error messages 
  // generate file_content structure 
  // CLASS configuration parameters will be passed through this structure,
  // to avoid writing and reading .ini files for every call
  int parser_length = 20;
  int init_arr[7]={0,0,0,0,0,0,0};
  if (parser_init(&fc,parser_length,"none",errmsg) == _FAILURE_) {
    *status = CCL_ERROR_CLASS;
    sprintf(cosmo->status_message ,"ccl_power.c: ccl_cosmology_compute_power_class(): parser init error:%s\n",errmsg);
    return;
  }
  
  // Check ranges to see if the cosmology is valid
  if((cosmo->params.h<0.55) || (cosmo->params.h>0.85)){
    *status=CCL_ERROR_INCONSISTENT;
    strcpy(cosmo->status_message,"ccl_power.c: ccl_cosmology_compute_power_emu(): h is outside allowed range\n");
    return;
  }
  if(cosmo->params.N_nu_mass>0){
    //From CLASS explanatory.ini: N_nu_rel=0.00641 to obtain Neff=3.046 in the early Universe.
    if(cosmo->params.N_nu_mass==3){
      if(fabs(cosmo->params.N_nu_rel-0.00641)>1.e-5){
	*status=CCL_ERROR_INCONSISTENT;
	strcpy(cosmo->status_message,"ccl_power.c: ccl_cosmology_compute_power_emu(): N_nu_rel must be fixed to 0.00641 for cosmic emulator predictions with 3 massive neutrinos.\n");
	return;
      }
    } else {
      *status=CCL_ERROR_INCONSISTENT;
      strcpy(cosmo->status_message,"ccl_power.c: ccl_cosmology_compute_power_emu(): N_nu_mass cannot be other than 3 for cosmic emulator predictions.\n");
      return;
    }
  } else {
    if(fabs(cosmo->params.N_nu_rel - 3.04)>1.e-6){
      *status=CCL_ERROR_INCONSISTENT;
      strcpy(cosmo->status_message,"ccl_power.c: ccl_cosmology_compute_power_emu(): N_nu_rel = 3.04 for cosmic emulator predictions in absence of massive neutrinos.\n");
      return;
    }
    }
  double w0wacomb = -cosmo->params.w0 - cosmo->params.wa;
  if(w0wacomb<0.3*0.3*0.3*0.3){
    *status=CCL_ERROR_INCONSISTENT;
    strcpy(cosmo->status_message,"ccl_power.c: ccl_cosmology_compute_power_emu(): w0 and wa do not satisfy the emulator bound\n");
>>>>>>> e87767f9
    return;
  }
  if(cosmo->params.Omega_n_mass*cosmo->params.h*cosmo->params.h>0.01){
    *status=CCL_ERROR_INCONSISTENT;
    strcpy(cosmo->status_message,"ccl_power.c: ccl_cosmology_compute_power_emu(): Omega_nu does not satisfy the emulator bound\n");
    return;
    }
  
  // Check to see if sigma_8 was defined
  if(isnan(cosmo->params.sigma_8)){
    *status=CCL_ERROR_INCONSISTENT;
    strcpy(cosmo->status_message,"ccl_power.c: ccl_cosmology_compute_power_emu(): sigma_8 is not defined; specify sigma_8 instead of A_s\n");
    return;
  }
  
  // Prepare to run CLASS for linear scales
  ccl_fill_class_parameters(cosmo,&fc,parser_length, status);
  
  if (*status != CCL_ERROR_CLASS)
    ccl_run_class(cosmo, &fc,&pr,&ba,&th,&pt,&tr,&pm,&sp,&nl,&le,&op,init_arr,status);

  if (*status == CCL_ERROR_CLASS) {
    //printed error message while running CLASS
    ccl_free_class_structs(cosmo, &ba,&th,&pt,&tr,&pm,&sp,&nl,&le,init_arr,status);
    return;
  }
  if (parser_free(&fc)== _FAILURE_) {
    *status = CCL_ERROR_CLASS;
    strcpy(cosmo->status_message ,"ccl_power.c: ccl_cosmology_compute_power_class(): Error freeing CLASS parser\n");
    ccl_free_class_structs(cosmo, &ba,&th,&pt,&tr,&pm,&sp,&nl,&le,init_arr,status);
    return;
  }

  cosmo->data.k_min_lin=2*exp(sp.ln_k[0]); 
  cosmo->data.k_max_lin=ccl_splines->K_MAX_SPLINE;
//CLASS calculations done - now allocate CCL splines
  double kmin = cosmo->data.k_min_lin;
  double kmax = ccl_splines->K_MAX_SPLINE;
  int nk = ccl_splines->N_K;
  double amin = ccl_splines->A_SPLINE_MIN_PK;
  double amax = ccl_splines->A_SPLINE_MAX;
  int na = ccl_splines->A_SPLINE_NA_PK;
  
  // The x array is initially k, but will later
  // be overwritten with log(k)
  double * x = ccl_log_spacing(kmin, kmax, nk);
  double * z = ccl_linear_spacing(amin,amax, na);
  double * y2d_lin = malloc(nk * na * sizeof(double));
  if (z==NULL|| x==NULL || y2d_lin==NULL) {
    *status = CCL_ERROR_SPLINE;
    strcpy(cosmo->status_message,"ccl_power.c: ccl_cosmology_compute_power_class(): memory allocation error\n");
  }
  else{  
    // After this loop x will contain log(k), y will contain log(P_nl), z will contain log(P_lin)
    // all in Mpc, not Mpc/h units!
    double psout_l,ic;
    int s=0;
    for (int i=0; i<nk; i++) {
      for (int j = 0; j < na; j++) {
	//The 2D interpolation routines access the function values y_{k_ia_j} with the following ordering:
	//y_ij = y2d[j*N_k + i]
	//with i = 0,...,N_k-1 and j = 0,...,N_a-1.
	s |= spectra_pk_at_k_and_z(&ba, &pm, &sp,x[i],1./z[j]-1., &psout_l,&ic);
	y2d_lin[j*nk+i] = log(psout_l);
      }
      x[i] = log(x[i]);
    }
    if(s) {
      free(x); 
      free(z);
      free(y2d_lin);
      *status = CCL_ERROR_CLASS;
      strcpy(cosmo->status_message ,"ccl_power.c: ccl_cosmology_compute_power_emu(): Error computing CLASS power spectrum\n");

      ccl_free_class_structs(cosmo, &ba,&th,&pt,&tr,&pm,&sp,&nl,&le,init_arr,status);

      return;
    }
    gsl_spline2d * log_power = gsl_spline2d_alloc(PLIN_SPLINE_TYPE, nk,na);
    int pwstatus = gsl_spline2d_init(log_power, x, z, y2d_lin,nk,na);
    if (pwstatus) {
      free(x); 
      free(z);
      free(y2d_lin);
      gsl_spline2d_free(log_power);
      ccl_free_class_structs(cosmo, &ba,&th,&pt,&tr,&pm,&sp,&nl,&le,init_arr,status);
      strcpy(cosmo->status_message,"ccl_power.c: ccl_cosmology_compute_power_emu(): Error creating log_power spline\n");
      return;
    }
    else {
      cosmo->data.p_lin = log_power;
    }
  }

  //Now start the NL computation with the emulator
  cosmo->data.k_min_nl=K_MIN_EMU;
  cosmo->data.k_max_nl=K_MAX_EMU;
  amin = A_MIN_EMU; //limit of the emulator
  amax = ccl_splines->A_SPLINE_MAX; 
  na = ccl_splines->A_SPLINE_NA_PK;
  // The x array is initially k, but will later
  // be overwritten with log(k)
  double * logx= malloc(351*sizeof(double));
  double * y;
  double * xstar = malloc(9 * sizeof(double));
  double * zemu = ccl_linear_spacing(amin,amax, na);
  double * y2d = malloc(351 * na * sizeof(double));
  if (zemu==NULL || y2d==NULL || logx==NULL || xstar==NULL){
    *status=CCL_ERROR_MEMORY;
    strcpy(cosmo->status_message,"ccl_power.c: ccl_cosmology_compute_power_emu(): memory allocation error\n");
    return;
  }
  
  //For each redshift:
  for (int j = 0; j < na; j++){
    
    //Turn cosmology into xstar:
    xstar[0] = (cosmo->params.Omega_c+cosmo->params.Omega_b)*cosmo->params.h*cosmo->params.h;
    xstar[1] = cosmo->params.Omega_b*cosmo->params.h*cosmo->params.h;
    xstar[2] = cosmo->params.sigma_8;
    xstar[3] = cosmo->params.h;
    xstar[4] = cosmo->params.n_s;
    xstar[5] = cosmo->params.w0;
    xstar[6] = cosmo->params.wa;
    xstar[7] = cosmo->params.Omega_n_mass*cosmo->params.h*cosmo->params.h;
    xstar[8] = 1./zemu[j]-1;
    //Need to have this here because otherwise overwritten by emu in each loop
    
    //Call emulator at this redshift
    ccl_pkemu(xstar,&y, status, cosmo);
    ccl_check_status(cosmo, status);
    if (y == NULL) return;
    for (int i=0; i<351; i++){
      logx[i] = log(mode[i]);
      y2d[j*351+i] = log(y[i]);
    }
  }
  
  gsl_spline2d * log_power_nl = gsl_spline2d_alloc(PLIN_SPLINE_TYPE, 351,na);
  int splinstatus = gsl_spline2d_init(log_power_nl, logx, zemu, y2d,351,na);
  //Note the minimum k of the spline is different from the linear one.

  if (splinstatus){
    free(zemu);
    free(y2d);
    gsl_spline2d_free(log_power_nl);
    *status = CCL_ERROR_SPLINE;
    strcpy(cosmo->status_message,"ccl_power.c: ccl_cosmology_compute_power_emu(): Error creating log_power spline\n");
    return;

  }
  cosmo->data.p_nl = log_power_nl;
  cosmo->computed_power=true;
  
  free(zemu);
  free(y2d);
}



/*------ ROUTINE: ccl_cosmology_compute_power ----- 
INPUT: ccl_cosmology * cosmo
TASK: compute power spectrum
*/
void ccl_cosmology_compute_power(ccl_cosmology * cosmo, int * status)
{
  
  if (cosmo->computed_power) return;
    switch(cosmo->config.transfer_function_method){
        case ccl_bbks:
	  ccl_cosmology_compute_power_bbks(cosmo,status);
	  break;
        case ccl_eisenstein_hu:
	  ccl_cosmology_compute_power_eh(cosmo,status);
	  break;
        case ccl_boltzmann_class:
	  ccl_cosmology_compute_power_class(cosmo,status);
	  break;
        case ccl_emulator:
	  ccl_cosmology_compute_power_emu(cosmo,status);
	  break;
        default:
	  *status = CCL_ERROR_INCONSISTENT;
	  sprintf(cosmo->status_message ,"ccl_power.c: ccl_cosmology_compute_power(): Unknown or non-implemented transfer function method: %d \n",cosmo->config.transfer_function_method);
    }
    cosmo->computed_power = true;
    ccl_check_status(cosmo,status);
  return;
}


/*------ ROUTINE: ccl_power_extrapol_highk ----- 
INPUT: ccl_cosmology * cosmo, a, k [1/Mpc]
TASK: extrapolate power spectrum at high k
*/
static double ccl_power_extrapol_highk(ccl_cosmology * cosmo, double k, double a, 
				       gsl_spline2d * powerspl, double kmax, int * status)
{
  double log_p_1;
  double deltak=1e-2; //step for numerical derivative;
  double deriv_pk_kmid,deriv2_pk_kmid;
  double lkmid;
  double lpk_kmid;
  
  lkmid = log(kmax)-2*deltak;
  
  int pwstatus =  gsl_spline2d_eval_e(powerspl, lkmid,a,NULL ,NULL ,&lpk_kmid);
  if (pwstatus) {
    *status = CCL_ERROR_SPLINE_EV;
    sprintf(cosmo->status_message ,"ccl_power.c: ccl_power_extrapol_highk(): Spline evaluation error\n");
    return NAN;
  }
  //GSL derivatives
  pwstatus = gsl_spline2d_eval_deriv_x_e (powerspl, lkmid, a, NULL,NULL,&deriv_pk_kmid);
  if (pwstatus) {
    *status = CCL_ERROR_SPLINE_EV;
    sprintf(cosmo->status_message ,"ccl_power.c: ccl_power_extrapol_highk(): Spline evaluation error\n");
    return NAN;
  }
  pwstatus = gsl_spline2d_eval_deriv_xx_e (powerspl, lkmid, a, NULL,NULL,&deriv2_pk_kmid);
  if (pwstatus) {
    *status = CCL_ERROR_SPLINE_EV;
    sprintf(cosmo->status_message ,"ccl_power.c: ccl_power_extrapol_highk(): Spline evaluation error\n");
    return NAN;
  }
  
  log_p_1=lpk_kmid+deriv_pk_kmid*(log(k)-lkmid)+deriv2_pk_kmid/2.*(log(k)-lkmid)*(log(k)-lkmid);

  return log_p_1;
    
}

/*------ ROUTINE: ccl_power_extrapol_hxighk ----- 
INPUT: ccl_cosmology * cosmo, a, k [1/Mpc]
TASK: extrapolate power spectrum at low k
*/
static double ccl_power_extrapol_lowk(ccl_cosmology * cosmo, double k, double a,
				      gsl_spline2d * powerspl, double kmin, int * status)
{
  double log_p_1;
  double deltak=1e-2; //safety step
  double lkmin=log(kmin)+deltak;
  double lpk_kmin;
  int pwstatus=gsl_spline2d_eval_e(powerspl,lkmin,a,NULL,NULL,&lpk_kmin);

  if (pwstatus) {
    *status=CCL_ERROR_SPLINE_EV;
    sprintf(cosmo->status_message,"ccl_power.c: ccl_power_extrapol_lowk(): Spline evaluation error\n");
    return NAN;
  }

  return lpk_kmin+cosmo->params.n_s*(log(k)-lkmin);
}


/*------ ROUTINE: ccl_linear_matter_power ----- 
INPUT: ccl_cosmology * cosmo, k [1/Mpc],a
TASK: compute the linear power spectrum at a given redshift
      by rescaling using the growth function
*/

double ccl_linear_matter_power(ccl_cosmology * cosmo, double k, double a, int * status)
{
  if ((cosmo->config.transfer_function_method == ccl_emulator) && (a<A_MIN_EMU)){
    *status = CCL_ERROR_INCONSISTENT;
    sprintf(cosmo->status_message ,"ccl_power.c: the cosmic emulator cannot be used above z=2\n");
    return NAN;
  }
  
  if (!cosmo->computed_power) ccl_cosmology_compute_power(cosmo, status);
  double log_p_1;
  int pkstatus;
  
  if(a<ccl_splines->A_SPLINE_MIN_PK) {  //Extrapolate linearly at high redshift
    double pk0=ccl_linear_matter_power(cosmo,k,ccl_splines->A_SPLINE_MIN_PK,status);
    double gf=ccl_growth_factor(cosmo,a,status)/ccl_growth_factor(cosmo,ccl_splines->A_SPLINE_MIN_PK,status);
    return pk0*gf*gf;
  }
<<<<<<< HEAD

  if(k<=cosmo->data.k_min) {
    log_p_1=ccl_power_extrapol_lowk(cosmo,k,a,cosmo->data.p_lin,status);
=======
 
  if(k<=cosmo->data.k_min_lin) { 
    log_p_1=ccl_power_extrapol_lowk(cosmo,k,a,cosmo->data.p_lin,cosmo->data.k_min_lin,status);
    return exp(log_p_1);
>>>>>>> e87767f9
  }
  else if(k<cosmo->data.k_max_lin){
    pkstatus = gsl_spline2d_eval_e(cosmo->data.p_lin, log(k), a,NULL,NULL,&log_p_1);
    if (pkstatus) {
      *status = CCL_ERROR_SPLINE_EV;
      sprintf(cosmo->status_message ,"ccl_power.c: ccl_linear_matter_power(): Spline evaluation error\n");
      return NAN;
    }
  }
<<<<<<< HEAD
  else { //Extrapolate NL regime using log derivative
    log_p_1 = ccl_power_extrapol_highk(cosmo,k,a,cosmo->data.p_lin,status);
=======
  else { //Extrapolate using log derivative
    log_p_1 = ccl_power_extrapol_highk(cosmo,k,a,cosmo->data.p_lin,cosmo->data.k_max_lin,status);
    return exp(log_p_1);
>>>>>>> e87767f9
  }

  return exp(log_p_1);
}


/*------ ROUTINE: ccl_nonlin_matter_power ----- 
INPUT: ccl_cosmology * cosmo, a, k [1/Mpc]
TASK: compute the nonlinear power spectrum at a given redshift
*/

double ccl_nonlin_matter_power(ccl_cosmology * cosmo, double k, double a, int *status)
{

  double log_p_1, pk;
  
  switch(cosmo->config.matter_power_spectrum_method) {
    
  //If the matter PS specified was linear, then do the linear compuation
  case ccl_linear:
    return ccl_linear_matter_power(cosmo,k,a,status);
    
  case ccl_halofit:

    if (!cosmo->computed_power)
      ccl_cosmology_compute_power(cosmo,status);
    
    if(a<ccl_splines->A_SPLINE_MIN_PK) { //Extrapolate linearly at high redshift
      double pk0=ccl_nonlin_matter_power(cosmo,k,ccl_splines->A_SPLINE_MIN_PK,status);
      double gf=ccl_growth_factor(cosmo,a,status)/ccl_growth_factor(cosmo,ccl_splines->A_SPLINE_MIN_PK,status);
      return pk0*gf*gf;
    }
    
    if(k<=cosmo->data.k_min_nl) {
      log_p_1=ccl_power_extrapol_lowk(cosmo,k,a,cosmo->data.p_nl,cosmo->data.k_min_nl,status);
      return exp(log_p_1);
    }
    if(k<cosmo->data.k_max_nl){
      int pwstatus =  gsl_spline2d_eval_e(cosmo->data.p_nl, log(k),a,NULL ,NULL ,&log_p_1);
      if (pwstatus) {
	    *status = CCL_ERROR_SPLINE_EV;
	    sprintf(cosmo->status_message ,"ccl_power.c: ccl_nonlin_matter_power(): Spline evaluation error\n");
	    return NAN;
      }else{
        pk = exp(log_p_1);
      }
    }
    else { //Extrapolate NL regime using log derivative
      log_p_1 = ccl_power_extrapol_highk(cosmo,k,a,cosmo->data.p_nl,cosmo->data.k_max_nl,status);
      pk = exp(log_p_1);
    }
    
    // Add baryonic correction
    if(cosmo->config.baryons_power_spectrum_method==ccl_bcm){
      int pwstatus=0;
      double fbcm=ccl_bcm_model_fkz(cosmo,k,a,&pwstatus);
      pk=pk*fbcm;
      if(pwstatus){
        *status = CCL_ERROR_SPLINE_EV;
        sprintf(cosmo->status_message ,"ccl_power.c: ccl_nonlin_matter_power(): Error in BCM correction\n");
        return NAN;
      }
    }
    return pk;

  case ccl_emu:
    if ((cosmo->config.transfer_function_method == ccl_emulator) && (a<A_MIN_EMU)){
      *status = CCL_ERROR_EMULATOR_BOUND;
      sprintf(cosmo->status_message, "ccl_power.c: the cosmic emulator cannot be used above z=2\
\n");
      return NAN;
    }
    
    // Compute power spectrum if needed; return if computation failed
    if (!cosmo->computed_power){
      ccl_cosmology_compute_power(cosmo,status);
    }
    if (cosmo->data.p_nl == NULL) return NAN;
    
    if(k<=cosmo->data.k_min_nl) {
      log_p_1=ccl_power_extrapol_lowk(cosmo,k,a,cosmo->data.p_nl,cosmo->data.k_min_nl,status);
      return exp(log_p_1);
    }
    
    if(k<cosmo->data.k_max_nl){
      int pwstatus =  gsl_spline2d_eval_e(cosmo->data.p_nl, log(k),a,NULL ,NULL ,&log_p_1);
      if (pwstatus) {
	*status = CCL_ERROR_SPLINE_EV;
	sprintf(cosmo->status_message ,"ccl_power.c: ccl_nonlin_matter_power(): Spline evaluation error\n");
	return NAN;
      }
      else{
	    pk = exp(log_p_1);
	  }
    }
    else { // Extrapolate NL regime using log derivative
      log_p_1 = ccl_power_extrapol_highk(cosmo,k,a,cosmo->data.p_nl,cosmo->data.k_max_nl,status);
      pk = exp(log_p_1);
    }
    // Add baryonic correction
    if(cosmo->config.baryons_power_spectrum_method==ccl_bcm){
      int pwstatus=0;
      double fbcm=ccl_bcm_model_fkz(cosmo,k,a,&pwstatus);
      pk = pk*fbcm;
      if(pwstatus){
	    *status = CCL_ERROR_SPLINE_EV;
	    sprintf(cosmo->status_message ,"ccl_power.c: ccl_nonlin_matter_power(): Error in BCM correction\n");
	    return NAN;
      }
    }
    return pk;
    
  default:
    printf("WARNING:  config.matter_power_spectrum_method = %d not yet supported\n continuing with linear power spectrum\n",cosmo->config.matter_power_spectrum_method);
    cosmo->config.matter_power_spectrum_method=ccl_linear;
    return ccl_linear_matter_power(cosmo,k,a,status);
  } // end switch

}

//Params for sigma(R) integrand
typedef struct {
  ccl_cosmology *cosmo;
  double R;
  int* status;
} SigmaR_pars;

static double sigmaR_integrand(double lk,void *params)
{
  SigmaR_pars *par=(SigmaR_pars *)params;
  
  double k=pow(10.,lk);
  double pk=ccl_linear_matter_power(par->cosmo,k, 1.,par->status);
  double kR=k*par->R;
  double w;
  if(kR<0.1) {
    w =1.-0.1*kR*kR+0.003571429*kR*kR*kR*kR
      -6.61376E-5*kR*kR*kR*kR*kR*kR
      +7.51563E-7*kR*kR*kR*kR*kR*kR*kR*kR;
  }
  else
    w = 3.*(sin(kR) - kR*cos(kR))/(kR*kR*kR);

  return pk*k*k*k*w*w;
}

double ccl_sigmaR(ccl_cosmology *cosmo,double R, int *status)
{
  SigmaR_pars par;
  par.status = status;
  
  par.cosmo=cosmo;
  par.R=R;
  gsl_integration_cquad_workspace *workspace=gsl_integration_cquad_workspace_alloc(1000);
  gsl_function F;
  F.function=&sigmaR_integrand;
  F.params=&par;
  double sigma_R;
  *status |=gsl_integration_cquad(&F,log10(ccl_splines->K_MIN_DEFAULT),log10(ccl_splines->K_MAX),
				  0.0,1E-5,workspace,&sigma_R,NULL,NULL);
  //TODO: log10 could be taken already in the macros.
  //TODO: 1E-5 should be a macro
  //TODO: we should check for integration success
  gsl_integration_cquad_workspace_free(workspace);

  return sqrt(sigma_R*M_LN10/(2*M_PI*M_PI));
}

double ccl_sigma8(ccl_cosmology *cosmo, int *status)
{
  return ccl_sigmaR(cosmo,8/cosmo->params.h, status);
}<|MERGE_RESOLUTION|>--- conflicted
+++ resolved
@@ -1083,9 +1083,6 @@
 
 static void ccl_cosmology_compute_power_emu(ccl_cosmology * cosmo, int * status)
 {
-<<<<<<< HEAD
-  if (cosmo->computed_power)
-=======
 
   struct precision pr;        // for precision parameters 
   struct background ba;       // for cosmological background 
@@ -1141,7 +1138,6 @@
   if(w0wacomb<0.3*0.3*0.3*0.3){
     *status=CCL_ERROR_INCONSISTENT;
     strcpy(cosmo->status_message,"ccl_power.c: ccl_cosmology_compute_power_emu(): w0 and wa do not satisfy the emulator bound\n");
->>>>>>> e87767f9
     return;
   }
   if(cosmo->params.Omega_n_mass*cosmo->params.h*cosmo->params.h>0.01){
@@ -1420,16 +1416,10 @@
     double gf=ccl_growth_factor(cosmo,a,status)/ccl_growth_factor(cosmo,ccl_splines->A_SPLINE_MIN_PK,status);
     return pk0*gf*gf;
   }
-<<<<<<< HEAD
-
-  if(k<=cosmo->data.k_min) {
-    log_p_1=ccl_power_extrapol_lowk(cosmo,k,a,cosmo->data.p_lin,status);
-=======
  
   if(k<=cosmo->data.k_min_lin) { 
     log_p_1=ccl_power_extrapol_lowk(cosmo,k,a,cosmo->data.p_lin,cosmo->data.k_min_lin,status);
     return exp(log_p_1);
->>>>>>> e87767f9
   }
   else if(k<cosmo->data.k_max_lin){
     pkstatus = gsl_spline2d_eval_e(cosmo->data.p_lin, log(k), a,NULL,NULL,&log_p_1);
@@ -1439,14 +1429,9 @@
       return NAN;
     }
   }
-<<<<<<< HEAD
-  else { //Extrapolate NL regime using log derivative
-    log_p_1 = ccl_power_extrapol_highk(cosmo,k,a,cosmo->data.p_lin,status);
-=======
   else { //Extrapolate using log derivative
     log_p_1 = ccl_power_extrapol_highk(cosmo,k,a,cosmo->data.p_lin,cosmo->data.k_max_lin,status);
     return exp(log_p_1);
->>>>>>> e87767f9
   }
 
   return exp(log_p_1);
