--- conflicted
+++ resolved
@@ -376,14 +376,10 @@
   }
 
   ccl_fill_class_parameters(cosmo,&fc,parser_length, status);
-<<<<<<< HEAD
-  
-  if (*status != CCL_ERROR_CLASS) ccl_run_class(cosmo, &fc,&pr,&ba,&th,&pt,&tr,&pm,&sp,&nl,&le,&op, status);
-=======
 
   if (*status != CCL_ERROR_CLASS)
     ccl_run_class(cosmo, &fc,&pr,&ba,&th,&pt,&tr,&pm,&sp,&nl,&le,&op,init_arr,status);
->>>>>>> 10ca2ca0
+
   if (*status == CCL_ERROR_CLASS){
     //printed error message while running CLASS
     ccl_free_class_structs(cosmo, &ba,&th,&pt,&tr,&pm,&sp,&nl,&le,init_arr,status);
