#include "ccl_core.h"
#include "ccl_utils.h"
#include "math.h"
#include "stdio.h"
#include "stdlib.h"
#include "gsl/gsl_integration.h"
#include "gsl/gsl_interp.h"
#include "gsl/gsl_spline.h"
//#include "gsl/gsl_interp2d.h"
//#include "gsl/gsl_spline2d.h"
#include "ccl_placeholder.h"
#include "ccl_background.h"
#include "ccl_power.h"
#include "ccl_error.h"
#include "../class/include/class.h"
#include "ccl_params.h"

/*------ ROUTINE: ccl_cosmology_compute_power_class ----- 
INPUT: ccl_cosmology * cosmo
*/
static void ccl_free_class_structs(
               ccl_cosmology *cosmo,               
               struct background *ba,
               struct thermo *th,
               struct perturbs *pt,
               struct transfers *tr,
               struct primordial *pm,
               struct spectra *sp,
               struct nonlinear *nl,
               struct lensing *le,
	       int *init_arr,
	       int * status){
  int i_init=6;
  if(init_arr[i_init--]) {
    if (spectra_free(sp) == _FAILURE_) {
      *status = CCL_ERROR_CLASS;
      sprintf(cosmo->status_message ,"ccl_power.c: ccl_free_class_structs(): Error freeing CLASS spectra:%s\n",sp->error_message);
      return;
    }
  }
  
  if(init_arr[i_init--]) {
    if (transfer_free(tr) == _FAILURE_) {
      *status = CCL_ERROR_CLASS;
      sprintf(cosmo->status_message ,"ccl_power.c: ccl_free_class_structs(): Error freeing CLASS transfer:%s\n",tr->error_message);
      return;
    }
  }

  if(init_arr[i_init--]) {
    if (nonlinear_free(nl) == _FAILURE_) {
      *status = CCL_ERROR_CLASS;
      sprintf(cosmo->status_message ,"ccl_power.c: ccl_free_class_structs(): Error freeing CLASS nonlinear:%s\n",nl->error_message);
      return;
    }
  }
  
  if(init_arr[i_init--]) {
    if (primordial_free(pm) == _FAILURE_) {
      *status = CCL_ERROR_CLASS;
      sprintf(cosmo->status_message ,"ccl_power.c: ccl_free_class_structs(): Error freeing CLASS pm:%s\n",pm->error_message);
      return;
    }
  }
  
  if(init_arr[i_init--]) {
    if (perturb_free(pt) == _FAILURE_) {
      *status = CCL_ERROR_CLASS;
      sprintf(cosmo->status_message ,"ccl_power.c: ccl_free_class_structs(): Error freeing CLASS pt:%s\n",pt->error_message);
      return;
    }
  }
  
  if(init_arr[i_init--]) {
    if (thermodynamics_free(th) == _FAILURE_) {
      *status = CCL_ERROR_CLASS;
      sprintf(cosmo->status_message ,"ccl_power.c: ccl_free_class_structs(): Error freeing CLASS thermo:%s\n",th->error_message);
      return;
    }
  }

  if(init_arr[i_init--]) {
    if (background_free(ba) == _FAILURE_) {
      *status = CCL_ERROR_CLASS;
      sprintf(cosmo->status_message ,"ccl_power.c: ccl_free_class_structs(): Error freeing CLASS bg:%s\n",ba->error_message);
      return;
    }
  }
}

static void ccl_class_preinit(
               struct background *ba,
               struct thermo *th,
               struct perturbs *pt,
               struct transfers *tr,
               struct primordial *pm,
               struct spectra *sp,
               struct nonlinear *nl,
               struct lensing *le){
//pre-initialize all fields that are freed by *_free() routine
//prevents crashes if *_init()failed and did not initialize all tables freed by *_free()

  //init for background_free
  ba->tau_table = NULL;
  ba->z_table = NULL;
  ba->d2tau_dz2_table = NULL;
  ba->background_table = NULL;
  ba->d2background_dtau2_table = NULL;

  //init for thermodynamics_free
  th->z_table = NULL;
  th->thermodynamics_table = NULL;
  th->d2thermodynamics_dz2_table = NULL;

  //init for perturb_free
  pt->tau_sampling = NULL;
  pt->tp_size = NULL;
  pt->ic_size = NULL;
  pt->k = NULL;
  pt->k_size_cmb = NULL;
  pt->k_size_cl = NULL;
  pt->k_size = NULL;
  pt->sources = NULL;

  //init for primordial_free
  pm->amplitude = NULL;
  pm->tilt = NULL;
  pm->running = NULL;
  pm->lnpk = NULL;
  pm->ddlnpk = NULL;
  pm->is_non_zero = NULL;
  pm->ic_size = NULL;
  pm->ic_ic_size = NULL;
  pm->lnk = NULL;

  //init for nonlinear_free
  nl->k = NULL;
  nl->tau = NULL;
  nl->nl_corr_density = NULL;
  nl->k_nl = NULL;

  //init for transfer_free
  tr->tt_size = NULL;
  tr->l_size_tt = NULL;
  tr->l_size = NULL;
  tr->l = NULL;
  tr->q = NULL;
  tr->k = NULL;
  tr->transfer = NULL;

  //init for spectra_free
  //spectra_free checks all other data fields before freeing
  sp->is_non_zero = NULL;
  sp->ic_size = NULL;
  sp->ic_ic_size = NULL;
}
static void ccl_run_class(
               ccl_cosmology *cosmo, 
               struct file_content *fc,
               struct precision* pr,
               struct background* ba,
               struct thermo* th,
               struct perturbs* pt,
               struct transfers* tr,
               struct primordial* pm,
               struct spectra* sp,
               struct nonlinear* nl,
               struct lensing* le,
               struct output* op, 
	       int *init_arr,
	       int * status){
  ErrorMsg errmsg;            // for error messages 
  int i_init=0;
  ccl_class_preinit(ba,th,pt,tr,pm,sp,nl,le);
  
  if(input_init(fc,pr,ba,th,pt,tr,pm,sp,nl,le,op,errmsg) == _FAILURE_) {
    *status = CCL_ERROR_CLASS;
    sprintf(cosmo->status_message ,"ccl_power.c: ccl_cosmology_compute_power_class(): Error running CLASS input:%s\n",errmsg);
    return;
  }
  if (background_init(pr,ba) == _FAILURE_) {
    *status = CCL_ERROR_CLASS;
    sprintf(cosmo->status_message ,"ccl_power.c: ccl_cosmology_compute_power_class(): Error running CLASS background:%s\n",ba->error_message);
    return;
  }
  init_arr[i_init++]=1;
  if (thermodynamics_init(pr,ba,th) == _FAILURE_) {
    *status = CCL_ERROR_CLASS;
    sprintf(cosmo->status_message ,"ccl_power.c: ccl_cosmology_compute_power_class(): Error running CLASS thermodynamics:%s\n",th->error_message);
    return;
  }
  init_arr[i_init++]=1;
  if (perturb_init(pr,ba,th,pt) == _FAILURE_) {
    *status = CCL_ERROR_CLASS;
    sprintf(cosmo->status_message ,"ccl_power.c: ccl_cosmology_compute_power_class(): Error running CLASS pertubations:%s\n",pt->error_message);
    return;
  }
  init_arr[i_init++]=1;
  if (primordial_init(pr,pt,pm) == _FAILURE_) {
    *status = CCL_ERROR_CLASS;
    sprintf(cosmo->status_message ,"ccl_power.c: ccl_cosmology_compute_power_class(): Error running CLASS primordial:%s\n",pm->error_message);
    return;
  }
  init_arr[i_init++]=1;
  if (nonlinear_init(pr,ba,th,pt,pm,nl) == _FAILURE_) {
    *status = CCL_ERROR_CLASS;
    sprintf(cosmo->status_message ,"ccl_power.c: ccl_cosmology_compute_power_class(): Error running CLASS nonlinear:%s\n",nl->error_message);
    return;
  }
  init_arr[i_init++]=1;
  if (transfer_init(pr,ba,th,pt,nl,tr) == _FAILURE_) {
    *status = CCL_ERROR_CLASS;
    sprintf(cosmo->status_message ,"ccl_power.c: ccl_cosmology_compute_power_class(): Error running CLASS transfer:%s\n",tr->error_message);
    return;
  }
  init_arr[i_init++]=1;
  if (spectra_init(pr,ba,pt,pm,nl,tr,sp) == _FAILURE_) {
    *status = CCL_ERROR_CLASS;
    sprintf(cosmo->status_message ,"ccl_power.c: ccl_cosmology_compute_power_class(): Error running CLASS spectra:%s\n",sp->error_message);
    return;
  }
}

static double ccl_get_class_As(ccl_cosmology *cosmo, struct file_content *fc, int position_As,double sigma8, int * status){
//structures for class test run
  struct precision pr;        // for precision parameters 
  struct background ba;       // for cosmological background 
  struct thermo th;           // for thermodynamics 
  struct perturbs pt;         // for source functions 
  struct transfers tr;        // for transfer functions 
  struct primordial pm;       // for primordial spectra 
  struct spectra sp;          // for output spectra 
  struct nonlinear nl;        // for non-linear spectra 
  struct lensing le;
  struct output op;

  //temporarily overwrite P_k_max_1/Mpc to speed up sigma_8 calculation
  double k_max_old = 0.;
  int position_kmax =2;
  double A_s_guess;
  int init_arr[7]={0,0,0,0,0,0,0};

  if (strcmp(fc->name[position_kmax],"P_k_max_1/Mpc")){
    k_max_old = strtof(fc->value[position_kmax],NULL);
    sprintf(fc->value[position_kmax],"%e",10.);  
  }
  A_s_guess = 2.43e-9/0.87659*sigma8;
  sprintf(fc->value[position_As],"%e",A_s_guess);

  ccl_run_class(cosmo, fc,&pr,&ba,&th,&pt,&tr,&pm,&sp,&nl,&le,&op,init_arr,status);
  if (cosmo->status != CCL_ERROR_CLASS) A_s_guess*=pow(sigma8/sp.sigma8,2.);
  ccl_free_class_structs(cosmo, &ba,&th,&pt,&tr,&pm,&sp,&nl,&le,init_arr,status);

  if (k_max_old >0){
    sprintf(fc->value[position_kmax],"%e",k_max_old);      
  }
  return A_s_guess;
}

static void ccl_fill_class_parameters(ccl_cosmology * cosmo, struct file_content * fc,int parser_length, int * status){
  strcpy(fc->name[0],"output");
  strcpy(fc->value[0],"mPk");

  strcpy(fc->name[1],"non linear");
  if (cosmo->config.matter_power_spectrum_method == ccl_halofit){ strcpy(fc->value[1],"Halofit"); }
  else {strcpy(fc->value[1],"none");}

  strcpy(fc->name[2],"P_k_max_1/Mpc");
  sprintf(fc->value[2],"%e",ccl_splines->K_MAX_SPLINE); //in units of 1/Mpc, corroborated with ccl_constants.h

  strcpy(fc->name[3],"z_max_pk");
  sprintf(fc->value[3],"%e",1./ccl_splines->A_SPLINE_MIN-1.);

  strcpy(fc->name[4],"modes");
  strcpy(fc->value[4],"s");

  strcpy(fc->name[5],"lensing");
  strcpy(fc->value[5],"no");

  // now, copy over cosmology parameters
  strcpy(fc->name[6],"h");
  sprintf(fc->value[6],"%e",cosmo->params.h);

  strcpy(fc->name[7],"Omega_cdm");
  sprintf(fc->value[7],"%e",cosmo->params.Omega_c);

  strcpy(fc->name[8],"Omega_b");
  sprintf(fc->value[8],"%e",cosmo->params.Omega_b);

  strcpy(fc->name[9],"Omega_k");
  sprintf(fc->value[9],"%e",cosmo->params.Omega_k);

  strcpy(fc->name[10],"n_s");
  sprintf(fc->value[10],"%e",cosmo->params.n_s);


//cosmological constant?
// set Omega_Lambda = 0.0 if w !=-1
  if ((cosmo->params.w0 !=-1.0) || (cosmo->params.wa !=0)){
    strcpy(fc->name[11],"Omega_Lambda");
    sprintf(fc->value[11],"%e",0.0);

    strcpy(fc->name[12],"w0_fld");
    sprintf(fc->value[12],"%e",cosmo->params.w0);

    strcpy(fc->name[13],"wa_fld");
    sprintf(fc->value[13],"%e",cosmo->params.wa);
  }
  //normalization comes last, so that all other parameters are filled in for determining A_s if sigma_8 is specified
  if (isfinite(cosmo->params.sigma_8) && isfinite(cosmo->params.A_s)){
      *status = CCL_ERROR_INCONSISTENT;
      strcpy(cosmo->status_message ,"ccl_power.c: class_parameters(): Error initialzing CLASS pararmeters: both sigma_8 and A_s defined\n");
    return;
  }
  if (isfinite(cosmo->params.sigma_8)){
    strcpy(fc->name[parser_length-1],"A_s");
    sprintf(fc->value[parser_length-1],"%e",ccl_get_class_As(cosmo,fc,parser_length-1,cosmo->params.sigma_8, status));
  }
  else if (isfinite(cosmo->params.A_s)){ 
    strcpy(fc->name[parser_length-1],"A_s");
    sprintf(fc->value[parser_length-1],"%e",cosmo->params.A_s);
  }
  else{
      *status = CCL_ERROR_INCONSISTENT;
      strcpy(cosmo->status_message ,"ccl_power.c: class_parameters(): Error initialzing CLASS pararmeters: neither sigma_8 nor A_s defined\n");
    return;
  }
}

static void ccl_cosmology_compute_power_class(ccl_cosmology * cosmo, int * status){

  struct precision pr;        // for precision parameters 
  struct background ba;       // for cosmological background 
  struct thermo th;           // for thermodynamics 
  struct perturbs pt;         // for source functions 
  struct transfers tr;        // for transfer functions 
  struct primordial pm;       // for primordial spectra 
  struct spectra sp;          // for output spectra 
  struct nonlinear nl;        // for non-linear spectra 
  struct lensing le;
  struct output op;
  struct file_content fc;

  ErrorMsg errmsg; // for error messages 
  // generate file_content structure 
  // CLASS configuration parameters will be passed through this structure,
  // to avoid writing and reading .ini files for every call
  int parser_length = 20;
  int init_arr[7]={0,0,0,0,0,0,0};
  if (parser_init(&fc,parser_length,"none",errmsg) == _FAILURE_){
    *status = CCL_ERROR_CLASS;
    sprintf(cosmo->status_message ,"ccl_power.c: ccl_cosmology_compute_power_class(): parser init error:%s\n",errmsg);
    return;
  }

  ccl_fill_class_parameters(cosmo,&fc,parser_length, status);

  if (*status != CCL_ERROR_CLASS)
    ccl_run_class(cosmo, &fc,&pr,&ba,&th,&pt,&tr,&pm,&sp,&nl,&le,&op,init_arr,status);
  if (*status == CCL_ERROR_CLASS){
    //printed error message while running CLASS
    ccl_free_class_structs(cosmo, &ba,&th,&pt,&tr,&pm,&sp,&nl,&le,init_arr,status);
    return;
  }
  if (parser_free(&fc)== _FAILURE_) {
    *status = CCL_ERROR_CLASS;
    strcpy(cosmo->status_message ,"ccl_power.c: ccl_cosmology_compute_power_class(): Error freeing CLASS parser\n");
    ccl_free_class_structs(cosmo, &ba,&th,&pt,&tr,&pm,&sp,&nl,&le,init_arr,status);
    return;
  }

  cosmo->data.k_min=2*exp(sp.ln_k[0]);
  //CLASS calculations done - now allocate CCL splines
<<<<<<< HEAD
  double kmin = ccl_splines->K_MIN;
  double kmax = ccl_splines->K_MAX_SPLINE;
  int nk = ccl_splines->N_K;
  double amin = ccl_splines->A_SPLINE_MIN;
  double amax = ccl_splines->A_SPLINE_MAX;
  int na = ccl_splines->N_A;
=======
  double kmin = cosmo->data.k_min;
  double kmax = K_MAX_SPLINE;
  int nk = N_K;
  double amin = A_SPLINE_MIN;
  double amax = A_SPLINE_MAX;
  int na = N_A;
>>>>>>> 9be6b5ec
  
  // The x array is initially k, but will later
  // be overwritten with log(k)
  double * x = ccl_log_spacing(kmin, kmax, nk);
  double * z = ccl_linear_spacing(amin,amax, na);
  double * y2d_lin = malloc(nk * na * sizeof(double));
  double * y2d_nl = malloc(nk * na * sizeof(double));
  if (z==NULL|| x==NULL || y2d_lin==NULL || y2d_nl==NULL){
    *status = CCL_ERROR_SPLINE;
    strcpy(cosmo->status_message,"ccl_power.c: ccl_cosmology_compute_power_class(): memory allocation error\n");
  }
  else{  
    // After this loop x will contain log(k), y will contain log(P_nl), z will contain log(P_lin)
    // all in Mpc, not Mpc/h units!
    double psout_l,ic;
    int s=0;
    for (int i=0; i<nk; i++){
      for (int j = 0; j < na; j++){
	//The 2D interpolation routines access the function values y_{k_ia_j} with the following ordering:
	//y_ij = y2d[j*N_k + i]
	//with i = 0,...,N_k-1 and j = 0,...,N_a-1.
	s |= spectra_pk_at_k_and_z(&ba, &pm, &sp,x[i],1./z[j]-1., &psout_l,&ic);
	y2d_lin[j*nk+i] = log(psout_l);
      }
      x[i] = log(x[i]);
    }
    if(s){
      free(x); 
      free(z);
      free(y2d_nl);
      free(y2d_lin);
      *status = CCL_ERROR_CLASS;
      strcpy(cosmo->status_message ,"ccl_power.c: ccl_cosmology_compute_power_class(): Error computing CLASS power spectrum\n");
      ccl_free_class_structs(cosmo, &ba,&th,&pt,&tr,&pm,&sp,&nl,&le,init_arr,status);

      return;
    }
    gsl_spline2d * log_power = gsl_spline2d_alloc(PLIN_SPLINE_TYPE, nk,na);
    int pwstatus = gsl_spline2d_init(log_power, x, z, y2d_lin,nk,na);
    if (pwstatus){
      free(x); 
      free(z);
      free(y2d_nl);
      free(y2d_lin);
      gsl_spline2d_free(log_power);
      ccl_free_class_structs(cosmo, &ba,&th,&pt,&tr,&pm,&sp,&nl,&le,init_arr,status);
      strcpy(cosmo->status_message,"ccl_power.c: ccl_cosmology_compute_power_class(): Error creating log_power spline\n");
      return;
    } else {
      cosmo->data.p_lin = log_power;
    }

    if(cosmo->config.matter_power_spectrum_method==ccl_halofit){
      
      double psout_nl;
  
      for (int i=0; i<nk; i++){
	for (int j = 0; j < na; j++){
	  s |= spectra_pk_nl_at_k_and_z(&ba, &pm, &sp,exp(x[i]),1./z[j]-1.,&psout_nl);
	  y2d_nl[j*nk+i] = log(psout_nl);
	}
      }

      if(s){
	free(x); 
	free(z);
	free(y2d_nl);
	free(y2d_lin);
	*status = CCL_ERROR_CLASS;
	strcpy(cosmo->status_message ,"ccl_power.c: ccl_cosmology_compute_power_class(): Error computing CLASS power spectrum\n");
	ccl_free_class_structs(cosmo, &ba,&th,&pt,&tr,&pm,&sp,&nl,&le,init_arr,status);
	return;
      }

      gsl_spline2d * log_power_nl = gsl_spline2d_alloc(PNL_SPLINE_TYPE, nk,na);
      pwstatus = gsl_spline2d_init(log_power_nl, x, z, y2d_nl,nk,na);

      if (pwstatus){
	free(x); 
	free(z);
	free(y2d_nl);
	free(y2d_lin);
	gsl_spline2d_free(log_power_nl);
	ccl_free_class_structs(cosmo, &ba,&th,&pt,&tr,&pm,&sp,&nl,&le,init_arr,status);
	strcpy(cosmo->status_message,"ccl_power.c: ccl_cosmology_compute_power_class(): Error creating log_power_nl spline\n");
	return;
      } else {
	cosmo->data.p_nl = log_power_nl;
      }
      free(y2d_nl);
    } 

    ccl_free_class_structs(cosmo, &ba,&th,&pt,&tr,&pm,&sp,&nl,&le,init_arr,status);
    free(x);
    free(y2d_lin);
    free(z);
  }

}

typedef struct {
  double rsound;
  double zeq;
  double keq;
  double zdrag;
  double kSilk;
  double rsound_approx;
  double th2p7;
  double alphac;
  double alphab;
  double betac;
  double betab;
  double bnode;
} eh_struct;

static eh_struct *eh_struct_new(ccl_parameters *params)
{
  //////
  // Computes Eisenstein & Hu parameters for
  // P_k and r_sound
  double OMh2,OBh2;
  double th2p7;
  eh_struct *eh=malloc(sizeof(eh_struct));
  if(eh==NULL)
    return NULL;

  OMh2=params->Omega_m*params->h*params->h;
  OBh2=params->Omega_b*params->h*params->h;
  th2p7=params->T_CMB/2.7;
  eh->th2p7=th2p7;
  eh->zeq=2.5E4*OMh2/pow(th2p7,4);
  eh->keq=0.0746*OMh2/(params->h*th2p7*th2p7);

  double b1,b2;
  b1=0.313*pow(OMh2,-0.419)*(1+0.607*pow(OMh2,0.674));
  b2=0.238*pow(OMh2,0.223);
  eh->zdrag=1291*pow(OMh2,0.251)*(1+b1*pow(OBh2,b2))/(1+0.659*pow(OMh2,0.828));

  double Req,Rd;
  Req=31.5*OBh2*1000./(eh->zeq*pow(th2p7,4));
  Rd=31.5*OBh2*1000./((1+eh->zdrag)*pow(th2p7,4));
  eh->rsound=2/(3*eh->keq)*sqrt(6/Req)*
    log((sqrt(1+Rd)+sqrt(Rd+Req))/(1+sqrt(Req)));

  eh->kSilk=1.6*pow(OBh2,0.52)*pow(OMh2,0.73)*(1+pow(10.4*OMh2,-0.95))/params->h;

  double a1,a2,b_frac;
  a1=pow(46.9*OMh2,0.670)*(1+pow(32.1*OMh2,-0.532));
  a2=pow(12.0*OMh2,0.424)*(1+pow(45.0*OMh2,-0.582));
  b_frac=OBh2/OMh2;
  eh->alphac=pow(a1,-b_frac)*pow(a2,-b_frac*b_frac*b_frac);

  double bb1,bb2;
  bb1=0.944/(1+pow(458*OMh2,-0.708));
  bb2=pow(0.395*OMh2,-0.0266);
  eh->betac=1/(1+bb1*(pow(1-b_frac,bb2)-1));

  double y=eh->zeq/(1+eh->zdrag);
  double sqy=sqrt(1+y);
  double gy=y*(-6*sqy+(2+3*y)*log((sqy+1)/(sqy-1)));
  eh->alphab=2.07*eh->keq*eh->rsound*pow(1+Rd,-0.75)*gy;

  eh->betab=0.5+b_frac+(3-2*b_frac)*sqrt(pow(17.2*OMh2,2)+1);

  eh->bnode=8.41*pow(OMh2,0.435);

  eh->rsound_approx=params->h*44.5*log(9.83/OMh2)/
    sqrt(1+10*pow(OBh2,0.75));

  //  printf("\n");
  //  printf("zeq           %lE\n",eh->zeq);
  //  printf("keq           %lE\n",eh->keq*params->h);
  //  printf("ksilk         %lE\n",eh->kSilk*params->h);
  //  printf("zd            %lE\n",eh->zdrag);
  //  printf("rsound        %lE\n",eh->rsound/params->h);
  //  printf("rsound_approx %lE\n",eh->rsound_approx/params->h);
  //  printf("Rd            %lE\n",Rd);
  //  printf("\n");

  return eh;
}

static double tkEH_0(double keq,double k,double a,double b)
{
  //////
  // Eisentstein & Hu's Tk_0
  double q=k/(13.41*keq);
  double c=14.2/a+386./(1+69.9*pow(q,1.08));
  double l=log(M_E+1.8*b*q);
  return l/(l+c*q*q);
}

static double tkEH_c(eh_struct *eh,double k)
{
  //////
  // Eisenstein & Hu's Tk_c
  double f=1/(1+pow(k*eh->rsound/5.4,4));
  return f*tkEH_0(eh->keq,k,1,eh->betac)+
    (1-f)*tkEH_0(eh->keq,k,eh->alphac,eh->betac);
}

static double jbes0(double x)
{
  double jl;
  double ax=fabs(x);
  double ax2=ax*ax;
  
  if(ax<0.01) jl=1-ax2*(1-ax2/20.)/6.;
  else jl=sin(x)/x;
  
  return jl;
}

static double tkEH_b(eh_struct *eh,double k)
{
  //////
  // Eisenstein & Hu's Tk_b
  double x_bessel,part1,part2,jbes;
  double x=k*eh->rsound;

  if(k==0) x_bessel=0;
  else {
    x_bessel=x*pow(1+eh->bnode*eh->bnode*eh->bnode/(x*x*x),-1./3.);
  }

  part1=tkEH_0(eh->keq,k,1,1)/(1+pow(x/5.2,2));

  if(k==0) part2=0;
  else part2=eh->alphab/(1+pow(eh->betab/x,3))*
	 exp(-pow(k/eh->kSilk,1.4));
  
  return jbes0(x_bessel)*(part1+part2);
}

static double tsqr_EH(ccl_parameters *params,eh_struct * eh,double k,int wiggled)
{
  double tk;
  double b_frac=params->Omega_b/params->Omega_m;
  if(wiggled)
    tk=b_frac*tkEH_b(eh,k)+(1-b_frac)*tkEH_c(eh,k);
  else {
    double OMh2=params->Omega_m*params->h*params->h;
    double alpha_gamma=1-0.328*log(431*OMh2)*b_frac+0.38*log(22.3*OMh2)*b_frac*b_frac;
    double gamma_eff=params->Omega_m*params->h*(alpha_gamma+(1-alpha_gamma)/
						(1+pow(0.43*k*eh->rsound_approx,4)));
    double q=k*eh->th2p7*eh->th2p7/gamma_eff;
    double l0=log(2*M_E+1.8*q);
    double c0=14.2+731/(1+62.5*q);
    tk=l0/(l0+c0*q*q);
  }

  return tk*tk;
}

static double eh_power(ccl_parameters *params,eh_struct *eh,double k,int wiggled)
{
  //Wavenumber in units of Mpc^-1
  double kinvh=k/params->h;
  return pow(k,params->n_s)*tsqr_EH(params,eh,kinvh,wiggled);
}

static void ccl_cosmology_compute_power_eh(ccl_cosmology * cosmo, int * status)
{
  cosmo->data.k_min=K_MIN_DEFAULT;
  double kmin = cosmo->data.k_min;
  double kmax = K_MAX;
  int nk = N_K;
  double amin = A_SPLINE_MIN;
  double amax = A_SPLINE_MAX;
  int na = N_A;
  eh_struct *eh=eh_struct_new(&(cosmo->params));
  if (eh==NULL) {
    *status=CCL_ERROR_MEMORY;
    strcpy(cosmo->status_message,"ccl_power.c: ccl_cosmology_compute_power_eh(): memory allocation error\n");
    return;
  }

  // The x array is initially k, but will later
  // be overwritten with log(k)
  double * x = ccl_log_spacing(kmin, kmax, nk);
  double * y = malloc(sizeof(double)*nk);
  double * z = ccl_linear_spacing(amin,amax, na);
  double * y2d = malloc(nk * na * sizeof(double));
  if (z==NULL||y==NULL|| x==NULL || y2d==NULL){
    free(eh);
    *status=CCL_ERROR_MEMORY;
    strcpy(cosmo->status_message,"ccl_power.c: ccl_cosmology_compute_power_eh(): memory allocation error\n");
    return;
  }

  // After this loop x will contain log(k)
  for (int i=0; i<nk; i++){
    y[i] = log(eh_power(&cosmo->params,eh,x[i],1));
    x[i] = log(x[i]);
  }

  // now normalize to cosmo->params.sigma_8
  if (isnan(cosmo->params.sigma_8)){
    free(eh);
    free(x);
    free(y);
    free(z);
    free(y2d);
    *status = CCL_ERROR_INCONSISTENT;
    strcpy(cosmo->status_message ,"ccl_power.c: ccl_cosmology_compute_power_eh(): sigma_8 not set, required for E&H\n");
    return;
  }

  gsl_spline2d * log_power_lin = gsl_spline2d_alloc(PLIN_SPLINE_TYPE, nk,na);
  for (int j = 0; j < na; j++){
    double g2 = 2.*log(ccl_growth_factor(cosmo,z[j], status));
    for (int i=0; i<nk; i++){
      y2d[j*nk+i] = y[i]+g2;
    }

  }

  int splinstatus = gsl_spline2d_init(log_power_lin, x, z, y2d,nk,na);

  if (splinstatus) {
    free(eh);
    free(x);
    free(y);
    free(z);
    free(y2d);
    gsl_spline2d_free(log_power_lin);
    *status = CCL_ERROR_SPLINE;
    strcpy(cosmo->status_message,"ccl_power.c: ccl_cosmology_compute_power_eh(): Error creating log_power_lin spline\n");
    return;
  }
  cosmo->data.p_lin=log_power_lin;

  cosmo->computed_power=true;
  double sigma_8 = ccl_sigma8(cosmo,status);
  cosmo->computed_power=false;

  double log_sigma_8 = 2*(log(cosmo->params.sigma_8) - log(sigma_8));
  for (int i=0; i<nk; i++){
    y[i] += log_sigma_8;
  }

  for (int j = 0; j < na; j++){
    double g2 = 2.*log(ccl_growth_factor(cosmo,z[j], status));
    for (int i=0; i<nk; i++){
      y2d[j*nk+i] = y[i]+g2;
    }
  }

  gsl_spline2d_free(log_power_lin);
  log_power_lin = gsl_spline2d_alloc(PLIN_SPLINE_TYPE, nk,na);
  splinstatus = gsl_spline2d_init(log_power_lin, x, z, y2d,nk,na);
  if (splinstatus){
    free(eh);
    free(x);
    free(y);
    free(z);
    free(y2d);
    gsl_spline2d_free(log_power_lin);
    *status = CCL_ERROR_SPLINE;
    strcpy(cosmo->status_message,"ccl_power.c: ccl_cosmology_compute_power_eh(): Error creating log_power_lin spline\n");
    return;
  }
  else
    cosmo->data.p_lin = log_power_lin;

  gsl_spline2d * log_power_nl = gsl_spline2d_alloc(PNL_SPLINE_TYPE, nk,na);
  splinstatus = gsl_spline2d_init(log_power_nl, x, z, y2d,nk,na);

  if (splinstatus){
    free(eh);
    free(x);
    free(y);
    free(z);
    free(y2d);
    gsl_spline2d_free(log_power_lin);
    gsl_spline2d_free(log_power_nl);
    *status = CCL_ERROR_SPLINE;
    strcpy(cosmo->status_message,"ccl_power.c: ccl_cosmology_compute_power_eh(): Error creating log_power_nl spline\n");
    return;
  }
  else
    cosmo->data.p_nl = log_power_nl;

  free(eh);
  free(x);
  free(y);
  free(z);
  free(y2d);
}

/*------ ROUTINE: tsqr_BBKS ----- 
INPUT: ccl_parameters and k wavenumber in 1/Mpc
TASK: provide the square of the BBKS transfer function with baryonic correction
*/

static double tsqr_BBKS(ccl_parameters * params, double k)
{
  double q = k/(params->Omega_m*params->h*params->h*exp(-params->Omega_b*(1.0+pow(2.*params->h,.5)/params->Omega_m)));
  return pow(log(1.+2.34*q)/(2.34*q),2.0)/pow(1.+3.89*q+pow(16.1*q,2.0)+pow(5.46*q,3.0)+pow(6.71*q,4.0),0.5);
}

/*------ ROUTINE: bbks_power ----- 
INPUT: ccl_parameters and k wavenumber in 1/Mpc
TASK: provide the BBKS power spectrum with baryonic correction at single k
*/

//Calculate Normalization see Cosmology Notes 8.105 (TODO: whose comment is this?)
static double bbks_power(ccl_parameters * params, double k){
  return pow(k,params->n_s)*tsqr_BBKS(params, k);
}

/*------ ROUTINE: ccl_cosmology_compute_bbks_power ----- 
INPUT: cosmology
TASK: provide spline for the BBKS power spectrum with baryonic correction
*/

<<<<<<< HEAD
static void ccl_cosmology_compute_power_bbks(ccl_cosmology * cosmo, int * status){

  double kmin = ccl_splines->K_MIN;
  double kmax = ccl_splines->K_MAX;
  int nk = ccl_splines->N_K;
  double amin = ccl_splines->A_SPLINE_MIN;
  double amax = ccl_splines->A_SPLINE_MAX;
  int na = ccl_splines->N_A;
=======
static void ccl_cosmology_compute_power_bbks(ccl_cosmology * cosmo, int * status)
{
  cosmo->data.k_min=K_MIN_DEFAULT;
  double kmin = cosmo->data.k_min;
  double kmax = K_MAX;
  int nk = N_K;
  double amin = A_SPLINE_MIN;
  double amax = A_SPLINE_MAX;
  int na = N_A;
>>>>>>> 9be6b5ec
  
  // The x array is initially k, but will later
  // be overwritten with log(k)
  double * x = ccl_log_spacing(kmin, kmax, nk);
  double * y = malloc(sizeof(double)*nk);
  double * z = ccl_linear_spacing(amin,amax, na);
  double * y2d = malloc(nk * na * sizeof(double));
  if (z==NULL||y==NULL|| x==NULL || y2d==0){
    *status=CCL_ERROR_MEMORY;
    strcpy(cosmo->status_message,"ccl_power.c: ccl_cosmology_compute_power_bbks(): memory allocation error\n");
    return;
  }

  // After this loop x will contain log(k)
  for (int i=0; i<nk; i++){
    y[i] = log(bbks_power(&cosmo->params, x[i]));
    x[i] = log(x[i]);
  }

  // now normalize to cosmo->params.sigma_8
  if (isnan(cosmo->params.sigma_8)){
    free(x);
    free(y);
    free(z);
    free(y2d);
    *status = CCL_ERROR_INCONSISTENT;
    strcpy(cosmo->status_message ,"ccl_power.c: ccl_cosmology_compute_power_bbks(): sigma_8 not set, required for BBKS\n");
    return;
  }
  
  gsl_spline2d * log_power_lin = gsl_spline2d_alloc(PLIN_SPLINE_TYPE, nk,na);
  for (int j = 0; j < na; j++){
    double g2 = 2.*log(ccl_growth_factor(cosmo,z[j], status));
    for (int i=0; i<nk; i++){
      y2d[j*nk+i] = y[i]+g2;
    }

  }
  
  int splinstatus = gsl_spline2d_init(log_power_lin, x, z, y2d,nk,na);
  
  if (splinstatus){
    free(x);
    free(y);
    free(z);
    free(y2d);
    gsl_spline2d_free(log_power_lin);
    *status = CCL_ERROR_SPLINE;
    strcpy(cosmo->status_message,"ccl_power.c: ccl_cosmology_compute_power_bbks(): Error creating log_power_lin spline\n");
    return;

  }
  cosmo->data.p_lin=log_power_lin;
  
  cosmo->computed_power=true;
  double sigma_8 = ccl_sigma8(cosmo,status);
  cosmo->computed_power=false;
  
  double log_sigma_8 = 2*(log(cosmo->params.sigma_8) - log(sigma_8));
  for (int i=0; i<nk; i++){
    y[i] += log_sigma_8;
  }
  
  for (int j = 0; j < na; j++){
    double g2 = 2.*log(ccl_growth_factor(cosmo,z[j], status));
    for (int i=0; i<nk; i++){
      y2d[j*nk+i] = y[i]+g2;
    }
  }

  gsl_spline2d_free(log_power_lin);
  log_power_lin = gsl_spline2d_alloc(PLIN_SPLINE_TYPE, nk,na);
  splinstatus = gsl_spline2d_init(log_power_lin, x, z, y2d,nk,na);
  if (splinstatus){
    free(x);
    free(y);
    free(z);
    free(y2d);
    gsl_spline2d_free(log_power_lin);
    *status = CCL_ERROR_SPLINE;
    strcpy(cosmo->status_message,"ccl_power.c: ccl_cosmology_compute_power_bbks(): Error creating log_power_lin spline\n");
    return;
  } else {
    cosmo->data.p_lin=log_power_lin;
  }
  

  gsl_spline2d * log_power_nl = gsl_spline2d_alloc(PNL_SPLINE_TYPE, nk,na);
  splinstatus = gsl_spline2d_init(log_power_nl, x, z, y2d,nk,na);
  
  if (splinstatus){
    free(x);
    free(y);
    free(z);
    free(y2d);
    gsl_spline2d_free(log_power_nl);
    gsl_spline2d_free(log_power_lin);
    *status = CCL_ERROR_SPLINE;
    strcpy(cosmo->status_message,"ccl_power.c: ccl_cosmology_compute_power_bbks(): Error creating log_power_nl spline\n");
    return;
  } else {
    cosmo->data.p_nl = log_power_nl;
  }

  free(x);
  free(y);
  free(z);
  free(y2d);
}



/*------ ROUTINE: ccl_cosmology_compute_power ----- 
INPUT: ccl_cosmology * cosmo
TASK: compute power spectrum
*/
void ccl_cosmology_compute_power(ccl_cosmology * cosmo, int * status){

  
  if (cosmo->computed_power) return;
    switch(cosmo->config.transfer_function_method){
        case ccl_bbks:
	  ccl_cosmology_compute_power_bbks(cosmo,status);
	  break;
        case ccl_eisenstein_hu:
	  ccl_cosmology_compute_power_eh(cosmo,status);
	  break;
        case ccl_boltzmann_class:
	  ccl_cosmology_compute_power_class(cosmo,status);
	  break;
        default:
	  *status = CCL_ERROR_INCONSISTENT;
	  sprintf(cosmo->status_message ,"ccl_power.c: ccl_cosmology_compute_power(): Unknown or non-implemented transfer function method: %d \n",cosmo->config.transfer_function_method);
    }
    cosmo->computed_power = true;
    ccl_check_status(cosmo,status);
    return;

}


/*------ ROUTINE: ccl_power_extrapol_hxighk ----- 
INPUT: ccl_cosmology * cosmo, a, k [1/Mpc]
TASK: extrapolate power spectrum at high k
*/
static double ccl_power_extrapol_highk(ccl_cosmology * cosmo, double k, double a, gsl_spline2d * powerspl, int * status){

  double log_p_1;
  double deltak=1e-2; //step for numerical derivative;
  double deriv_pk_kmid,deriv2_pk_kmid;

  double lkmid=log(K_MAX_SPLINE)-2*deltak;
  double lpk_kmid;
  int pwstatus =  gsl_spline2d_eval_e(powerspl, lkmid,a,NULL ,NULL ,&lpk_kmid);
  if (pwstatus){
    *status = CCL_ERROR_SPLINE_EV;
    sprintf(cosmo->status_message ,"ccl_power.c: ccl_nonlin_matter_power(): Spline evaluation error\n");
    return NAN;
  }
  //GSL derivatives
  pwstatus = gsl_spline2d_eval_deriv_x_e (powerspl, lkmid, a, NULL,NULL,&deriv_pk_kmid);
  if (pwstatus){
    *status = CCL_ERROR_SPLINE_EV;
    sprintf(cosmo->status_message ,"ccl_power.c: ccl_nonlin_matter_power(): Spline evaluation error\n");
    return NAN;
  }
  pwstatus = gsl_spline2d_eval_deriv_xx_e (powerspl, lkmid, a, NULL,NULL,&deriv2_pk_kmid);
  if (pwstatus){
    *status = CCL_ERROR_SPLINE_EV;
    sprintf(cosmo->status_message ,"ccl_power.c: ccl_nonlin_matter_power(): Spline evaluation error\n");
    return NAN;
  }
  
  log_p_1=lpk_kmid+deriv_pk_kmid*(log(k)-lkmid)+deriv2_pk_kmid/2.*(log(k)-lkmid)*(log(k)-lkmid);

  return log_p_1;
    
}

/*------ ROUTINE: ccl_power_extrapol_hxighk ----- 
INPUT: ccl_cosmology * cosmo, a, k [1/Mpc]
TASK: extrapolate power spectrum at high k
*/
static double ccl_power_extrapol_lowk(ccl_cosmology * cosmo, double k, double a, gsl_spline2d * powerspl, int * status)
{
  double log_p_1;
  double deltak=1e-2; //safety step
  double lkmin=log(cosmo->data.k_min)+deltak;
  double lpk_kmin;
  int pwstatus=gsl_spline2d_eval_e(powerspl,lkmin,a,NULL,NULL,&lpk_kmin);
  if (pwstatus){
    *status=CCL_ERROR_SPLINE_EV;
    sprintf(cosmo->status_message,"ccl_power.c: ccl_nonlin_matter_power(): Spline evaluation error\n");
    return NAN;
  }
  return lpk_kmin+cosmo->params.n_s*(log(k)-lkmin);
}


/*------ ROUTINE: ccl_linear_matter_power ----- 
INPUT: ccl_cosmology * cosmo, k [1/Mpc],a
TASK: compute the linear power spectrum at a given redshift
      by rescaling using the growth function
*/

double ccl_linear_matter_power(ccl_cosmology * cosmo, double k, double a, int * status)
{
  if (!cosmo->computed_power) ccl_cosmology_compute_power(cosmo, status);
  double log_p_1;
  int pkstatus;
 
  if(k<=cosmo->data.k_min) {
    log_p_1=ccl_power_extrapol_lowk(cosmo,k,a,cosmo->data.p_lin,status);
    return exp(log_p_1);
  }
  else if(k<K_MAX_SPLINE){
    pkstatus = gsl_spline2d_eval_e(cosmo->data.p_lin, log(k), a,NULL,NULL,&log_p_1);
    if (pkstatus){
      *status = CCL_ERROR_SPLINE_EV;
      sprintf(cosmo->status_message ,"ccl_power.c: ccl_linear_matter_power(): Spline evaluation error\n");
      return NAN;
    }
<<<<<<< HEAD
    break;
    
  default : 

    if(k<=ccl_splines->K_MAX_SPLINE){
      pkstatus = gsl_spline2d_eval_e(cosmo->data.p_lin, log(k), a,NULL,NULL,&log_p_1);
      if (pkstatus){
	*status = CCL_ERROR_SPLINE_EV;
	sprintf(cosmo->status_message ,"ccl_power.c: ccl_linear_matter_power(): Spline evaluation error\n");
	return NAN;
      } else {
	return exp(log_p_1);
      }
    } else { //Extrapolate NL regime using log derivative
      log_p_1 = ccl_power_extrapol_highk(cosmo,k,a,cosmo->data.p_lin,status);
=======
    else
>>>>>>> 9be6b5ec
      return exp(log_p_1);
  }
  else { //Extrapolate NL regime using log derivative
    log_p_1 = ccl_power_extrapol_highk(cosmo,k,a,cosmo->data.p_lin,status);
    return exp(log_p_1);
  }
}


/*------ ROUTINE: ccl_nonlin_matter_power ----- 
INPUT: ccl_cosmology * cosmo, a, k [1/Mpc]
TASK: compute the nonlinear power spectrum at a given redshift
*/

double ccl_nonlin_matter_power(ccl_cosmology * cosmo, double k, double a, int *status)
{
  switch(cosmo->config.matter_power_spectrum_method) {
    //If the matter PS specified was linear, then do the linear compuation
  case ccl_linear:
    return ccl_linear_matter_power(cosmo,k,a,status);
    
  case ccl_halofit:
    
    if (!cosmo->computed_power) ccl_cosmology_compute_power(cosmo,status);
    
    double log_p_1;
    
<<<<<<< HEAD
    if(k<=ccl_splines->K_MAX_SPLINE){
=======
    if(k<=cosmo->data.k_min) {
      log_p_1=ccl_power_extrapol_lowk(cosmo,k,a,cosmo->data.p_nl,status);
      return exp(log_p_1);
    }
    else if(k<K_MAX_SPLINE){
>>>>>>> 9be6b5ec
      
      int pwstatus =  gsl_spline2d_eval_e(cosmo->data.p_nl, log(k),a,NULL ,NULL ,&log_p_1);
      if (pwstatus){
	*status = CCL_ERROR_SPLINE_EV;
	sprintf(cosmo->status_message ,"ccl_power.c: ccl_nonlin_matter_power(): Spline evaluation error\n");
	return NAN;
      }
      else
	return exp(log_p_1);
    }
    else { //Extrapolate NL regime using log derivative
      log_p_1 = ccl_power_extrapol_highk(cosmo,k,a,cosmo->data.p_nl,status);
      return exp(log_p_1);
    }

  default:
    printf("WARNING:  config.matter_power_spectrum_method = %d not yet supported\n continuing with linear power spectrum\n",cosmo->config.matter_power_spectrum_method);
    cosmo->config.matter_power_spectrum_method=ccl_linear;
    return ccl_linear_matter_power(cosmo,k,a,status);
  }
}


//Params for sigma(R) integrand
typedef struct {
  ccl_cosmology *cosmo;
  double R;
  int* status;
} SigmaR_pars;

static double sigmaR_integrand(double lk,void *params)
{
  SigmaR_pars *par=(SigmaR_pars *)params;
  
  double k=pow(10.,lk);
  double pk=ccl_linear_matter_power(par->cosmo,k, 1.,par->status);
  double kR=k*par->R;
  double w;
  if(kR<0.1) {
    w =1.-0.1*kR*kR+0.003571429*kR*kR*kR*kR
      -6.61376E-5*kR*kR*kR*kR*kR*kR
      +7.51563E-7*kR*kR*kR*kR*kR*kR*kR*kR;
  }
  else
    w = 3.*(sin(kR) - kR*cos(kR))/(kR*kR*kR);
  return pk*k*k*k*w*w;
}

double ccl_sigmaR(ccl_cosmology *cosmo,double R, int *status)
{
  SigmaR_pars par;
  par.status = status;
  
  par.cosmo=cosmo;
  par.R=R;
  gsl_integration_cquad_workspace *workspace=gsl_integration_cquad_workspace_alloc(1000);
  gsl_function F;
  F.function=&sigmaR_integrand;
  F.params=&par;
  double sigma_R;
<<<<<<< HEAD
  gsl_integration_cquad(&F,log10(ccl_splines->K_MIN_INT),log10(ccl_splines->K_MAX_INT),0.0,1E-5,workspace,&sigma_R,NULL,NULL);
=======
  gsl_integration_cquad(&F,log10(cosmo->data.k_min),log10(K_MAX),0.0,1E-5,workspace,&sigma_R,NULL,NULL);
>>>>>>> 9be6b5ec
  //TODO: log10 could be taken already in the macros.
  //TODO: 1E-5 should be a macro
  //TODO: we should check for integration success
  gsl_integration_cquad_workspace_free(workspace);

  return sqrt(sigma_R*M_LN10/(2*M_PI*M_PI));
}

double ccl_sigma8(ccl_cosmology *cosmo, int *status)
{
  return ccl_sigmaR(cosmo,8/cosmo->params.h, status);
}<|MERGE_RESOLUTION|>--- conflicted
+++ resolved
@@ -371,21 +371,12 @@
 
   cosmo->data.k_min=2*exp(sp.ln_k[0]);
   //CLASS calculations done - now allocate CCL splines
-<<<<<<< HEAD
-  double kmin = ccl_splines->K_MIN;
+  double kmin = cosmo->data.k_min;
   double kmax = ccl_splines->K_MAX_SPLINE;
   int nk = ccl_splines->N_K;
   double amin = ccl_splines->A_SPLINE_MIN;
   double amax = ccl_splines->A_SPLINE_MAX;
   int na = ccl_splines->N_A;
-=======
-  double kmin = cosmo->data.k_min;
-  double kmax = K_MAX_SPLINE;
-  int nk = N_K;
-  double amin = A_SPLINE_MIN;
-  double amax = A_SPLINE_MAX;
-  int na = N_A;
->>>>>>> 9be6b5ec
   
   // The x array is initially k, but will later
   // be overwritten with log(k)
@@ -651,11 +642,11 @@
 {
   cosmo->data.k_min=K_MIN_DEFAULT;
   double kmin = cosmo->data.k_min;
-  double kmax = K_MAX;
-  int nk = N_K;
-  double amin = A_SPLINE_MIN;
-  double amax = A_SPLINE_MAX;
-  int na = N_A;
+  double kmax = ccl_splines->K_MAX;
+  int nk = ccl_splines->N_K;
+  double amin = ccl_splines->A_SPLINE_MIN;
+  double amax = ccl_splines->A_SPLINE_MAX;
+  int na = ccl_splines->N_A;
   eh_struct *eh=eh_struct_new(&(cosmo->params));
   if (eh==NULL) {
     *status=CCL_ERROR_MEMORY;
@@ -802,26 +793,15 @@
 TASK: provide spline for the BBKS power spectrum with baryonic correction
 */
 
-<<<<<<< HEAD
-static void ccl_cosmology_compute_power_bbks(ccl_cosmology * cosmo, int * status){
-
-  double kmin = ccl_splines->K_MIN;
+static void ccl_cosmology_compute_power_bbks(ccl_cosmology * cosmo, int * status)
+{
+  cosmo->data.k_min=K_MIN_DEFAULT;
+  double kmin = cosmo->data.k_min;
   double kmax = ccl_splines->K_MAX;
   int nk = ccl_splines->N_K;
   double amin = ccl_splines->A_SPLINE_MIN;
   double amax = ccl_splines->A_SPLINE_MAX;
   int na = ccl_splines->N_A;
-=======
-static void ccl_cosmology_compute_power_bbks(ccl_cosmology * cosmo, int * status)
-{
-  cosmo->data.k_min=K_MIN_DEFAULT;
-  double kmin = cosmo->data.k_min;
-  double kmax = K_MAX;
-  int nk = N_K;
-  double amin = A_SPLINE_MIN;
-  double amax = A_SPLINE_MAX;
-  int na = N_A;
->>>>>>> 9be6b5ec
   
   // The x array is initially k, but will later
   // be overwritten with log(k)
@@ -973,7 +953,7 @@
   double deltak=1e-2; //step for numerical derivative;
   double deriv_pk_kmid,deriv2_pk_kmid;
 
-  double lkmid=log(K_MAX_SPLINE)-2*deltak;
+  double lkmid=log(ccl_splines->K_MAX_SPLINE)-2*deltak;
   double lpk_kmid;
   int pwstatus =  gsl_spline2d_eval_e(powerspl, lkmid,a,NULL ,NULL ,&lpk_kmid);
   if (pwstatus){
@@ -1037,32 +1017,14 @@
     log_p_1=ccl_power_extrapol_lowk(cosmo,k,a,cosmo->data.p_lin,status);
     return exp(log_p_1);
   }
-  else if(k<K_MAX_SPLINE){
+  else if(k<ccl_splines->K_MAX_SPLINE){
     pkstatus = gsl_spline2d_eval_e(cosmo->data.p_lin, log(k), a,NULL,NULL,&log_p_1);
     if (pkstatus){
       *status = CCL_ERROR_SPLINE_EV;
       sprintf(cosmo->status_message ,"ccl_power.c: ccl_linear_matter_power(): Spline evaluation error\n");
       return NAN;
     }
-<<<<<<< HEAD
-    break;
-    
-  default : 
-
-    if(k<=ccl_splines->K_MAX_SPLINE){
-      pkstatus = gsl_spline2d_eval_e(cosmo->data.p_lin, log(k), a,NULL,NULL,&log_p_1);
-      if (pkstatus){
-	*status = CCL_ERROR_SPLINE_EV;
-	sprintf(cosmo->status_message ,"ccl_power.c: ccl_linear_matter_power(): Spline evaluation error\n");
-	return NAN;
-      } else {
-	return exp(log_p_1);
-      }
-    } else { //Extrapolate NL regime using log derivative
-      log_p_1 = ccl_power_extrapol_highk(cosmo,k,a,cosmo->data.p_lin,status);
-=======
     else
->>>>>>> 9be6b5ec
       return exp(log_p_1);
   }
   else { //Extrapolate NL regime using log derivative
@@ -1090,15 +1052,11 @@
     
     double log_p_1;
     
-<<<<<<< HEAD
-    if(k<=ccl_splines->K_MAX_SPLINE){
-=======
     if(k<=cosmo->data.k_min) {
       log_p_1=ccl_power_extrapol_lowk(cosmo,k,a,cosmo->data.p_nl,status);
       return exp(log_p_1);
     }
-    else if(k<K_MAX_SPLINE){
->>>>>>> 9be6b5ec
+    else if(k<ccl_splines->K_MAX_SPLINE){
       
       int pwstatus =  gsl_spline2d_eval_e(cosmo->data.p_nl, log(k),a,NULL ,NULL ,&log_p_1);
       if (pwstatus){
@@ -1159,11 +1117,7 @@
   F.function=&sigmaR_integrand;
   F.params=&par;
   double sigma_R;
-<<<<<<< HEAD
-  gsl_integration_cquad(&F,log10(ccl_splines->K_MIN_INT),log10(ccl_splines->K_MAX_INT),0.0,1E-5,workspace,&sigma_R,NULL,NULL);
-=======
   gsl_integration_cquad(&F,log10(cosmo->data.k_min),log10(K_MAX),0.0,1E-5,workspace,&sigma_R,NULL,NULL);
->>>>>>> 9be6b5ec
   //TODO: log10 could be taken already in the macros.
   //TODO: 1E-5 should be a macro
   //TODO: we should check for integration success
