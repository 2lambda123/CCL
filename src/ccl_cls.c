--- conflicted
+++ resolved
@@ -755,23 +755,9 @@
 
 static double f_lensing(double a,double chi,ccl_cosmology *cosmo,CCL_ClTracer *clt, int * status)
 {
-<<<<<<< HEAD
   double wL=ccl_spline_eval(chi,clt->spl_wL);
   
   if(wL<=0)
-=======
-  double chi=(l+0.5)/k;
-  if(chi<=clt->chimax) {
-    double a=ccl_scale_factor_of_chi(cosmo,chi,status);
-    double wM=ccl_spline_eval(chi,clt->spl_wM);
-    
-    if(wM<=0)
-      return 0;
-    else
-      return -2*clt->prefac_lensing*l*(l+1)*wM/(a*chi*k*k);
-  }
-  else
->>>>>>> f6f2d48e
     return 0;
   else
     return clt->prefac_lensing*wL/(a*chi);
@@ -789,14 +775,7 @@
     double rf=ccl_spline_eval(z,clt->spl_rf);
     double h=cosmo->params.h*ccl_h_over_h0(cosmo,a,status)/CLIGHT_HMPC;
     
-<<<<<<< HEAD
     return pz*ba*rf*h/(chi*chi);
-=======
-    if(wL<=0)
-      return 0;
-    else
-      return clt->prefac_lensing*sqrt((l+2.)*(l+1.)*l*(l-1.))*wL/(a*chi*k*k);
->>>>>>> f6f2d48e
   }
 }
 
@@ -842,8 +821,8 @@
     ret*=w->dchi;
   }
 
-  //return sqrt((l+2.)*(l+1.)*l*(l-1.))*ret/(k*k);
-  return (l+1.)*l*ret/(k*k);
+  return sqrt((l+2.)*(l+1.)*l*(l-1.))*ret/(k*k);
+  //return (l+1.)*l*ret/(k*k);
 }
 
 static double transfer_cmblens(int l,double k,ccl_cosmology *cosmo,CCL_ClTracer *clt,int *status)
@@ -884,7 +863,6 @@
   return transfer_out;
 }
 
-<<<<<<< HEAD
 static double *get_lkarr(ccl_cosmology *cosmo,CCL_ClWorkspace *w,
 			 double l,double chimin,double chimax,int *nk,
 			 int *status)
@@ -1036,7 +1014,196 @@
   } else {
     return transfer_wrap(il,lk,cosmo,w,clt,status);
   }
-=======
+}
+
+//Params for power spectrum integrand
+typedef struct {
+  int il;
+  ccl_cosmology *cosmo;
+  CCL_ClWorkspace *w;
+  CCL_ClTracer *clt1;
+  CCL_ClTracer *clt2;
+  int *status;
+} IntClPar;
+
+//Integrand for integral power spectrum
+static double cl_integrand(double lk,void *params)
+{
+  double d1,d2;
+  IntClPar *p=(IntClPar *)params;
+  d1=transfer(p->il,lk,p->cosmo,p->w,p->clt1,p->status);
+  d2=transfer(p->il,lk,p->cosmo,p->w,p->clt2,p->status);
+
+  return pow(10.,3*lk)*d1*d2;
+}
+
+//Figure out k intervals where the Limber kernel has support
+//clt1 -> tracer #1
+//clt2 -> tracer #2
+//l    -> angular multipole
+//lkmin, lkmax -> log10 of the range of scales where the transfer functions have support
+static void get_k_interval(ccl_cosmology *cosmo,CCL_ClWorkspace *w,
+			   CCL_ClTracer *clt1,CCL_ClTracer *clt2,int l,
+			   double *lkmin,double *lkmax)
+{
+  double chimin,chimax;
+  int cut_low_1=0,cut_low_2=0;
+
+  //Define a minimum distance only if no lensing is needed
+  if((clt1->tracer_type==CL_TRACER_NC) && (clt1->has_magnification==0)) cut_low_1=1;
+  if((clt2->tracer_type==CL_TRACER_NC) && (clt2->has_magnification==0)) cut_low_2=1;
+
+  if(l<w->l_limber) {
+    chimin=2*(l+0.5)/ccl_splines->K_MAX;
+    chimax=0.5*(l+0.5)/ccl_splines->K_MIN_DEFAULT;
+  }
+  else {
+    if(cut_low_1) {
+      if(cut_low_2) {
+	chimin=fmax(clt1->chimin,clt2->chimin);
+	chimax=fmin(clt1->chimax,clt2->chimax);
+      }
+      else {
+	chimin=clt1->chimin;
+	chimax=clt1->chimax;
+      }
+    }
+    else if(cut_low_2) {
+      chimin=clt2->chimin;
+      chimax=clt2->chimax;
+    }
+    else {
+      chimin=0.5*(l+0.5)/ccl_splines->K_MAX;
+      chimax=2*(l+0.5)/ccl_splines->K_MIN_DEFAULT;
+    }
+  }
+
+  if(chimin<=0)
+    chimin=0.5*(l+0.5)/ccl_splines->K_MAX;
+
+  *lkmax=fmin( 2,log10(2  *(l+0.5)/chimin));
+  *lkmin=fmax(-4,log10(0.5*(l+0.5)/chimax));
+}
+
+//Compute angular power spectrum between two bins
+//cosmo -> ccl_cosmology object
+//il -> index in angular multipole array
+//clt1 -> tracer #1
+//clt2 -> tracer #2
+static double ccl_angular_cl_native(ccl_cosmology *cosmo,CCL_ClWorkspace *cw,int il,
+				    CCL_ClTracer *clt1,CCL_ClTracer *clt2,int * status)
+{
+  int clastatus=0, qagstatus;
+  IntClPar ipar;
+  double result=0,eresult;
+  double lkmin,lkmax;
+  gsl_function F;
+  gsl_integration_workspace *w=gsl_integration_workspace_alloc(1000);
+
+  ipar.il=il;
+  ipar.cosmo=cosmo;
+  ipar.w=cw;
+  ipar.clt1=clt1;
+  ipar.clt2=clt2;
+  ipar.status = &clastatus;
+  F.function=&cl_integrand;
+  F.params=&ipar;
+  get_k_interval(cosmo,cw,clt1,clt2,cw->l_arr[il],&lkmin,&lkmax);
+  qagstatus=gsl_integration_qag(&F,lkmin,lkmax,0,1E-4,1000,GSL_INTEG_GAUSS41,w,&result,&eresult);
+  gsl_integration_workspace_free(w);
+  if(qagstatus!=GSL_SUCCESS || *ipar.status) {
+    // If an error status was already set, don't overwrite it.
+    if(*status == 0){
+        *status=CCL_ERROR_INTEG;
+        strcpy(cosmo->status_message,"ccl_cls.c: ccl_angular_cl_native(): error integrating over k\n");
+    }
+    return -1;
+  }
+  ccl_check_status(cosmo,status);
+
+  return result*M_LN10*2./M_PI;
+}
+
+void ccl_angular_cls(ccl_cosmology *cosmo,CCL_ClWorkspace *w,
+		     CCL_ClTracer *clt1,CCL_ClTracer *clt2,
+		     int nl_out,int *l_out,double *cl_out,int *status)
+{
+  int ii;
+  //First check if ell range is within workspace
+  for(ii=0;ii<nl_out;ii++) {
+    if(l_out[ii]>w->lmax) {
+      *status=CCL_ERROR_SPLINE_EV;
+      strcpy(cosmo->status_message,"ccl_cls.c: ccl_angular_cls(); "
+	     "requested l beyond range allowed by workspace\n");
+      return;
+    }
+  }
+
+  //Allocate array for power spectrum at interpolation nodes
+  double *l_nodes=(double *)malloc(w->n_ls*sizeof(double));
+  if(l_nodes==NULL) {
+    *status=CCL_ERROR_MEMORY;
+    strcpy(cosmo->status_message,"ccl_cls.c: ccl_angular_cls(); memory allocation\n");
+    return;
+  }
+  double *cl_nodes=(double *)malloc(w->n_ls*sizeof(double));
+  if(cl_nodes==NULL) {
+    free(l_nodes);
+    *status=CCL_ERROR_MEMORY;
+    strcpy(cosmo->status_message,"ccl_cls.c: ccl_cl_angular_cls(); memory allocation\n");
+    return;
+  }
+  for(ii=0;ii<w->n_ls;ii++)
+    l_nodes[ii]=(double)(w->l_arr[ii]);
+
+  //Now check if angpow is needed at all
+  int method_use=w->nlimb_method;
+  if(method_use==CCL_NONLIMBER_METHOD_ANGPOW) {
+    int do_angpow=0;
+    for(ii=0;ii<w->n_ls;ii++) {
+      if(w->l_arr[ii]<=w->l_limber)
+	do_angpow=1;
+    }
+    //Resort to native method if we have lensing (this will hopefully only be temporary)
+    if(clt1->tracer_type==CL_TRACER_WL || clt2->tracer_type==CL_TRACER_WL ||
+       clt1->has_magnification || clt2->has_magnification) {
+      do_angpow=0;
+      method_use=CCL_NONLIMBER_METHOD_NATIVE;
+    }
+    //Use angpow if non-limber is needed
+#ifdef HAVE_ANGPOW
+    if(do_angpow)
+      ccl_angular_cls_angpow(cosmo,w,clt1,clt2,cl_nodes,status);
+    ccl_check_status(cosmo,status);
+#else
+    do_angpow=0;
+    method_use=CCL_NONLIMBER_METHOD_NATIVE;
+#endif
+  }
+
+  //Compute limber nodes
+  for(ii=0;ii<w->n_ls;ii++) {
+    if((method_use==CCL_NONLIMBER_METHOD_NATIVE) || (w->l_arr[ii]>w->l_limber))
+      cl_nodes[ii]=ccl_angular_cl_native(cosmo,w,ii,clt1,clt2,status);
+  }
+
+  //Interpolate into ells requested by user
+  SplPar *spcl_nodes=ccl_spline_init(w->n_ls,l_nodes,cl_nodes,0,0);
+  if(spcl_nodes==NULL) {
+    free(cl_nodes);
+    *status=CCL_ERROR_MEMORY;
+    strcpy(cosmo->status_message,"ccl_cls.c: ccl_cl_angular_cls(); memory allocation\n");
+    return;
+  }
+  for(ii=0;ii<nl_out;ii++)
+    cl_out[ii]=ccl_spline_eval((double)(l_out[ii]),spcl_nodes);
+
+  //Cleanup
+  ccl_spline_free(spcl_nodes);
+  free(cl_nodes);
+  free(l_nodes);
+}
+
 static int check_clt_fa_inconsistency(CCL_ClTracer *clt,int func_code)
 {
   if(((func_code==CCL_CLT_NZ) && (clt->tracer_type==CL_TRACER_CL)) || //Lensing has no N(z)
@@ -1126,193 +1293,4 @@
   }
 
   return 0;
->>>>>>> f6f2d48e
-}
-
-//Params for power spectrum integrand
-typedef struct {
-  int il;
-  ccl_cosmology *cosmo;
-  CCL_ClWorkspace *w;
-  CCL_ClTracer *clt1;
-  CCL_ClTracer *clt2;
-  int *status;
-} IntClPar;
-
-//Integrand for integral power spectrum
-static double cl_integrand(double lk,void *params)
-{
-  double d1,d2;
-  IntClPar *p=(IntClPar *)params;
-  d1=transfer(p->il,lk,p->cosmo,p->w,p->clt1,p->status);
-  d2=transfer(p->il,lk,p->cosmo,p->w,p->clt2,p->status);
-
-  return pow(10.,3*lk)*d1*d2;
-}
-
-//Figure out k intervals where the Limber kernel has support
-//clt1 -> tracer #1
-//clt2 -> tracer #2
-//l    -> angular multipole
-//lkmin, lkmax -> log10 of the range of scales where the transfer functions have support
-static void get_k_interval(ccl_cosmology *cosmo,CCL_ClWorkspace *w,
-			   CCL_ClTracer *clt1,CCL_ClTracer *clt2,int l,
-			   double *lkmin,double *lkmax)
-{
-  double chimin,chimax;
-  int cut_low_1=0,cut_low_2=0;
-
-  //Define a minimum distance only if no lensing is needed
-  if((clt1->tracer_type==CL_TRACER_NC) && (clt1->has_magnification==0)) cut_low_1=1;
-  if((clt2->tracer_type==CL_TRACER_NC) && (clt2->has_magnification==0)) cut_low_2=1;
-
-  if(l<w->l_limber) {
-    chimin=2*(l+0.5)/ccl_splines->K_MAX;
-    chimax=0.5*(l+0.5)/ccl_splines->K_MIN_DEFAULT;
-  }
-  else {
-    if(cut_low_1) {
-      if(cut_low_2) {
-	chimin=fmax(clt1->chimin,clt2->chimin);
-	chimax=fmin(clt1->chimax,clt2->chimax);
-      }
-      else {
-	chimin=clt1->chimin;
-	chimax=clt1->chimax;
-      }
-    }
-    else if(cut_low_2) {
-      chimin=clt2->chimin;
-      chimax=clt2->chimax;
-    }
-    else {
-      chimin=0.5*(l+0.5)/ccl_splines->K_MAX;
-      chimax=2*(l+0.5)/ccl_splines->K_MIN_DEFAULT;
-    }
-  }
-
-  if(chimin<=0)
-    chimin=0.5*(l+0.5)/ccl_splines->K_MAX;
-
-  *lkmax=fmin( 2,log10(2  *(l+0.5)/chimin));
-  *lkmin=fmax(-4,log10(0.5*(l+0.5)/chimax));
-}
-
-//Compute angular power spectrum between two bins
-//cosmo -> ccl_cosmology object
-//il -> index in angular multipole array
-//clt1 -> tracer #1
-//clt2 -> tracer #2
-static double ccl_angular_cl_native(ccl_cosmology *cosmo,CCL_ClWorkspace *cw,int il,
-				    CCL_ClTracer *clt1,CCL_ClTracer *clt2,int * status)
-{
-  int clastatus=0, qagstatus;
-  IntClPar ipar;
-  double result=0,eresult;
-  double lkmin,lkmax;
-  gsl_function F;
-  gsl_integration_workspace *w=gsl_integration_workspace_alloc(1000);
-
-  ipar.il=il;
-  ipar.cosmo=cosmo;
-  ipar.w=cw;
-  ipar.clt1=clt1;
-  ipar.clt2=clt2;
-  ipar.status = &clastatus;
-  F.function=&cl_integrand;
-  F.params=&ipar;
-  get_k_interval(cosmo,cw,clt1,clt2,cw->l_arr[il],&lkmin,&lkmax);
-  qagstatus=gsl_integration_qag(&F,lkmin,lkmax,0,1E-4,1000,GSL_INTEG_GAUSS41,w,&result,&eresult);
-  gsl_integration_workspace_free(w);
-  if(qagstatus!=GSL_SUCCESS || *ipar.status) {
-    // If an error status was already set, don't overwrite it.
-    if(*status == 0){
-        *status=CCL_ERROR_INTEG;
-        strcpy(cosmo->status_message,"ccl_cls.c: ccl_angular_cl_native(): error integrating over k\n");
-    }
-    return -1;
-  }
-  ccl_check_status(cosmo,status);
-
-  return result*M_LN10*2./M_PI;
-}
-
-void ccl_angular_cls(ccl_cosmology *cosmo,CCL_ClWorkspace *w,
-		     CCL_ClTracer *clt1,CCL_ClTracer *clt2,
-		     int nl_out,int *l_out,double *cl_out,int *status)
-{
-  int ii;
-  //First check if ell range is within workspace
-  for(ii=0;ii<nl_out;ii++) {
-    if(l_out[ii]>w->lmax) {
-      *status=CCL_ERROR_SPLINE_EV;
-      strcpy(cosmo->status_message,"ccl_cls.c: ccl_angular_cls(); "
-	     "requested l beyond range allowed by workspace\n");
-      return;
-    }
-  }
-
-  //Allocate array for power spectrum at interpolation nodes
-  double *l_nodes=(double *)malloc(w->n_ls*sizeof(double));
-  if(l_nodes==NULL) {
-    *status=CCL_ERROR_MEMORY;
-    strcpy(cosmo->status_message,"ccl_cls.c: ccl_angular_cls(); memory allocation\n");
-    return;
-  }
-  double *cl_nodes=(double *)malloc(w->n_ls*sizeof(double));
-  if(cl_nodes==NULL) {
-    free(l_nodes);
-    *status=CCL_ERROR_MEMORY;
-    strcpy(cosmo->status_message,"ccl_cls.c: ccl_cl_angular_cls(); memory allocation\n");
-    return;
-  }
-  for(ii=0;ii<w->n_ls;ii++)
-    l_nodes[ii]=(double)(w->l_arr[ii]);
-
-  //Now check if angpow is needed at all
-  int method_use=w->nlimb_method;
-  if(method_use==CCL_NONLIMBER_METHOD_ANGPOW) {
-    int do_angpow=0;
-    for(ii=0;ii<w->n_ls;ii++) {
-      if(w->l_arr[ii]<=w->l_limber)
-	do_angpow=1;
-    }
-    //Resort to native method if we have lensing (this will hopefully only be temporary)
-    if(clt1->tracer_type==CL_TRACER_WL || clt2->tracer_type==CL_TRACER_WL ||
-       clt1->has_magnification || clt2->has_magnification) {
-      do_angpow=0;
-      method_use=CCL_NONLIMBER_METHOD_NATIVE;
-    }
-    //Use angpow if non-limber is needed
-#ifdef HAVE_ANGPOW
-    if(do_angpow)
-      ccl_angular_cls_angpow(cosmo,w,clt1,clt2,cl_nodes,status);
-    ccl_check_status(cosmo,status);
-#else
-    do_angpow=0;
-    method_use=CCL_NONLIMBER_METHOD_NATIVE;
-#endif
-  }
-
-  //Compute limber nodes
-  for(ii=0;ii<w->n_ls;ii++) {
-    if((method_use==CCL_NONLIMBER_METHOD_NATIVE) || (w->l_arr[ii]>w->l_limber))
-      cl_nodes[ii]=ccl_angular_cl_native(cosmo,w,ii,clt1,clt2,status);
-  }
-
-  //Interpolate into ells requested by user
-  SplPar *spcl_nodes=ccl_spline_init(w->n_ls,l_nodes,cl_nodes,0,0);
-  if(spcl_nodes==NULL) {
-    free(cl_nodes);
-    *status=CCL_ERROR_MEMORY;
-    strcpy(cosmo->status_message,"ccl_cls.c: ccl_cl_angular_cls(); memory allocation\n");
-    return;
-  }
-  for(ii=0;ii<nl_out;ii++)
-    cl_out[ii]=ccl_spline_eval((double)(l_out[ii]),spcl_nodes);
-
-  //Cleanup
-  ccl_spline_free(spcl_nodes);
-  free(cl_nodes);
-  free(l_nodes);
 }