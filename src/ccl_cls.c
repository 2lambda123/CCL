--- conflicted
+++ resolved
@@ -727,21 +727,12 @@
     chimax=clt2->chimax;
   }
   else {
-<<<<<<< HEAD
-    chimin=0.5*(l+0.5)/ccl_splines->K_MAX_INT;
-    chimax=2*(l+0.5)/ccl_splines->K_MIN_INT;
+    chimin=0.5*(l+0.5)/ccl_splines->K_MAX;
+    chimax=2*(l+0.5)/ccl_splines->K_MIN_DEFAULT;
   }
 
   if(chimin<=0)
-    chimin=0.5*(l+0.5)/ccl_splines->K_MAX_INT;
-=======
-    chimin=0.5*(l+0.5)/K_MAX;
-    chimax=2*(l+0.5)/K_MIN_DEFAULT;
-  }
-
-  if(chimin<=0)
-    chimin=0.5*(l+0.5)/K_MAX;
->>>>>>> 9be6b5ec
+    chimin=0.5*(l+0.5)/ccl_splines->K_MAX;
 
   *lkmax=fmin( 2,log10(2  *(l+0.5)/chimin));
   *lkmin=fmax(-4,log10(0.5*(l+0.5)/chimax));
