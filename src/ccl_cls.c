--- conflicted
+++ resolved
@@ -402,10 +402,7 @@
   if ( ((cosmo->params.N_nu_mass)>0) && clt->has_rsd){
     *status=CCL_ERROR_NOT_IMPLEMENTED;
     ccl_cosmology_set_status_message(cosmo, "ccl_cls.c: ccl_cl_tracer_new(): Number counts tracers with RSD not yet implemented in cosmologies with massive neutrinos.");
-<<<<<<< HEAD
-=======
     return;
->>>>>>> a4ffc414
   }
 
   clt_init_nz(clt,cosmo,nz_n,z_n,n,status);
@@ -516,15 +513,6 @@
 //b    -> corresponding b(z)-values.
 //        b(z) will be assumed constant outside the range covered by z_n
 static CCL_ClTracer *cl_tracer(ccl_cosmology *cosmo,int tracer_type,
-<<<<<<< HEAD
-				   int has_rsd,int has_magnification,int has_intrinsic_alignment,
-				   int nz_n,double *z_n,double *n,
-				   int nz_b,double *z_b,double *b,
-				   int nz_s,double *z_s,double *s,
-				   int nz_ba,double *z_ba,double *ba,
-				   int nz_rf,double *z_rf,double *rf,
-				   double z_source, int * status)
-=======
 			       int has_rsd,int has_magnification,int has_intrinsic_alignment,
 			       int nz_n,double *z_n,double *n,
 			       int nz_b,double *z_b,double *b,
@@ -532,41 +520,12 @@
 			       int nz_ba,double *z_ba,double *ba,
 			       int nz_rf,double *z_rf,double *rf,
 			       double z_source, int * status)
->>>>>>> a4ffc414
 {
   int clstatus=0;
   CCL_ClTracer *clt=(CCL_ClTracer *)malloc(sizeof(CCL_ClTracer));
   if(clt==NULL) {
     *status=CCL_ERROR_MEMORY;
     ccl_cosmology_set_status_message(cosmo, "ccl_cls.c: ccl_cl_tracer(): memory allocation\n");
-<<<<<<< HEAD
-  }
-
-  if(*status==0) {
-    clt->tracer_type=tracer_type;
-    
-    double hub=cosmo->params.h*ccl_h_over_h0(cosmo,1.,status)/CLIGHT_HMPC;
-    clt->prefac_lensing=1.5*hub*hub*cosmo->params.Omega_m;
-
-    if(tracer_type==ccl_number_counts_tracer)
-      clt_nc_init(clt,cosmo,has_rsd,has_magnification,
-		  nz_n,z_n,n,nz_b,z_b,b,nz_s,z_s,s,status);
-    else if(tracer_type==ccl_weak_lensing_tracer)
-      clt_wl_init(clt,cosmo,has_intrinsic_alignment,
-		  nz_n,z_n,n,nz_ba,z_ba,ba,nz_rf,z_rf,rf,status);
-    else if(tracer_type==ccl_cmb_lensing_tracer) {
-      clt->chi_source=ccl_comoving_radial_distance(cosmo,1./(1+z_source),status);
-      clt->chimax=clt->chi_source;
-      clt->chimin=0;
-    }
-    else {
-      free(clt);
-      *status=CCL_ERROR_INCONSISTENT;
-      ccl_cosmology_set_status_message(cosmo, "ccl_cls.c: ccl_cl_tracer(): unknown tracer type\n");
-      return NULL;
-    }
-=======
->>>>>>> a4ffc414
   }
 
   if(*status==0) {
@@ -865,7 +824,6 @@
 {
   double d1,d2;
   IntClPar *p=(IntClPar *)params;
-<<<<<<< HEAD
   double k=exp(lk);
   d1=transfer_wrap(p->il,k,p->cosmo,p->w,p->clt1,p->status);
   if(d1==0)
@@ -877,19 +835,6 @@
   double chi=(p->w->l_arr[p->il]+0.5)/k;
   double a=ccl_scale_factor_of_chi(p->cosmo,chi,p->status);
   double pk=ccl_p2d_t_eval(p->psp,lk,a,p->cosmo,p->status);
-=======
-  d1=transfer_wrap(p->il,lk,p->cosmo,p->w,p->clt1,p->status);
-  if(d1==0)
-    return 0;
-  d2=transfer_wrap(p->il,lk,p->cosmo,p->w,p->clt2,p->status);
-  if(d2==0)
-    return 0;
-
-  double k=pow(10.,lk);
-  double chi=(p->w->l_arr[p->il]+0.5)/k;
-  double a=ccl_scale_factor_of_chi(p->cosmo,chi,p->status);
-  double pk=ccl_nonlin_matter_power(p->cosmo,k,a,p->status);
->>>>>>> a4ffc414
   
   return k*pk*d1*d2;
 }
@@ -903,34 +848,6 @@
 			   CCL_ClTracer *clt1,CCL_ClTracer *clt2,int l,
 			   double *lkmin,double *lkmax)
 {
-<<<<<<< HEAD
-  if(l<w->l_limber) {
-    //If non-Limber, we need to integrate over the whole range of k.
-    *lkmin=log(ccl_splines->K_MIN);
-    *lkmax=log(ccl_splines->K_MAX);
-  }
-  else {
-    double chimin,chimax;
-    int cut_low_1=0,cut_low_2=0;
-
-    //Define a minimum distance only if no lensing is needed
-    if((clt1->tracer_type==ccl_number_counts_tracer) && (clt1->has_magnification==0)) cut_low_1=1;
-    if((clt2->tracer_type==ccl_number_counts_tracer) && (clt2->has_magnification==0)) cut_low_2=1;
-
-    if(cut_low_1) {
-      if(cut_low_2) {
-	chimin=fmax(clt1->chimin,clt2->chimin);
-	chimax=fmin(clt1->chimax,clt2->chimax);
-      }
-      else {
-	chimin=clt1->chimin;
-	chimax=clt1->chimax;
-      }
-    }
-    else if(cut_low_2) {
-      chimin=clt2->chimin;
-      chimax=clt2->chimax;
-=======
   double chimin,chimax;
   int cut_low_1=0,cut_low_2=0;
   
@@ -942,21 +859,11 @@
     if(cut_low_2) {
       chimin=fmax(clt1->chimin,clt2->chimin);
       chimax=fmin(clt1->chimax,clt2->chimax);
->>>>>>> a4ffc414
     }
     else {
       chimin=clt1->chimin;
       chimax=clt1->chimax;
     }
-<<<<<<< HEAD
-
-    if(chimin<=0)
-      chimin=0.5*(l+0.5)/ccl_splines->K_MAX;
-
-    *lkmax=log(fmin( ccl_splines->K_MAX  ,2  *(l+0.5)/chimin));
-    *lkmin=log(fmax( ccl_splines->K_MIN  ,0.5*(l+0.5)/chimax));
-  }
-=======
   }
   else if(cut_low_2) {
     chimin=clt2->chimin;
@@ -970,9 +877,8 @@
   if(chimin<=0)
     chimin=0.5*(l+0.5)/ccl_splines->K_MAX;
   
-  *lkmax=log10(fmin( ccl_splines->K_MAX  ,2  *(l+0.5)/chimin));
-  *lkmin=log10(fmax( ccl_splines->K_MIN  ,0.5*(l+0.5)/chimax));
->>>>>>> a4ffc414
+  *lkmax=log(fmin( ccl_splines->K_MAX  ,2  *(l+0.5)/chimin));
+  *lkmin=log(fmax( ccl_splines->K_MIN  ,0.5*(l+0.5)/chimax));
 }
 
 //Compute angular power spectrum between two bins
@@ -1013,11 +919,7 @@
   get_k_interval(cosmo,cw,clt1,clt2,cw->l_arr[il],&lkmin,&lkmax);
   // This computes the angular power spectra in the Limber approximation between two quantities a and b:
   //  C_ell^ab = 2/(2*ell+1) * Integral[ Delta^a_ell(k) Delta^b_ell(k) * P(k) , k_min < k < k_max ]
-<<<<<<< HEAD
   // Note that we use log(k) as an integration variable, and the ell-dependent prefactor is included
-=======
-  // Note that we use log10(k) as an integration variable, and the ell-dependent prefactor is included
->>>>>>> a4ffc414
   // at the end of this function.
   gslstatus=gsl_integration_qag(&F, lkmin, lkmax, 0,
                                 ccl_gsl->INTEGRATION_LIMBER_EPSREL, ccl_gsl->N_ITERATION,
@@ -1047,11 +949,7 @@
   }
   ccl_check_status(cosmo,status);
 
-<<<<<<< HEAD
   return result/(cw->l_arr[il]+0.5);
-=======
-  return result*M_LN10/(cw->l_arr[il]+0.5);
->>>>>>> a4ffc414
 }
 
 void ccl_angular_cls(ccl_cosmology *cosmo,CCL_ClWorkspace *w,
@@ -1121,11 +1019,7 @@
     //Compute limber nodes
     for(ii=0;ii<w->n_ls;ii++) {
       if((!do_angpow) || (w->l_arr[ii]>w->l_limber))
-<<<<<<< HEAD
 	cl_nodes[ii]=ccl_angular_cl_native(cosmo,w,ii,clt1,clt2,psp,status);
-=======
-	cl_nodes[ii]=ccl_angular_cl_native(cosmo,w,ii,clt1,clt2,status);
->>>>>>> a4ffc414
     }
 
     //Interpolate into ells requested by user
