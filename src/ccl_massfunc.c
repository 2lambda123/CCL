--- conflicted
+++ resolved
@@ -62,12 +62,7 @@
     break;
 
   case ccl_watson:
-<<<<<<< HEAD
-    scale = 1.0/(1.0+redshift);
-    Omega_m_a = ccl_omega_x(cosmo, scale, ccl_omega_m_label,status);
-=======
-    Omega_m_a = ccl_omega_x(cosmo, a, ccl_omega_m_label);
->>>>>>> 16fabe52
+    Omega_m_a = ccl_omega_x(cosmo, a, ccl_omega_m_label,status);
     
     fit_A = Omega_m_a*(0.990*pow(a,3.216)+0.074);
     fit_a = Omega_m_a*(5.907*pow(a,3.599)+2.344);
