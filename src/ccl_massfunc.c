#include "ccl.h"
#include "ccl_core.h"
#include "ccl_utils.h"
#include <math.h>
#include <stdio.h>
#include <stdlib.h>
#include <string.h>
#include "gsl/gsl_integration.h"
#include "gsl/gsl_interp.h"
#include "gsl/gsl_spline.h"
#include "ccl_power.h"
#include "ccl_massfunc.h"
#include "ccl_error.h"

/*----- ROUTINE: ccl_massfunc_f -----
INPUT: cosmology+parameters, a smoothing mass, and a redshift
TASK: Outputs fitting function for use in halo mass function calculation;
  currently only supports:
    ccl_tinker (arxiv 0803.2706 )
    ccl_angulo (arxiv 1203.3216 ) 
    ccl_watson (arxiv 1212.0095 )
*/

static double massfunc_f(ccl_cosmology *cosmo, double smooth_mass,double redshift)
{
  double fit_A, fit_a, fit_b, fit_c, fit_d, overdensity_delta;
  double scale, Omega_m_z;
  double delta_c_Tinker, nu;

  double sigma=ccl_sigmaM(cosmo,smooth_mass,redshift);
  switch(cosmo->config.mass_function_method){
  case ccl_tinker:
    
    //TODO: maybe use macros for numbers
    overdensity_delta = 200.0;
    fit_A = 0.186*pow(1+redshift, -0.14);
    fit_a = 1.47*pow(1+redshift, -0.06);
    fit_d = pow(10, -1.0*pow(0.75 / log10(overdensity_delta / 75.0), 1.2 ));
    fit_b = 2.57*pow(1+redshift, -1.0*fit_d);
    fit_c = 1.19;

    return fit_A*(pow(sigma/fit_b,-fit_a)+1.0)*exp(-fit_c/sigma/sigma);
    break;
    //this version uses f(nu) parameterization from Eq. 8 in Tinker et al. 2010
    // use this for consistency with Tinker et al. 2010 fitting function for halo bias
  case ccl_tinker10:
    
    overdensity_delta = 200.0;
    //critical collapse overdensity assumed in this model
    delta_c_Tinker = 1.686;
    nu = delta_c_Tinker/(sigma);

    fit_A = 0.368; //alpha in Eq. 8
    fit_a = -0.243*pow(1+redshift, 0.27); //eta in Eq. 8
    fit_b = 0.589*pow(1+redshift, 0.20); //beta in Eq. 8
    fit_c = 0.864*pow(1+redshift, -0.01); //gamma in Eq. 8
    fit_d = -0.729*pow(1+redshift, -0.08); //phi in Eq. 8;

    return nu*fit_A*(1.+pow(fit_b*nu,-2.*fit_d))*pow(nu, 2.*fit_a)*exp(-0.5*fit_c*nu*nu);
    break;

  case ccl_watson:
    scale = 1.0/(1.0+redshift);
    Omega_m_z = ccl_omega_m_z(cosmo, scale);
    
    fit_A = Omega_m_z*(0.990*pow(1+redshift,-3.216)+0.074);
    fit_a = Omega_m_z*(5.907*pow(1+redshift,-3.599)+2.344);
    fit_b = Omega_m_z*(3.136*pow(1+redshift,-3.058)+2.349);
    fit_c = 1.318;

    return fit_A*(pow(sigma/fit_b,-fit_a)+1.0)*exp(-fit_c/sigma/sigma);

  case ccl_angulo:
    fit_A = 0.201;
    fit_a = 2.08;
    fit_b = 1.7;
    fit_c = 1.172;

    return fit_A*pow( (fit_a/sigma)+1.0, fit_b)*exp(-fit_c/sigma/sigma);

  default:
    cosmo->status = 11;
    sprintf(cosmo->status_message ,
	    "ccl_massfunc.c: ccl_massfunc(): Unknown or non-implemented mass function method: %d \n",
	    cosmo->config.mass_function_method);
    return 0;
  }
}
static double ccl_halo_b1(ccl_cosmology *cosmo, double smooth_mass,double redshift)
{
  double fit_A, fit_B, fit_C, fit_a, fit_b, fit_c, overdensity_delta, y;
  double scale, Omega_m_z;
  double delta_c_Tinker, nu;

  double sigma=ccl_sigmaM(cosmo,smooth_mass,redshift);
  switch(cosmo->config.mass_function_method){

    //this version uses b(nu) parameterization, Eq. 6 in Tinker et al. 2010
    // use this for consistency with Tinker et al. 2010 fitting function for halo bias
  case ccl_tinker10:
    
    overdensity_delta = 200.0;
    y = log10(overdensity_delta);
    //critical collapse overdensity assumed in this model
    delta_c_Tinker = 1.686;
    //peak height - note that this factorization is incorrect for e.g. massive neutrino cosmologies
    nu = delta_c_Tinker/(sigma);
    // Table 2 in https://arxiv.org/pdf/1001.3162.pdf
    fit_A = 1.0 + 0.24*y*exp(-pow(4./y,4.)); 
    fit_a = 0.44*y-0.88; 
    fit_B = 0.183; 
    fit_b = 1.5; 
    fit_C = 0.019+0.107*y+0.19*exp(-pow(4./y,4.)); 
    fit_c = 2.4; 

    return 1.-fit_A*pow(nu,fit_a)/(pow(nu,fit_a)+pow(delta_c_Tinker,fit_a))+fit_B*pow(nu,fit_b)+fit_C*pow(nu,fit_c);
    break;

  default:
    cosmo->status = 11;
    sprintf(cosmo->status_message ,
      "ccl_massfunc.c: ccl_halo_b1(): No b(M) fitting function implemented for mass_function_method: %d \n",
      cosmo->config.mass_function_method);
    return 0;
  }
}
void ccl_cosmology_compute_sigma(ccl_cosmology * cosmo)
{
    if(cosmo->computed_sigma)
        return;

    // create linearly-spaced values of the mass.
    int nm=LOGM_SPLINE_NM;
    double * m = ccl_linear_spacing(LOGM_SPLINE_MIN, LOGM_SPLINE_MAX, nm);
    if (m==NULL ||
        (fabs(m[0]-LOGM_SPLINE_MIN)>1e-5) ||
        (fabs(m[nm-1]-LOGM_SPLINE_MAX)>1e-5) ||
        (m[nm-1]>10E17)
        ) {
       cosmo->status =2;
       strcpy(cosmo->status_message,"ccl_cosmology_compute_sigmas(): Error creating linear spacing in m\n");
       return;
    }
    
    // allocate space for y, to be filled with sigma and dlnsigma_dlogm
    double *y = malloc(sizeof(double)*nm);
    double smooth_radius; 
   
   // fill in sigma
   for (int i=0; i<nm; i++){
     smooth_radius = ccl_massfunc_m2r(cosmo, pow(10,m[i]));
     y[i] = log10(ccl_sigmaR(cosmo, smooth_radius));
   }
   gsl_spline * logsigma = gsl_spline_alloc(M_SPLINE_TYPE, nm);
   int status = gsl_spline_init(logsigma, m, y, nm);
   if (status){
     free(m);
     free(y);
     gsl_spline_free(logsigma);
     cosmo->status = 4;
     strcpy(cosmo->status_message, "ccl_massfunc.c: ccl_cosmology_compute_sigma(): Error creating sigma(M) spline\n");
     return;
   }

   for (int i=0; i<nm; i++){
     if(i==0){
       y[i] = log(pow(10, gsl_spline_eval(logsigma, m[i], NULL)))-log(pow(10,gsl_spline_eval(logsigma, m[i]+LOGM_SPLINE_DELTA/2., NULL)));
       y[i] = 2.*y[i] / LOGM_SPLINE_DELTA;
     }
     else if (i==nm-1){
       y[i] = log(pow(10, gsl_spline_eval(logsigma, m[i]-LOGM_SPLINE_DELTA/2., NULL)))-log(pow(10,gsl_spline_eval(logsigma, m[i], NULL)));
       y[i] = 2.*y[i] / LOGM_SPLINE_DELTA;
     }
     else{
       y[i] = (log(pow(10,gsl_spline_eval(logsigma, m[i]-LOGM_SPLINE_DELTA/2., NULL)))-log(pow(10,gsl_spline_eval(logsigma, m[i]+LOGM_SPLINE_DELTA/2., NULL))));
       y[i] = y[i] / LOGM_SPLINE_DELTA;
     }
   }

   gsl_spline * dlnsigma_dlogm = gsl_spline_alloc(M_SPLINE_TYPE, nm);
   status = gsl_spline_init(dlnsigma_dlogm, m, y, nm);
   if (status){
     free(m);
     free(y);
     gsl_spline_free(logsigma);
     cosmo->status = 4;
     strcpy(cosmo->status_message, "ccl_massfunc.c: ccl_cosmology_compute_sigma(): Error creating dlnsigma/dlogM spline\n");
     return;
   }

   if(cosmo->data.accelerator_m==NULL)
     cosmo->data.accelerator_m=gsl_interp_accel_alloc();
   cosmo->data.logsigma = logsigma;
   cosmo->data.dlnsigma_dlogm = dlnsigma_dlogm;
   cosmo->computed_sigma = true;

   free(m);
   free(y);
}

/*----- ROUTINE: ccl_massfunc -----
INPUT: ccl_cosmology * cosmo, double smoothing mass in units of Msun, double redshift
TASK: returns halo mass function as dn / dlog10 m
*/

double ccl_massfunc(ccl_cosmology *cosmo, double smooth_mass, double redshift)
{
  if (!cosmo->computed_sigma){
    ccl_cosmology_compute_sigma(cosmo);
    ccl_check_status(cosmo);
  }

  double f,deriv,rho_m,logmass;
  
  logmass = log10(smooth_mass);
  rho_m = RHO_CRITICAL*cosmo->params.Omega_m*cosmo->params.h*cosmo->params.h;
  f=massfunc_f(cosmo,smooth_mass,redshift);
  deriv = gsl_spline_eval(cosmo->data.dlnsigma_dlogm, logmass, cosmo->data.accelerator_m);
  return f*rho_m*deriv/smooth_mass;
}

/*----- ROUTINE: ccl_halob1 -----
INPUT: ccl_cosmology * cosmo, double smoothing mass in units of Msun, double redshift
TASK: returns linear halo bias
*/

double ccl_halo_bias(ccl_cosmology *cosmo, double smooth_mass, double redshift)
{
  if (!cosmo->computed_sigma){
    ccl_cosmology_compute_sigma(cosmo);
    ccl_check_status(cosmo);
  }

  double f;
<<<<<<< HEAD
  f = ccl_halo_b1(cosmo,smooth_mass,redshift);  
=======
  f = ccl_halo_b1(cosmo,smooth_mass,redshift);
  ccl_check_status(cosmo);  
>>>>>>> 269cdf41
  return f;
}
/*---- ROUTINE: ccl_massfunc_m2r -----
INPUT: ccl_cosmology * cosmo, smooth_mass in units of Msun
TASK: takes smoothing halo mass and converts to smoothing halo radius
  in units of Mpc.
*/
double ccl_massfunc_m2r(ccl_cosmology * cosmo, double smooth_mass)
{
    double rho_m, smooth_radius;

    //TODO: make this neater
    rho_m = RHO_CRITICAL*cosmo->params.Omega_m*cosmo->params.h*cosmo->params.h;

    smooth_radius = pow((3.0*smooth_mass) / (4*M_PI*rho_m), (1.0/3.0));

    return smooth_radius;
}

/*----- ROUTINE: ccl_sigma_M -----
INPUT: ccl_cosmology * cosmo, double smoothing mass in units of Msun, double redshift
TASK: returns sigma from the sigmaM interpolation. Also computes the sigma interpolation if
necessary.
*/

double ccl_sigmaM(ccl_cosmology * cosmo, double smooth_mass, double redshift)
{
    double sigmaM;

    if (!cosmo->computed_sigma){
        ccl_cosmology_compute_sigma(cosmo);
        ccl_check_status(cosmo);
    }

    sigmaM = pow(10,gsl_spline_eval(cosmo->data.logsigma, log10(smooth_mass), cosmo->data.accelerator_m));
    sigmaM = sigmaM*ccl_growth_factor(cosmo, 1.0/(1.0+redshift));

    return sigmaM;
}<|MERGE_RESOLUTION|>--- conflicted
+++ resolved
@@ -232,12 +232,8 @@
   }
 
   double f;
-<<<<<<< HEAD
-  f = ccl_halo_b1(cosmo,smooth_mass,redshift);  
-=======
   f = ccl_halo_b1(cosmo,smooth_mass,redshift);
   ccl_check_status(cosmo);  
->>>>>>> 269cdf41
   return f;
 }
 /*---- ROUTINE: ccl_massfunc_m2r -----
