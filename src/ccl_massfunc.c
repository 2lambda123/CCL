--- conflicted
+++ resolved
@@ -11,11 +11,6 @@
 #include "ccl.h"
 #include "ccl_params.h"
 
-<<<<<<< HEAD
-// This checks to make sure all necessary halo mass function parameters have been set-up,
-// as well as associated splines.
-static void ccl_cosmology_compute_hmfparams(ccl_cosmology * cosmo, int *status)
-=======
 
 /*----- ROUTINE: dc_NakamuraSuto -----
 INPUT: cosmology, scale factor
@@ -62,8 +57,9 @@
 
 }
 
-void ccl_cosmology_compute_hmfparams(ccl_cosmology *cosmo, int *status)
->>>>>>> b774636a
+// This checks to make sure all necessary halo mass function parameters have been set-up,
+// as well as associated splines.
+static void ccl_cosmology_compute_hmfparams(ccl_cosmology *cosmo, int *status)
 {
   if(cosmo->computed_hmfparams)
     return;
@@ -300,11 +296,8 @@
     return fit_A*(pow(sigma/fit_b,-fit_a)+1.0)*exp(-fit_c/sigma/sigma);
     break;
   case ccl_tinker10:
-<<<<<<< HEAD
     // this version uses f(nu) parameterization from Eq. 8 in Tinker et al. 2010
     // use this for consistency with Tinker et al. 2010 fitting function for halo bias
-=======
->>>>>>> b774636a
 
     // Check if odelta is outside the interpolated range
     if ((odelta < 200) || (odelta > 3200)) {
@@ -459,7 +452,6 @@
       (fabs(m[nm-1]-ccl_splines->LOGM_SPLINE_MAX)>1e-5) ||
       (m[nm-1]>10E17)
       ) {
-<<<<<<< HEAD
     *status = CCL_ERROR_LINSPACE;
     strcpy(cosmo->status_message,"ccl_cosmology_compute_sigmas(): Error creating linear spacing in m\n");
   }
@@ -468,35 +460,15 @@
   if (*status == 0) {
     for (int i=0; i<nm; i++) {
       smooth_radius = ccl_massfunc_m2r(cosmo, pow(10,m[i]), status);
-      y[i] = log10(ccl_sigmaR(cosmo, smooth_radius, status));
+      y[i] = log10(ccl_sigmaR(cosmo, smooth_radius, 1., status));
     }
     logsigma = gsl_spline_alloc(M_SPLINE_TYPE, nm);
     *status = gsl_spline_init(logsigma, m, y, nm);
-=======
-    *status =CCL_ERROR_LINSPACE;
-    ccl_cosmology_set_status_message(cosmo, "ccl_cosmology_compute_sigmas(): Error creating linear spacing in m\n");
-    return;
-  }
-
-  // allocate space for y, to be filled with sigma and dlnsigma_dlogm
-  double *y = malloc(sizeof(double)*nm);
-  double smooth_radius;
-
-  // fill in sigma
-  for (int i=0; i<nm; i++) {
-    smooth_radius = ccl_massfunc_m2r(cosmo, pow(10,m[i]), status);
-    y[i] = log10(ccl_sigmaR(cosmo, smooth_radius, 1., status));
->>>>>>> b774636a
   }
 
   if (*status !=0 ) {
     *status = CCL_ERROR_SPLINE ;
-<<<<<<< HEAD
     strcpy(cosmo->status_message, "ccl_massfunc.c: ccl_cosmology_compute_sigma(): Error creating sigma(M) spline\n");
-=======
-    ccl_cosmology_set_status_message(cosmo, "ccl_massfunc.c: ccl_cosmology_compute_sigma(): Error creating sigma(M) spline\n");
-    return;
->>>>>>> b774636a
   }
 
   // again, making splines assuming nothing bad has happened to this point
@@ -528,7 +500,6 @@
     ccl_raise_gsl_warning(gslstatus, "ccl_massfunc.c: ccl_cosmology_compute_sigma():");
     *status |= gslstatus;
     *status = CCL_ERROR_SPLINE ;
-<<<<<<< HEAD
     strcpy(cosmo->status_message, "ccl_massfunc.c: ccl_cosmology_compute_sigma(): Error evaluating grid points for dlnsigma/dlogM spline\n");
   }
 
@@ -545,25 +516,6 @@
   }
   
 
-=======
-    ccl_cosmology_set_status_message(cosmo, "ccl_massfunc.c: ccl_cosmology_compute_sigma(): Error evaluating grid points for dlnsigma/dlogM spline\n");
-    return;
-  }
-
-  gsl_spline * dlnsigma_dlogm = gsl_spline_alloc(M_SPLINE_TYPE, nm);
-  *status = gsl_spline_init(dlnsigma_dlogm, m, y, nm);
-  if (*status) {
-    free(m);
-    free(y);
-    gsl_spline_free(logsigma);
-    *status = CCL_ERROR_SPLINE ;
-    ccl_cosmology_set_status_message(cosmo, "ccl_massfunc.c: ccl_cosmology_compute_sigma(): Error creating dlnsigma/dlogM spline\n");
-    return;
-  }
-
-  if(cosmo->data.accelerator_m==NULL)
-    cosmo->data.accelerator_m=gsl_interp_accel_alloc();
->>>>>>> b774636a
   cosmo->data.logsigma = logsigma;
   cosmo->data.dlnsigma_dlogm = dlnsigma_dlogm;
   cosmo->computed_sigma = true;
@@ -685,14 +637,9 @@
   }
 
   double lgsigmaM;
-<<<<<<< HEAD
 
   int gslstatus = gsl_spline_eval_e(cosmo->data.logsigma, 
                                     log10(halomass), 
-=======
-  int gslstatus = gsl_spline_eval_e(cosmo->data.logsigma,
-                                    log10(halomass),
->>>>>>> b774636a
                                     cosmo->data.accelerator_m,&lgsigmaM);
 
   if(gslstatus != GSL_SUCCESS) {
