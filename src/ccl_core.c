--- conflicted
+++ resolved
@@ -30,37 +30,11 @@
  */
 #define GSL_EPSREL 1E-4
 
-<<<<<<< HEAD
-  int CONFIG_LINE_BUFFER_SIZE=100;
-  int MAX_CONFIG_VAR_LEN=100;
-  FILE *fconfig;
-  char buf[CONFIG_LINE_BUFFER_SIZE];
-  char var_name[MAX_CONFIG_VAR_LEN];
-  char* rtn;
-  double var_dbl;
-
-  // Get parameter .ini filename from environment variable or default location
-  const char* param_file;
-  const char* param_file_env = getenv("CCL_PARAM_FILE");
-  if (param_file_env != NULL) {
-    param_file = param_file_env;
-  }
-  else {
-    // Use default ini file
-    param_file = EXPAND_STR(__CCL_DATA_DIR__) "/ccl_params.ini";
-  }
-  
-  if ((fconfig=fopen(param_file, "r")) == NULL) {
-    ccl_raise_exception(CCL_ERROR_MISSING_CONFIG_FILE, "ccl_core.c: Failed to open config file: %s", param_file);
-    return;
-  }
-=======
 /**
  * Default number of iterations for integration and root-finding if not otherwise
  * specified
  */
 #define GSL_N_ITERATION 1000
->>>>>>> b1be9e56
 
 /**
  * Default number of Gauss-Kronrod points in QAG integration if not otherwise
