--- conflicted
+++ resolved
@@ -48,12 +48,7 @@
   cosmo->data.growth0 = 1.;
   cosmo->data.achi=NULL;
 
-<<<<<<< HEAD
-  cosmo->data.sigma = NULL;
-=======
   cosmo->data.logsigma = NULL;
-  
->>>>>>> 7dc14959
   cosmo->data.p_lin = NULL;
   cosmo->data.p_nl = NULL;
   cosmo->data.nu_pspace_int = NULL;
@@ -82,17 +77,8 @@
 {
   // Fixed radiation parameters
   // Omega_g * h**2 is known from T_CMB
-<<<<<<< HEAD
-  // type this into google
-  // 8*pi^5*(boltzmann constant)^4/(15*(h*c)^3))*(1 Kelvin)**4/(3*(100 km/s/Mpc)^2/(8*Pi*G)*(speed of light)^2)
-  // to get omrad_g
-  params->T_CMB =  2.726;
-  double omega_g = 4.48130979e-7*pow(params->T_CMB,4.);
-  params->Omega_g = omega_g/params->h/params->h;
-=======
   params->T_CMB =  2.726;
   params->Omega_g = M_PI*M_PI*pow((params->T_CMB/11604.5),4.)/(15*8.098E-11*params->h*params->h);
->>>>>>> 7dc14959
 
   // Derived parameters
   params->Omega_l = 1.0 - params->Omega_m - params->Omega_g - params->Omega_n - params->Omega_k;
