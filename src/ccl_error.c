--- conflicted
+++ resolved
@@ -56,34 +56,6 @@
   switch (*status) {
   case 0: // Nothing to do
     return;
-<<<<<<< HEAD
-  case CCL_ERROR_LINSPACE:	// spacing allocation error, always terminate		
-    fprintf(stderr,"%s", "CCL_ERROR_LINSPACE");
-    exit(1);	
-  case CCL_ERROR_SPLINE:	// spline allocation error, always terminate	
-    fprintf(stderr,"%s", "CCL_ERROR_SPLINE");
-    exit(1);
-  case CCL_ERROR_COMPUTECHI:	// compute_chi error //RH
-    fprintf(stderr,"%s", "CCL_ERROR_COMPUTECHI");
-    exit(1);
-  case CCL_ERROR_HMF_INTERP: // terminate if hmf definition not supported
-    fprintf(stderr,"%s", "CCL_ERROR_HMF_INTERP");
-    exit(1);
-  case CCL_ERROR_NU_INT: // error in getting the neutrino integral spline: exit. No status_message in cosmo because can't pass cosmology to the function. //DL
-    fprintf(stderr, "%s", "Error, in ccl_neutrinos.c. ccl_calculate_nu_phasespace_spline(): Error in setting neutrino phasespace spline.\n");
-    exit(1);
-  case CCL_ERROR_NU_SOLVE: // error in converting Omeganuh2-> Mnu: exit. No status_message in cosmo because can't pass cosmology to the function.
-    fprintf(stderr, "%s", "Error, in ccl_neutrinos.c. Omeganuh2_to_Mnu(): Root finding did not converge.\n");
-     exit(1);
-  case CCL_ERROR_MNU_UNPHYSICAL: // error in the sum of mnu or Omeganu passed for the hierarchy requested.
-	fprintf(stderr, "%s", "Error: the sum of neutrinos masses of Omeganu value you have passed is incompatible with the requested mass hierarchy.\n");
-	exit(1);
-  case CCL_ERROR_NOT_IMPLEMENTED: 
-    fprintf(stderr, "%s", "Error: the type of m_nu specified is not supported.\n");
-  default:		
-    fprintf(stderr,"%s", "OTHER ERROR; SEE gsl_errno.h for ERROR CODES 1-32.");
-    exit(1);
-=======
   case CCL_ERROR_LINSPACE:
     // Spacing allocation error, always terminate
     ccl_raise_exception(*status, "CCL_ERROR_LINSPACE: Spacing allocation error.");
@@ -108,9 +80,15 @@
     // because can't pass cosmology to the function.
     ccl_raise_exception(*status, 
                       "CCL_ERROR_NU_SOLVE: Error converting Omeganuh2 -> Mnu.");
+  case CCL_ERROR_MNU_UNPHYSICAL:
+    // Error in the sum of mnu or Omeganu passed for the hierarchy requested.
+	  ccl_raise_exception(*status, 
+      "CCL_ERROR_MNU_UNPHYSICAL: Sum of neutrinos masses for this Omeganu value is incompatible with the requested mass hierarchy.");
+  case CCL_ERROR_NOT_IMPLEMENTED: 
+    ccl_raise_exception(*status, 
+      "CCL_ERROR_NOT_IMPLEMENTED: the type of m_nu specified is not supported.");
   default:
     ccl_raise_exception(*status, 
              "Unrecognized error code (see gsl_errno.h for error codes 1-32).");
->>>>>>> 9bc95796
   }
 }