#include "ccl_background.h"
#include "ccl_utils.h"
#include "ccl_error.h"
#include <stdlib.h>
#include <math.h>
#include <stdio.h>
#include <string.h>
#include "gsl/gsl_errno.h"
#include "gsl/gsl_odeiv2.h"
#include "gsl/gsl_spline.h"
#include "gsl/gsl_integration.h"
#include "gsl/gsl_roots.h"

//TODO: is it worth separating between cases for speed purposes?
//E.g. flat vs non-flat, LDCM vs wCDM
//CHANGED: modified this to include non-flat cosmologies

/* --------- ROUTINE: h_over_h0 ---------
INPUT: scale factor, cosmological parameters
TASK: Compute E(z)=H(z)/H0
*/
static double h_over_h0(double a, ccl_parameters * params)
{
  return sqrt((params->Omega_m+params->Omega_l*pow(a,-3*(params->w0+params->wa))*
	       exp(3*params->wa*(a-1))+params->Omega_k*a+params->Omega_g/a)/(a*a*a));
}

/* --------- ROUTINE: ccl_omega_m_z ---------
INPUT: cosmology object, scale factor
TASK: Compute Omega_m(z)
*/
double ccl_omega_m_z(ccl_cosmology * cosmo, double a)
{
  return cosmo->params.Omega_m/(cosmo->params.Omega_m+cosmo->params.Omega_l*pow(a,-3*(cosmo->params.w0+cosmo->params.wa))*
			  exp(3*cosmo->params.wa*(a-1))+cosmo->params.Omega_k*a);
}

/* --------- ROUTINE: chi_integrand ---------
INPUT: scale factor
TASK: compute the integrand of the comoving distance
*/
static double chi_integrand(double a, void * cosmo_void)
{
  ccl_cosmology * cosmo = cosmo_void;
  return CLIGHT_HMPC/(a*a*h_over_h0(a, &(cosmo->params)));
}

/* --------- ROUTINE: growth_ode_system ---------
INPUT: scale factor
TASK: Define the ODE system to be solved in order to compute the growth (of the density)
*/
static int growth_ode_system(double a,const double y[],double dydt[],void *params)
{
  ccl_cosmology * cosmo = params;
  double hnorm=h_over_h0(a,&(cosmo->params));
  double om=ccl_omega_m_z(cosmo, a);

  dydt[0]=y[1]/(a*a*a*hnorm);
  dydt[1]=1.5*hnorm*a*om*y[0];

  return GSL_SUCCESS;
}

/* --------- ROUTINE: df_integrand ---------
INPUT: scale factor, spline object
TASK: Compute integrand from modified growth function
*/
static double df_integrand(double a,void * spline_void)
{
  if(a<=0)
    return 0;
  else {
    gsl_spline *df_a_spline=(gsl_spline *)spline_void;
    
    return gsl_spline_eval(df_a_spline,a,NULL)/a;
  }
}

/* --------- ROUTINE: growth_factor_and_growth_rate ---------
INPUT: scale factor, cosmology
TASK: compute the growth (D(z)) and the growth rate, logarithmic derivative (f?)
*/

// RH had issuse here
static int  growth_factor_and_growth_rate(double a,double *gf,double *fg,ccl_cosmology *cosmo) 
{
  if(a<EPS_SCALEFAC_GROWTH) {
    *gf=a;
    *fg=1;
    return 0;
  }
  else {
    double y[2];
    double ainit=EPS_SCALEFAC_GROWTH;
    gsl_odeiv2_system sys={growth_ode_system,NULL,2,cosmo}; 
    gsl_odeiv2_driver *d=
      gsl_odeiv2_driver_alloc_y_new(&sys,gsl_odeiv2_step_rkck,0.1*EPS_SCALEFAC_GROWTH,0,EPSREL_GROWTH);

    y[0]=EPS_SCALEFAC_GROWTH;
    y[1]=EPS_SCALEFAC_GROWTH*EPS_SCALEFAC_GROWTH*EPS_SCALEFAC_GROWTH*
      h_over_h0(EPS_SCALEFAC_GROWTH,&(cosmo->params));

    int status=gsl_odeiv2_driver_apply(d,&ainit,a,y);
    gsl_odeiv2_driver_free(d);

    if(status!=GSL_SUCCESS)
      return 1;
    
    *gf=y[0];
    *fg=y[1]/(a*a*h_over_h0(a,&(cosmo->params))*y[0]);
    return 0;
  }
}

/* --------- ROUTINE: compute_chi ---------
INPUT: scale factor, cosmology
OUTPUT: chi -> radial comoving distance
TASK: compute radial comoving distance at a
*/
static int compute_chi(double a,ccl_cosmology *cosmo,double * chi) 
{
  int  status;
  double result;
  gsl_integration_cquad_workspace * workspace = gsl_integration_cquad_workspace_alloc (1000);
  gsl_function F;
  F.function = &chi_integrand;
  F.params = cosmo;
  //TODO: CQUAD is great, but slower than other methods. This could be sped up if it becomes an issue.
  status=gsl_integration_cquad(&F, a, 1.0, 0.0,EPSREL_DIST,workspace,&result, NULL, NULL); 
  *chi=result/cosmo->params.h;
  gsl_integration_cquad_workspace_free(workspace);

  if(status!=GSL_SUCCESS)
    return 1;
  return 0;
}


//Root finding for a(chi)
typedef struct {
  double chi;
  ccl_cosmology *cosmo;
} Fpar;

static double fzero(double a,void *params)
{
  double chi,chia,a_use=a;
  chi=((Fpar *)params)->chi;
  compute_chi(a_use,((Fpar *)params)->cosmo,&chia);

  return chi-chia;
}

static double dfzero(double a,void *params)
{
  ccl_cosmology *cosmo=((Fpar *)params)->cosmo;
  
  return chi_integrand(a,cosmo)/cosmo->params.h;
}

static void fdfzero(double a,void *params,double *f,double *df)
{
  *f=fzero(a,params);
  *df=dfzero(a,params);
}

static int  a_of_chi(double chi,ccl_cosmology *cosmo,double *a_old,gsl_root_fdfsolver *s)
{
  if(chi==0) {
    *a_old=1;
    return 0;
  }
  else {
    Fpar p;
    gsl_function_fdf FDF;
    double a_previous,a_current=*a_old;

    p.cosmo=cosmo;
    p.chi=chi;
    FDF.f=&fzero;
    FDF.df=&dfzero;
    FDF.fdf=&fdfzero;
    FDF.params=&p;
    gsl_root_fdfsolver_set(s,&FDF,a_current);

    /* RH There are issues here */
    int iter=0,status;
    do {
      iter++;
      status=gsl_root_fdfsolver_iterate(s);
      a_previous=a_current;
      a_current=gsl_root_fdfsolver_root(s);
      status=gsl_root_test_delta(a_current,a_previous,1E-6,0);
    } while(status==GSL_CONTINUE);

    *a_old=a_current;

    if(status!=GSL_SUCCESS)
      return 1;

    return 0;
  }
}

/* ----- ROUTINE: ccl_cosmology_compute_distances ------
INPUT: cosmology
TASK: if not already there, make a table of comoving distances and of E(a)
*/

void ccl_cosmology_compute_distances(ccl_cosmology * cosmo, int *status)
{
  if(cosmo->computed_distances)
    return;

  // Create linearly-spaced values of the scale factor
  int na = A_SPLINE_NA;
  double * a = ccl_linear_spacing(A_SPLINE_MIN, A_SPLINE_MAX, na);
  if (a==NULL || 
      (fabs(a[0]-A_SPLINE_MIN)>1e-5) || 
      (fabs(a[na-1]-A_SPLINE_MAX)>1e-5) || 
      (a[na-1]>1.0)
      ) {
    // old:    cosmo->status = CCL_ERROR_LINSPACE;
    *status = CCL_ERROR_LINSPACE; //RH
    strcpy(cosmo->status_message,"ccl_background.c: ccl_cosmology_compute_distances(): Error creating linear spacing in a\n");
    return;
  }

  // allocate space for y, which will be all three
  // of E(a), chi(a), D(a) and f(a) in turn.
  double *y = malloc(sizeof(double)*na);
  if(y==NULL) {
    free(a);
    // old:    cosmo->status=CCL_ERROR_MEMORY;
    *status=CCL_ERROR_MEMORY; //RH
    strcpy(cosmo->status_message,"ccl_background.c: ccl_cosmology_compute_distances(): ran out of memory\n");
    return;
  }
  // Fill in E(a)
  for (int i=0; i<na; i++){
    y[i] = h_over_h0(a[i], &cosmo->params);
  }

  // Allocate and fill E spline with values we just got
  gsl_spline * E = gsl_spline_alloc(A_SPLINE_TYPE, na);
  int chistatus = gsl_spline_init(E, a, y, na);
  // Check for errors in creating the spline
  if (chistatus){
    free(a);
    free(y);
    gsl_spline_free(E);
    *status = CCL_ERROR_SPLINE; 
    //    cosmo->status = CCL_ERROR_SPLINE; 
    strcpy(cosmo->status_message,"ccl_background.c: ccl_cosmology_compute_distances(): Error creating  E(a) spline\n");
        return;
  }

  //Fill in chi(a)
  for (int i=0; i<na; i++)
    chistatus |= compute_chi(a[i],cosmo,&(y[i])); 
  if (chistatus){
    free(a);
    free(y);
    gsl_spline_free(E);        
    *status = CCL_ERROR_INTEG; 
    strcpy(cosmo->status_message,"ccl_background.c: ccl_cosmology_compute_distances(): chi(a) integration error \n");
    return;
  }

  gsl_spline * chi = gsl_spline_alloc(A_SPLINE_TYPE, na);
  chistatus = gsl_spline_init(chi, a, y, na); //in Mpc
  // RH has issue here
  if (chistatus){
    free(a);
    free(y);
    gsl_spline_free(E);
    gsl_spline_free(chi);
    *status = CCL_ERROR_SPLINE;
    strcpy(cosmo->status_message,"ccl_background.c: ccl_cosmology_compute_distances(): Error creating  chi(a) spline\n"); 
    return;
  }

  //Spline for a(chi)
  double dchi=5.,chi0=y[na-1],chif=y[0],a0=a[na-1],af=a[0];
  //TODO: The interval in chi (5. Mpc) should be made a macro
  free(y); free(a);
  na=(int)((chif-chi0)/dchi);
  y=ccl_linear_spacing(chi0,chif,na);
  dchi=(chif-chi0)/na;
  if(y==NULL || (fabs(y[0]-chi0)>1E-5) || (fabs(y[na-1]-chif)>1e-5)) {
    gsl_spline_free(E);
    gsl_spline_free(chi);
    // RH old:    cosmo->status = CCL_ERROR_LINSPACE;
    *status = CCL_ERROR_LINSPACE; //RH
    strcpy(cosmo->status_message,"ccl_background.c: ccl_cosmology_compute_distances(): Error creating linear spacing in chi\n");
    //strcpy(cosmo->status_message,"ccl_background.c: ccl_cosmology_compute_distances(): Error creating linear spacing in chi\n"); //RH
    return;
  }
  a=malloc(sizeof(double)*na);
  if(a==NULL) {
    free(y);
    gsl_spline_free(E);
    gsl_spline_free(chi);
    //RH old:   cosmo->status=CCL_ERROR_MEMORY;
    *status=CCL_ERROR_MEMORY;
    strcpy(cosmo->status_message,"ccl_background.c: ccl_cosmology_compute_distances(): ran out of memory\n");
    return; // RH
  }
  a[0]=a0; a[na-1]=af;
  const gsl_root_fdfsolver_type *T=gsl_root_fdfsolver_newton;
  gsl_root_fdfsolver *s=gsl_root_fdfsolver_alloc(T);
  for(int i=1;i<na-1;i++) {
    chistatus|=a_of_chi(y[i],cosmo,&a0,s);
    a[i]=a0;
  }
  gsl_root_fdfsolver_free(s);
  if(chistatus) {
    free(a);
    free(y);
    gsl_spline_free(E);
    gsl_spline_free(chi);
    //RH old:    cosmo->status = CCL_ERROR_ROOT;
    *status = CCL_ERROR_ROOT; //RH
    strcpy(cosmo->status_message,"ccl_background.c: ccl_cosmology_compute_distances(): a(chi) root-finding error \n");
    return;
  }

  gsl_spline * achi=gsl_spline_alloc(A_SPLINE_TYPE,na);
 chistatus=gsl_spline_init(achi,y,a,na);
 //RH has issues here
  if (chistatus){
    free(a);
    free(y);
    gsl_spline_free(E);
    gsl_spline_free(chi);
    gsl_spline_free(achi);
    *status = CCL_ERROR_SPLINE;
    strcpy(cosmo->status_message,"ccl_background.c: ccl_cosmology_compute_distances(): Error creating  a(chi) spline\n"); 
    return;
  }

  if(cosmo->data.accelerator==NULL)
    cosmo->data.accelerator=gsl_interp_accel_alloc();
  cosmo->data.E = E;
  cosmo->data.chi = chi;
  cosmo->data.achi=achi;
  cosmo->computed_distances = true;
  
  free(a);
  free(y);
}


/* ----- ROUTINE: ccl_cosmology_compute_growth ------
INPUT: cosmology
TASK: if not already there, make a table of growth function and growth rate
      normalize growth to input parameter growth0
*/

void ccl_cosmology_compute_growth(ccl_cosmology * cosmo, int * status)
{
  if(cosmo->computed_growth)
    return;

  // Create linearly-spaced values of the scale factor
  int  chistatus = 0, na = A_SPLINE_NA;
  double * a = ccl_linear_spacing(A_SPLINE_MIN, A_SPLINE_MAX, na);
  if (a==NULL || 
      (fabs(a[0]-A_SPLINE_MIN)>1e-5) || 
      (fabs(a[na-1]-A_SPLINE_MAX)>1e-5) || 
      (a[na-1]>1.0)
      ) {
    *status = CCL_ERROR_LINSPACE;
    strcpy(cosmo->status_message,"ccl_background.c: ccl_cosmology_compute_growth(): Error creating linear spacing in a\n");
    //strcpy(cosmo->status_message,"ccl_background.c: ccl_cosmology_compute_growth(): Error creating linear spacing in a\n"); //RH
    return;
  }

  gsl_integration_cquad_workspace * workspace=NULL;
  gsl_function F;
  gsl_spline *df_a_spline=NULL;
  if(cosmo->params.has_mgrowth) {
    double *df_arr=malloc(na*sizeof(double));
    if(df_arr==NULL) {
      free(a);
      *status=CCL_ERROR_MEMORY;
      strcpy(cosmo->status_message,"ccl_background.c: ccl_cosmology_compute_distances(): ran out of memory\n");
      return;
    }
    //Generate spline for Delta f(z) that we will then interpolate into an array of a
    gsl_spline *df_z_spline=gsl_spline_alloc(A_SPLINE_TYPE,cosmo->params.nz_mgrowth);
    chistatus=gsl_spline_init(df_z_spline,cosmo->params.z_mgrowth,cosmo->params.df_mgrowth,
			    cosmo->params.nz_mgrowth);
    //RH has issues here
    if(chistatus) {
      free(a);
      free(df_arr);
      gsl_spline_free(df_z_spline);
      *status = CCL_ERROR_SPLINE;
      strcpy(cosmo->status_message,"ccl_background.c: ccl_cosmology_compute_growth(): Error creating Delta f(z) spline\n");
      return;
    }
    for (int i=0; i<na; i++){
      if(a[i]>0) {
	       double z=1./a[i]-1.;
	       if(z<=cosmo->params.z_mgrowth[0]) 
	          df_arr[i]=cosmo->params.df_mgrowth[0];
	       else if(z>cosmo->params.z_mgrowth[cosmo->params.nz_mgrowth-1]) 
	          df_arr[i]=cosmo->params.df_mgrowth[cosmo->params.nz_mgrowth-1];
	       else
	          df_arr[i]=gsl_spline_eval(df_z_spline,z,NULL);
      }
      else
	       df_arr[i]=0;
    }
    gsl_spline_free(df_z_spline);

    //Generate Delta(f) spline
    df_a_spline=gsl_spline_alloc(A_SPLINE_TYPE,na);
    chistatus=gsl_spline_init(df_a_spline,a,df_arr,na); //RH
    free(df_arr);
    if (chistatus){
      free(a);
      gsl_spline_free(df_a_spline);
      *status = CCL_ERROR_SPLINE;
      strcpy(cosmo->status_message,"ccl_background.c: ccl_cosmology_compute_growth(): Error creating Delta f(a) spline\n");
      return;
    }

    workspace=gsl_integration_cquad_workspace_alloc(1000);
    F.function=&df_integrand;
    F.params=df_a_spline;
  }

  // RH has issues coming up
  // allocate space for y, which will be all three
  // of E(a), chi(a), D(a) and f(a) in turn.
  int  status_mg=0;
  double growth0,fgrowth0;
  double *y = malloc(sizeof(double)*na);
  if(y==NULL) {
    free(a);
        *status=CCL_ERROR_MEMORY;
	  strcpy(cosmo->status_message,"ccl_background.c: ccl_cosmology_compute_distances(): ran out of memory\n"); 
    return;
  }
  double *y2 = malloc(sizeof(double)*na);
  if(y2==NULL) {
    free(a);
    free(y);
    *status=CCL_ERROR_MEMORY;
    strcpy(cosmo->status_message,"ccl_background.c: ccl_cosmology_compute_distances(): ran out of memory\n"); 
    return;
  }
  //RH has issues here
  chistatus|=growth_factor_and_growth_rate(1.,&growth0,&fgrowth0,cosmo);
  for (int i=0; i<na; i++){
    chistatus|=growth_factor_and_growth_rate(a[i],&(y[i]),&(y2[i]),cosmo);
    if(cosmo->params.has_mgrowth) {
      if(a[i]>0) {
	double df,integ;
	//Add modification to f
	df=gsl_spline_eval(df_a_spline,a[i],NULL);
	y2[i]+=df;
	//Multiply D by exp(-int(df))
	// RH has issues here
	status_mg |= gsl_integration_cquad(&F,a[i],1.0,0.0,EPSREL_DIST,workspace,&integ,NULL,NULL);
	y[i]*=exp(-integ);
      }
    }
    y[i]/=growth0;
  }
  if (chistatus || status_mg){
    free(a);
    free(y);
    free(y2);
    if(df_a_spline!=NULL)
      gsl_spline_free(df_a_spline);
    if(workspace!=NULL)
      gsl_integration_cquad_workspace_free(workspace);
    if (chistatus) {
      *status = CCL_ERROR_INTEG;
      strcpy(cosmo->status_message ,"ccl_background.c: ccl_cosmology_compute_growth(): integral for linear growth factor didn't converge\n");
    }
    /* RH old if (status_mg) {
      cosmo->status = CCL_ERROR_INTEG;
      strcpy(cosmo->cosmo->status_message ,"ccl_background.c: ccl_cosmology_compute_growth(): integral for MG growth factor didn't converge\n"); 
    }*/
    // RH
    if (status_mg) {
      *status = CCL_ERROR_INTEG;
      strcpy(cosmo->status_message ,"ccl_background.c: ccl_cosmology_compute_growth(): integral for MG growth factor didn't converge\n");
    }
    return;
  }

  if(cosmo->params.has_mgrowth) {
    gsl_spline_free(df_a_spline);
    gsl_integration_cquad_workspace_free(workspace);
  }

  // RH
  gsl_spline * growth = gsl_spline_alloc(A_SPLINE_TYPE, na);
  *status = gsl_spline_init(growth, a, y, na);
  if (*status){
    free(a);
    free(y);
    free(y2);
    gsl_spline_free(growth);
    *status = CCL_ERROR_SPLINE;
    strcpy(cosmo->status_message,"ccl_background.c: ccl_cosmology_compute_growth(): Error creating D(a) spline\n");
    return;
  }

  // RH
  gsl_spline * fgrowth = gsl_spline_alloc(A_SPLINE_TYPE, na);
  chistatus = gsl_spline_init(fgrowth, a, y2, na);
  if (chistatus){
    free(a);
    free(y);
    free(y2);
    gsl_spline_free(growth);
    gsl_spline_free(fgrowth);
    *status = CCL_ERROR_SPLINE;
    strcpy(cosmo->status_message,"ccl_background.c: ccl_cosmology_compute_growth(): Error creating f(a) spline\n");
    return;
  }

  // Initialize the accelerator which speeds the splines and 
  // assign all the splines we've just made to the structure.
  if(cosmo->data.accelerator==NULL)
    cosmo->data.accelerator=gsl_interp_accel_alloc();
  cosmo->data.growth = growth;
  cosmo->data.fgrowth = fgrowth;
  cosmo->data.growth0 = growth0;
  cosmo->computed_growth = true;
  
  free(a);
  free(y);
  free(y2);

  return;
}

//Expansion rate normalized to 1 today

// RH
double ccl_h_over_h0(ccl_cosmology * cosmo, double a, int* status)
{
  if (!cosmo->computed_distances){
    ccl_cosmology_compute_distances(cosmo,status);
  ccl_check_status(cosmo, status);    
  }
  return gsl_spline_eval(cosmo->data.E, a, cosmo->data.accelerator);
}


//RH
void ccl_h_over_h0s(ccl_cosmology * cosmo, int na, double a[na], double output[na], int * status)
{
  if (!cosmo->computed_distances){
    ccl_cosmology_compute_distances(cosmo,status);
    ccl_check_status(cosmo, status);    
  }
  for (int i=0; i<na; i++){
    output[i]=gsl_spline_eval(cosmo->data.E,a[i],cosmo->data.accelerator);
  }
}

// Distance-like function examples, all in Mpc
double ccl_comoving_radial_distance(ccl_cosmology * cosmo, double a, int * status)
{
  if (!cosmo->computed_distances){
    ccl_cosmology_compute_distances(cosmo, status);
    ccl_check_status(cosmo,status);    
  }
  return gsl_spline_eval(cosmo->data.chi, a, cosmo->data.accelerator);
}

void ccl_comoving_radial_distances(ccl_cosmology * cosmo, int na, double a[na], double output[na], int* status)
{
  if (!cosmo->computed_distances){
    ccl_cosmology_compute_distances(cosmo,status);
    ccl_check_status(cosmo,status);    
  }
  for (int i=0; i<na; i++){
    output[i]=gsl_spline_eval(cosmo->data.chi,a[i],cosmo->data.accelerator);
  }
}

<<<<<<< HEAD
double ccl_luminosity_distance(ccl_cosmology * cosmo, double a,int* status)
=======
double ccl_sinn(ccl_cosmology *cosmo,double chi)
{
  //////
  //         { sin(x)  , if k==1
  // sinn(x)={  x      , if k==0
  //         { sinh(x) , if k==-1
  if(cosmo->params.k_sign==-1)
    return sinh(cosmo->params.sqrtk*chi)/cosmo->params.sqrtk;
  else if(cosmo->params.k_sign==1)
    return sin(cosmo->params.sqrtk*chi)/cosmo->params.sqrtk;
  else
    return chi;
}

double ccl_comoving_angular_distance(ccl_cosmology * cosmo, double a)
{
  if (!cosmo->computed_distances){
    ccl_cosmology_compute_distances(cosmo);
    ccl_check_status(cosmo);    
  }
  return ccl_sinn(cosmo,gsl_spline_eval(cosmo->data.chi,a,cosmo->data.accelerator));
}

void ccl_comoving_angular_distances(ccl_cosmology * cosmo, int na, double a[na], double output[na])
{
  if (!cosmo->computed_distances){
    ccl_cosmology_compute_distances(cosmo);
    ccl_check_status(cosmo);    
  }
  for (int i=0; i<na; i++)
    output[i]=ccl_sinn(cosmo,gsl_spline_eval(cosmo->data.chi, a[i], cosmo->data.accelerator));
}

double ccl_luminosity_distance(ccl_cosmology * cosmo, double a)
>>>>>>> a6924696
{
  if (!cosmo->computed_distances){
    ccl_cosmology_compute_distances(cosmo,status);
    ccl_check_status(cosmo, status);    
  }
  return ccl_comoving_radial_distance(cosmo, a, status) / a;
}
//TODO: this is not valid for curved cosmologies

// RH
void ccl_luminosity_distances(ccl_cosmology * cosmo, int na, double a[na], double output[na], int * status)
{
  if (!cosmo->computed_distances){
    ccl_cosmology_compute_distances(cosmo, status);
    ccl_check_status(cosmo, status);    
  }
  for (int i=0; i<na; i++){
    output[i]=gsl_spline_eval(cosmo->data.chi,a[i],cosmo->data.accelerator)/a[i];
  }
}

//Scale factor for a given distance
//RH
double ccl_scale_factor_of_chi(ccl_cosmology * cosmo, double chi, int * status)
{
  if (!cosmo->computed_distances){
    ccl_cosmology_compute_distances(cosmo,status);
    ccl_check_status(cosmo,status);    
  }
  return gsl_spline_eval(cosmo->data.achi, chi,cosmo->data.accelerator_achi);
}

//
void ccl_scale_factor_of_chis(ccl_cosmology * cosmo, int nchi, double chi[nchi], double output[nchi], int * status)
{
  if (!cosmo->computed_distances){
    ccl_cosmology_compute_distances(cosmo,status);
    ccl_check_status(cosmo, status);    
  }
  for (int i=0; i<nchi; i++) {
    output[i]=gsl_spline_eval(cosmo->data.achi,chi[i],cosmo->data.accelerator_achi);
  }
}

double ccl_growth_factor(ccl_cosmology * cosmo, double a, int * status)
{
  if (!cosmo->computed_growth){
    ccl_cosmology_compute_growth(cosmo, status);
    ccl_check_status(cosmo, status);    
  }
  return gsl_spline_eval(cosmo->data.growth, a, cosmo->data.accelerator);
}

void ccl_growth_factors(ccl_cosmology * cosmo, int na, double a[na], double output[na], int * status)
{
  if (!cosmo->computed_growth){
    ccl_cosmology_compute_growth(cosmo, status);
    ccl_check_status(cosmo, status);    
  }

  for (int i=0; i<na; i++){
    output[i]=gsl_spline_eval(cosmo->data.growth,a[i],cosmo->data.accelerator);
  }
}

double ccl_growth_factor_unnorm(ccl_cosmology * cosmo, double a, int * status)
{
  if (!cosmo->computed_growth){
    ccl_cosmology_compute_growth(cosmo, status);
    ccl_check_status(cosmo, status);    
  }
  return cosmo->data.growth0*gsl_spline_eval(cosmo->data.growth, a, cosmo->data.accelerator);
}

void ccl_growth_factors_unnorm(ccl_cosmology * cosmo, int na, double a[na], double output[na], int * status)
{
  if (!cosmo->computed_growth){
    ccl_cosmology_compute_growth(cosmo, status);
    ccl_check_status(cosmo, status);    
  }
  for (int i=0; i<na; i++){
    output[i]=cosmo->data.growth0*gsl_spline_eval(cosmo->data.growth,a[i],cosmo->data.accelerator);
  }
}

double ccl_growth_rate(ccl_cosmology * cosmo, double a, int * status)
{
  if (!cosmo->computed_growth){
    ccl_cosmology_compute_growth(cosmo, status);
    ccl_check_status(cosmo, status);    
  }
  return gsl_spline_eval(cosmo->data.fgrowth, a, cosmo->data.accelerator);
}

void ccl_growth_rates(ccl_cosmology * cosmo, int na, double a[na], double output[na], int * status)
{
  if (!cosmo->computed_growth){
    ccl_cosmology_compute_growth(cosmo, status);
    ccl_check_status(cosmo, status);    
  }
  for (int i=0; i<na; i++){
    output[i]=gsl_spline_eval(cosmo->data.fgrowth,a[i],cosmo->data.accelerator);
  }
}<|MERGE_RESOLUTION|>--- conflicted
+++ resolved
@@ -501,8 +501,8 @@
 
   // RH
   gsl_spline * growth = gsl_spline_alloc(A_SPLINE_TYPE, na);
-  *status = gsl_spline_init(growth, a, y, na);
-  if (*status){
+  chistatus = gsl_spline_init(growth, a, y, na);
+  if (chistatus){
     free(a);
     free(y);
     free(y2);
@@ -588,48 +588,51 @@
   }
 }
 
-<<<<<<< HEAD
-double ccl_luminosity_distance(ccl_cosmology * cosmo, double a,int* status)
-=======
-double ccl_sinn(ccl_cosmology *cosmo,double chi)
+double ccl_sinn(ccl_cosmology *cosmo, double chi)
 {
   //////
   //         { sin(x)  , if k==1
   // sinn(x)={  x      , if k==0
   //         { sinh(x) , if k==-1
-  if(cosmo->params.k_sign==-1)
-    return sinh(cosmo->params.sqrtk*chi)/cosmo->params.sqrtk;
-  else if(cosmo->params.k_sign==1)
-    return sin(cosmo->params.sqrtk*chi)/cosmo->params.sqrtk;
+  if(cosmo->params.k_sign == -1)
+    return sinh(cosmo->params.sqrtk * chi) / cosmo->params.sqrtk;
+  else if(cosmo->params.k_sign == 1)
+    return sin(cosmo->params.sqrtk*chi) / cosmo->params.sqrtk;
   else
     return chi;
 }
 
-double ccl_comoving_angular_distance(ccl_cosmology * cosmo, double a)
-{
-  if (!cosmo->computed_distances){
-    ccl_cosmology_compute_distances(cosmo);
-    ccl_check_status(cosmo);    
-  }
-  return ccl_sinn(cosmo,gsl_spline_eval(cosmo->data.chi,a,cosmo->data.accelerator));
-}
-
-void ccl_comoving_angular_distances(ccl_cosmology * cosmo, int na, double a[na], double output[na])
-{
-  if (!cosmo->computed_distances){
-    ccl_cosmology_compute_distances(cosmo);
-    ccl_check_status(cosmo);    
-  }
-  for (int i=0; i<na; i++)
-    output[i]=ccl_sinn(cosmo,gsl_spline_eval(cosmo->data.chi, a[i], cosmo->data.accelerator));
-}
-
-double ccl_luminosity_distance(ccl_cosmology * cosmo, double a)
->>>>>>> a6924696
-{
-  if (!cosmo->computed_distances){
-    ccl_cosmology_compute_distances(cosmo,status);
-    ccl_check_status(cosmo, status);    
+double ccl_comoving_angular_distance(ccl_cosmology * cosmo, double a, int* status)
+{
+  if (!cosmo->computed_distances){
+    ccl_cosmology_compute_distances(cosmo, status);
+    ccl_check_status(cosmo, status);
+  }
+  return ccl_sinn(cosmo, 
+                  gsl_spline_eval(cosmo->data.chi, a, 
+                                  cosmo->data.accelerator)
+                 );
+}
+
+void ccl_comoving_angular_distances(ccl_cosmology * cosmo, int na, double a[na], 
+                                    double output[na], int* status)
+{
+  if (!cosmo->computed_distances){
+    ccl_cosmology_compute_distances(cosmo, status);
+    ccl_check_status(cosmo, status);
+  }
+  for (int i=0; i < na; i++)
+    output[i] = ccl_sinn(cosmo, 
+                         gsl_spline_eval(cosmo->data.chi, a[i], 
+                                         cosmo->data.accelerator)
+                        );
+}
+
+double ccl_luminosity_distance(ccl_cosmology * cosmo, double a, int* status)
+{
+  if (!cosmo->computed_distances){
+    ccl_cosmology_compute_distances(cosmo, status);
+    ccl_check_status(cosmo, status);
   }
   return ccl_comoving_radial_distance(cosmo, a, status) / a;
 }
@@ -640,7 +643,7 @@
 {
   if (!cosmo->computed_distances){
     ccl_cosmology_compute_distances(cosmo, status);
-    ccl_check_status(cosmo, status);    
+    ccl_check_status(cosmo, status);
   }
   for (int i=0; i<na; i++){
     output[i]=gsl_spline_eval(cosmo->data.chi,a[i],cosmo->data.accelerator)/a[i];
