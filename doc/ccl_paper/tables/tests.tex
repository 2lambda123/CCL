
%
\begin{sidewaystable*}[!htp]
  \centering
  \begin{tabular}{ l|c c c c c}
    \hline
    Quantity & Equation/Reference & Cosmologies & Range & Accuracy, $\mathcal{A}$ & Figure \\
    \hline
<<<<<<< HEAD
    Comoving radial distance, $\chi$ & (\ref{eq:comrdist}) & CCL1-5 & $0.01 \leq z\leq 1000$ &  $5\times 10^{-7}$ & Fig. \ref{fig:distancegrow}\\
    Comoving radial distance, $\chi$ & (\ref{eq:comrdist}) & CCL7-11 & $0.01 \leq z\leq 1000$ &  $7\times 10^{-4}$ & Fig. \ref{fig:distancegrow}\\
    Growth factor, $D$ & (\ref{eq:growth}) & CCL1-5 &  $0.01 \leq z\leq 1000 $ &  $5\times 10^{-6}$ & Fig. \ref{fig:distancegrow}\\
    $\sigma(M)$ (BBKS) & (\ref{eq:sigR}) & CCL1-3 &  $10^6\leq M/({\rm M}_\odot/h)\leq 10^{16}$ &  $10^{-4}$ & Fig. \ref{fig:hmf}\\
    $\log[\sigma^{-1}(M)]$ (BBKS) & (\ref{eq:tildesig}) & CCL1-3 &  $10^6\leq M/({\rm M}_\odot/h)\leq 10^{16}$ &  $5\times 10^{-3}$ & Fig. \ref{fig:hmf}\\
    $\mathcal H \equiv \log[(M^2/\bar{\rho}_m)dn/dM]$  & (\ref{eq:newhmf}), \citet{Tinker2010} & CCL1 & $10^{10}\leq M/({\rm M}_\odot)\leq 10^{16}$ \& $z=0$ & $5\times 10^{-3}$ & Fig. \ref{fig:hmf}\\
    $P(k)$ (BBKS) & (\ref{eq:bbks}) & CCL1-3 & $10^{-3}\leq k/(h/{\rm Mpc})\leq 10$ \& $0\leq z\leq 5$ &  $10^{-4}$ & -\\
    $P(k)$ (Eisenstein \& Hu) & \citet{1998ApJ...496..605E}  & CCL1 & $10^{-3}\leq k/(h/{\rm Mpc})\leq 10$ \& $z=0$ & $10^{-4}$ & -\\
    $P(k)$ ({\tt CLASS} linear \& HaloFit) & \citet{CLASS_halofit}  & see Table 5 & $10^{-3}\leq k/{\rm Mpc}\leq 20$ \& $z=\{0,2\}$\&  & $\sim 10^{-3}$ & Figs. \ref{fig:NLextrapol} , \ref{fig:power_nu}, \ref{fig:power_paramspace} \& \ref{fig:power_paramspace_z2} \\
    $P(k)$ (CosmicEmu $w$CDM) & \citet{Lawrence17} & M1,M3,M5,M6,M8,M10 & $10^{-3}\leq k/{\rm Mpc}^{-1}\leq 5$ \& $z=0$  & $3\times 10^{-2}$ & Fig. \ref{fig:emuacc}\\
    $P(k)$ (CosmicEmu $\nu$CDM) & \citet{Lawrence17} & M38,M39,M40,M42 & $10^{-3}\leq k/{\rm Mpc}^{-1}\leq 5$ \& $z=0$ & $3\times 10^{-2}$ & Fig. \ref{fig:emuacc}\\
    $P(k)$ (Halo model) & \citet{Cooray2002} & CCL1, {\it WMAP}, {\it Planck} & $10^{-4}\leq k/h{\rm Mpc}^{-1}\leq 10^{2}$ \& $z=0,1$ & $10^{-3}$ & Fig. \ref{fig:halo_model_benchmark}\\
    $P(k)$ (baryonic) & (\ref{eq:bcm}), \citet{Schneider15} &  - & $10^{-5}\leq k/h{\rm Mpc}^{-1}\leq 10$ \& $z=0$ & $10^{-12}$ & -\\
    $C_\ell$ clustering & (\ref{eq:cls}),(\ref{eq:transfer_nc})& CCL6 &$10 \leq \ell\leq 1000$ &  $10^{-3}$ & Fig. \ref{fig:cls_limber}\\
    $C_\ell$ weak lensing & (\ref{eq:cls}),(\ref{eq:transfer_lensing})& CCL6 &$10 \leq \ell\leq 3000$ &  $10^{-3}$ & Fig. \ref{fig:cls_limber}\\
    $C_\ell$ CMB lensing &(\ref{eq:cls}),(\ref{eq:cmblens}) & CCL6 & $10 \leq \ell\leq 3000$& $10^{-3}$ & Fig. \ref{fig:cls_cmblens}\\
    $\xi_+,\xi_-,\xi_{gg}$ & (\ref{eq:xi22flat}),(\ref{eq:xi00flat}) & CCL6 & $0.01< \theta/{\rm deg}< 5$&  $0.5\sigma_{\rm LSST}$ & Fig. \ref{fig:corrval}\\
    3D correlation, $\xi$ & (\ref{eq:xi3d}) & CCL1-5 & $1<r/{\rm Mpc}<200$ \& $0 \leq z \leq 5$& $3\times 10^{-2}$ & Figs. \ref{fig:benchmark_xi} and \ref{fig:analytic_xi} \\
    $C_\ell$ clustering {\tt non-Limber} &  (\ref{eq:cls}),(\ref{eq:transfer_nc}),(\ref{eq:transfer_rsd}) & CCL1 & $500 \leq \ell < 1000$ & $2\times 10^{-2}$ & - \\
    $C_\ell$ clustering {\tt Angpow} & (\ref{eq:cls}),(\ref{eq:transfer_nc}),(\ref{eq:transfer_rsd}) & CCL1 & $2 \leq \ell < 1000$ & $3\times 10^{-3}$  & Fig. \ref{fig:angpow} (right panel)\\
=======
    Comoving radial distance, $\chi$ & (\ref{eq:comrdist}) & CCL1-5, CCL7-11 & $0.01 \leq z\leq 1000$ &  $10^{-4}$\\
    Growth factor, $D$ & (\ref{eq:growth}) & CCL1-5 &  $0.01 \leq z\leq 1000 $ &  $10^{-4}$\\
    $\sigma(M)$ (BBKS) & (\ref{eq:sigR}) & CCL1-3 &  $10^6\leq M/({\rm M}_\odot/h)\leq 10^{16}$ &  $10^{-4}$\\
    $\log[\sigma^{-1}(M)]$ (BBKS) & (\ref{eq:tildesig}) & CCL1-3 &  $10^6\leq M/({\rm M}_\odot/h)\leq 10^{16}$ &  $10^{-4}$\\
    $\log[(M^2/\bar{\rho}_m)dn/dM]$  & (\ref{eq:newhmf}), \citet{Tinker2010} & CCL1 & $10^{10}\leq M/({\rm M}_\odot)\leq 10^{16}$ \& $z=0$ & $5\times 10^{-3}$\\
    $P(k)$ (BBKS) & (\ref{eq:bbks}) & CCL1-3 & $10^{-3}\leq k/(h/{\rm Mpc})\leq 10$ \& $0\leq z\leq 5$ &  $10^{-4}$\\
    $P(k)$ (Eisenstein \& Hu) & \citet{1998ApJ...496..605E}  & CCL1 & $10^{-3}\leq k/(h/{\rm Mpc})\leq 10$ \& $z=0$ & $10^{-4}$ \\
    $P(k)$ ({\tt CLASS} linear \& HaloFit) & \citet{CLASS_halofit}  & see Table 5 & $10^{-3}\leq k/{\rm Mpc}\leq 20$ \& $z=\{0,2\}$\&  & $\sim 10^{-3}$ \\
    $P(k)$ (CosmicEmu $w$CDM) & \citet{Lawrence17} & M1,M3,M5,M6,M8,M10 & $10^{-3}\leq k/{\rm Mpc}^{-1}\leq 5$ \& $z=0$  & $3\times 10^{-2}$ \\
    $P(k)$ (CosmicEmu $\nu$CDM) & \citet{Lawrence17} & M38,M39,M40,M42 & $10^{-3}\leq k/{\rm Mpc}^{-1}\leq 5$ \& $z=0$ & $3\times 10^{-2}$ \\
    $P(k)$ (Halo model) & \citet{Cooray2002} & CCL1, WMAP7, Planck 2013 & $10^{-4}\leq k/h{\rm Mpc}^{-1}\leq 10^{2}$ \& $z=0,1$ & $10^{-3}$ \\
    %$P(k)$ splines & & & &  \\
    $C_\ell$ clustering & (\ref{eq:cls}),(\ref{eq:transfer_nc})& CCL6 &$1 \leq \ell\leq 30000$ &  $10^{-3}$\\
    $C_\ell$ weak lensing & (\ref{eq:cls}),(\ref{eq:transfer_lensing})& CCL6 &$1 \leq \ell\leq 30000$ &  $10^{-3}$\\
    $C_\ell$ CMB lensing &(\ref{eq:cls}),(\ref{eq:cmblens}) & CCL6 & $1 \leq \ell\leq 3000$& $10^{-3}$ \\
    $\xi_+,\xi_-,\xi_{gg}$ & (\ref{eq:xi22flat}),(\ref{eq:xi00flat}) & CCL6 & $0.01< \theta/{\rm deg}< 5$&  $0.5\sigma_{\rm LSST}$\\
    3D correlation, $\xi$ & (\ref{eq:xi3d}) & CCL1-5 & $1<r/{\rm Mpc}<200$ \& $0 \leq z \leq 5$& $4\times 10^{-3}$  \\
    $C_\ell$ clustering {\tt non-Limber} &  (\ref{eq:cls}),(\ref{eq:transfer_nc}),(\ref{eq:transfer_rsd}) & CCL1 & $500 \leq \ell < 1000$ & $2\times 10^{-2}$ \\
    $C_\ell$ clustering {\tt Angpow} & (\ref{eq:cls}),(\ref{eq:transfer_nc}),(\ref{eq:transfer_rsd}) & CCL1 & $1 \leq \ell < 1000$ & $3\times 10^{-3}$  \\
>>>>>>> dc75387d
    \hline
  \end{tabular}
  \caption{Summary of \ccl validation tests and accuracy achieved. These tests can be reproduced by the user and are integrated into the \ccl repository. The second row quotes the accuracy of the distance tests for cosmologies with neutrinos, which is degraded with respect to Fig. \ref{fig:distancegrow}. While this Figure relies on independent {\tt CLASS} outputs of the distance, {\tt astropy} returns distance values that are slightly more discrepant with \ccl. We believe this to be cause by the implementation of neutrino masses in {\tt astropy} being different from \ccl. Hence, true accuracy is probably better than quoted and closer to the value reported in the first row, as shown by Fig. \ref{fig:distancegrow}. Notice also that the last row of the table compares the {\tt Angpow} output for the clustering $C_\ell$ to the non-Limber implementation available in \ccl. The row immediately above demonstrates that the non-Limber method can reproduce the Limber case at high $\ell$ with sufficient accuracy compared to the expected cosmic variance. For the BCM case, we compared the fractional impact of baryons on the matter power spectrum by dividing the $P(k)$ prediction by the dark-matter-only case. Hence, the choice of cosmology becomes irrelavant in this case.}
  \label{tab:tests}
\end{sidewaystable*}<|MERGE_RESOLUTION|>--- conflicted
+++ resolved
@@ -6,7 +6,6 @@
     \hline
     Quantity & Equation/Reference & Cosmologies & Range & Accuracy, $\mathcal{A}$ & Figure \\
     \hline
-<<<<<<< HEAD
     Comoving radial distance, $\chi$ & (\ref{eq:comrdist}) & CCL1-5 & $0.01 \leq z\leq 1000$ &  $5\times 10^{-7}$ & Fig. \ref{fig:distancegrow}\\
     Comoving radial distance, $\chi$ & (\ref{eq:comrdist}) & CCL7-11 & $0.01 \leq z\leq 1000$ &  $7\times 10^{-4}$ & Fig. \ref{fig:distancegrow}\\
     Growth factor, $D$ & (\ref{eq:growth}) & CCL1-5 &  $0.01 \leq z\leq 1000 $ &  $5\times 10^{-6}$ & Fig. \ref{fig:distancegrow}\\
@@ -18,7 +17,7 @@
     $P(k)$ ({\tt CLASS} linear \& HaloFit) & \citet{CLASS_halofit}  & see Table 5 & $10^{-3}\leq k/{\rm Mpc}\leq 20$ \& $z=\{0,2\}$\&  & $\sim 10^{-3}$ & Figs. \ref{fig:NLextrapol} , \ref{fig:power_nu}, \ref{fig:power_paramspace} \& \ref{fig:power_paramspace_z2} \\
     $P(k)$ (CosmicEmu $w$CDM) & \citet{Lawrence17} & M1,M3,M5,M6,M8,M10 & $10^{-3}\leq k/{\rm Mpc}^{-1}\leq 5$ \& $z=0$  & $3\times 10^{-2}$ & Fig. \ref{fig:emuacc}\\
     $P(k)$ (CosmicEmu $\nu$CDM) & \citet{Lawrence17} & M38,M39,M40,M42 & $10^{-3}\leq k/{\rm Mpc}^{-1}\leq 5$ \& $z=0$ & $3\times 10^{-2}$ & Fig. \ref{fig:emuacc}\\
-    $P(k)$ (Halo model) & \citet{Cooray2002} & CCL1, {\it WMAP}, {\it Planck} & $10^{-4}\leq k/h{\rm Mpc}^{-1}\leq 10^{2}$ \& $z=0,1$ & $10^{-3}$ & Fig. \ref{fig:halo_model_benchmark}\\
+    $P(k)$ (Halo model) & \citet{Cooray2002} & CCL1, {\it WMAP7}, {\it Planck} 2013 & $10^{-4}\leq k/h{\rm Mpc}^{-1}\leq 10^{2}$ \& $z=0,1$ & $10^{-3}$ & Fig. \ref{fig:halo_model_benchmark}\\
     $P(k)$ (baryonic) & (\ref{eq:bcm}), \citet{Schneider15} &  - & $10^{-5}\leq k/h{\rm Mpc}^{-1}\leq 10$ \& $z=0$ & $10^{-12}$ & -\\
     $C_\ell$ clustering & (\ref{eq:cls}),(\ref{eq:transfer_nc})& CCL6 &$10 \leq \ell\leq 1000$ &  $10^{-3}$ & Fig. \ref{fig:cls_limber}\\
     $C_\ell$ weak lensing & (\ref{eq:cls}),(\ref{eq:transfer_lensing})& CCL6 &$10 \leq \ell\leq 3000$ &  $10^{-3}$ & Fig. \ref{fig:cls_limber}\\
@@ -27,27 +26,6 @@
     3D correlation, $\xi$ & (\ref{eq:xi3d}) & CCL1-5 & $1<r/{\rm Mpc}<200$ \& $0 \leq z \leq 5$& $3\times 10^{-2}$ & Figs. \ref{fig:benchmark_xi} and \ref{fig:analytic_xi} \\
     $C_\ell$ clustering {\tt non-Limber} &  (\ref{eq:cls}),(\ref{eq:transfer_nc}),(\ref{eq:transfer_rsd}) & CCL1 & $500 \leq \ell < 1000$ & $2\times 10^{-2}$ & - \\
     $C_\ell$ clustering {\tt Angpow} & (\ref{eq:cls}),(\ref{eq:transfer_nc}),(\ref{eq:transfer_rsd}) & CCL1 & $2 \leq \ell < 1000$ & $3\times 10^{-3}$  & Fig. \ref{fig:angpow} (right panel)\\
-=======
-    Comoving radial distance, $\chi$ & (\ref{eq:comrdist}) & CCL1-5, CCL7-11 & $0.01 \leq z\leq 1000$ &  $10^{-4}$\\
-    Growth factor, $D$ & (\ref{eq:growth}) & CCL1-5 &  $0.01 \leq z\leq 1000 $ &  $10^{-4}$\\
-    $\sigma(M)$ (BBKS) & (\ref{eq:sigR}) & CCL1-3 &  $10^6\leq M/({\rm M}_\odot/h)\leq 10^{16}$ &  $10^{-4}$\\
-    $\log[\sigma^{-1}(M)]$ (BBKS) & (\ref{eq:tildesig}) & CCL1-3 &  $10^6\leq M/({\rm M}_\odot/h)\leq 10^{16}$ &  $10^{-4}$\\
-    $\log[(M^2/\bar{\rho}_m)dn/dM]$  & (\ref{eq:newhmf}), \citet{Tinker2010} & CCL1 & $10^{10}\leq M/({\rm M}_\odot)\leq 10^{16}$ \& $z=0$ & $5\times 10^{-3}$\\
-    $P(k)$ (BBKS) & (\ref{eq:bbks}) & CCL1-3 & $10^{-3}\leq k/(h/{\rm Mpc})\leq 10$ \& $0\leq z\leq 5$ &  $10^{-4}$\\
-    $P(k)$ (Eisenstein \& Hu) & \citet{1998ApJ...496..605E}  & CCL1 & $10^{-3}\leq k/(h/{\rm Mpc})\leq 10$ \& $z=0$ & $10^{-4}$ \\
-    $P(k)$ ({\tt CLASS} linear \& HaloFit) & \citet{CLASS_halofit}  & see Table 5 & $10^{-3}\leq k/{\rm Mpc}\leq 20$ \& $z=\{0,2\}$\&  & $\sim 10^{-3}$ \\
-    $P(k)$ (CosmicEmu $w$CDM) & \citet{Lawrence17} & M1,M3,M5,M6,M8,M10 & $10^{-3}\leq k/{\rm Mpc}^{-1}\leq 5$ \& $z=0$  & $3\times 10^{-2}$ \\
-    $P(k)$ (CosmicEmu $\nu$CDM) & \citet{Lawrence17} & M38,M39,M40,M42 & $10^{-3}\leq k/{\rm Mpc}^{-1}\leq 5$ \& $z=0$ & $3\times 10^{-2}$ \\
-    $P(k)$ (Halo model) & \citet{Cooray2002} & CCL1, WMAP7, Planck 2013 & $10^{-4}\leq k/h{\rm Mpc}^{-1}\leq 10^{2}$ \& $z=0,1$ & $10^{-3}$ \\
-    %$P(k)$ splines & & & &  \\
-    $C_\ell$ clustering & (\ref{eq:cls}),(\ref{eq:transfer_nc})& CCL6 &$1 \leq \ell\leq 30000$ &  $10^{-3}$\\
-    $C_\ell$ weak lensing & (\ref{eq:cls}),(\ref{eq:transfer_lensing})& CCL6 &$1 \leq \ell\leq 30000$ &  $10^{-3}$\\
-    $C_\ell$ CMB lensing &(\ref{eq:cls}),(\ref{eq:cmblens}) & CCL6 & $1 \leq \ell\leq 3000$& $10^{-3}$ \\
-    $\xi_+,\xi_-,\xi_{gg}$ & (\ref{eq:xi22flat}),(\ref{eq:xi00flat}) & CCL6 & $0.01< \theta/{\rm deg}< 5$&  $0.5\sigma_{\rm LSST}$\\
-    3D correlation, $\xi$ & (\ref{eq:xi3d}) & CCL1-5 & $1<r/{\rm Mpc}<200$ \& $0 \leq z \leq 5$& $4\times 10^{-3}$  \\
-    $C_\ell$ clustering {\tt non-Limber} &  (\ref{eq:cls}),(\ref{eq:transfer_nc}),(\ref{eq:transfer_rsd}) & CCL1 & $500 \leq \ell < 1000$ & $2\times 10^{-2}$ \\
-    $C_\ell$ clustering {\tt Angpow} & (\ref{eq:cls}),(\ref{eq:transfer_nc}),(\ref{eq:transfer_rsd}) & CCL1 & $1 \leq \ell < 1000$ & $3\times 10^{-3}$  \\
->>>>>>> dc75387d
     \hline
   \end{tabular}
   \caption{Summary of \ccl validation tests and accuracy achieved. These tests can be reproduced by the user and are integrated into the \ccl repository. The second row quotes the accuracy of the distance tests for cosmologies with neutrinos, which is degraded with respect to Fig. \ref{fig:distancegrow}. While this Figure relies on independent {\tt CLASS} outputs of the distance, {\tt astropy} returns distance values that are slightly more discrepant with \ccl. We believe this to be cause by the implementation of neutrino masses in {\tt astropy} being different from \ccl. Hence, true accuracy is probably better than quoted and closer to the value reported in the first row, as shown by Fig. \ref{fig:distancegrow}. Notice also that the last row of the table compares the {\tt Angpow} output for the clustering $C_\ell$ to the non-Limber implementation available in \ccl. The row immediately above demonstrates that the non-Limber method can reproduce the Limber case at high $\ell$ with sufficient accuracy compared to the expected cosmic variance. For the BCM case, we compared the fractional impact of baryons on the matter power spectrum by dividing the $P(k)$ prediction by the dark-matter-only case. Hence, the choice of cosmology becomes irrelavant in this case.}
