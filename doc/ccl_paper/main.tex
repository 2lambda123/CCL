
%
\RequirePackage{docswitch}
\setjournal{\flag}

\documentclass[\docopts]{\docclass}

\input{macros}
\bibliographystyle{yahapj}

\usepackage[outdir=./]{epstopdf}
\usepackage{graphicx,verbatim}
\usepackage{xspace}
\usepackage[figuresright]{rotating}
\usepackage{tabularx}
\setlength{\rotFPtop}{0pt plus 3fil}
\setlength{\rotFPbot}{0pt plus 1fil}

\graphicspath{{./}{./figures/}}
\newcommand{\nv}{\hat{\bf n}}
\newcommand{\todo}[1]{\textcolor{magenta}{To do: #1}}
\newcommand{\vol}[1]{\textcolor{red}{Volunteer: #1}}
\newcommand{\cont}[1]{\textcolor{blue}{Suggested content: #1}}
\newcommand{\mrm}[1]{\mathrm{#1}}
\newcommand{\sukhdeep}[1]{\textcolor{magenta}{SS: #1}}
\newcommand{\damonge}[1]{\textcolor{green!55!blue}{DA: #1}}
\newcommand{\asv}[1]{\textcolor{purple}{ASV: #1}}
\newcommand{\revise}{\textcolor{red!55!blue}{\bf Section ready for revision}}
\newcommand{\jab}[1]{\textcolor{blue}{JAB: #1}}
\newcommand{\mi}[1]{\textcolor{brown}{MI: #1}}
\newcommand{\tom}[1]{\textcolor{cyan}{TM: #1}}
\newcommand{\elisa}[1]{\textcolor{green!10!orange!90!}{EC: #1}}
\newcommand{\Mead}[1]{\textcolor{red!50!cyan}{AM: #1}}

\newcommand{\ccl}{{\tt CCL}\xspace}
\newcommand{\halofit}{{\tt halofit}\xspace}
\newcommand{\class}{{\tt CLASS}\xspace}
\newcommand{\camb}{{\tt CAMB}\xspace}
\newcommand{\hiclass}{{\tt hi$\_$CLASS\xspace}}

\begin{document}

\title{Core Cosmology Library: Precision Cosmological Predictions for LSST}

\maketitlepre

\begin{abstract}

The Core Cosmology Library (\ccl) provides routines to compute basic cosmological observables to a high degree of accuracy, which have been verified with an extensive suite of validation tests. Predictions are provided for many cosmological quantities, including distances, angular power spectra, correlation functions, and the halo mass function through state-of-the-art modeling prescriptions available in the literature. Fiducial specifications for the expected galaxy distributions and clustering bias for the Large Synoptic Survey Telescope (LSST) are also included, together with the capability of computing redshift distributions for a user-defined photometric redshift model. A rigorous validation procedure, based on comparisons between \ccl and independent software packages, allows us to establish a well-defined numerical accuracy for each predicted quantity. As a result, predictions for correlation functions of galaxy clustering and cosmic shear are demonstrated to be within a fraction of the expected statistical uncertainty of the observables for the models and in the range of scales of interest to LSST. \ccl is an open source software package written in C, with a Python interface and publicly available at \url{https://github.com/LSSTDESC/CCL}. 

\end{abstract}

\maketitlepost


%===============================================================================

%-------------------------------------------------------------------------------
\section{Introduction}
\label{sec:intro}

Starting in the next decade, large-scale galaxy surveys will drive a new era of high precision cosmology \citep{DESCWhite,green11,Laureijs11}. Their main goal is arguably to answer the question of the origin of cosmic acceleration, in other words, to elucidate the nature of ``dark energy'', broadly understood as a family of potential models: from a cosmological constant to a dynamical field and modifications of gravity (see for example  \citealt{Carroll2001CC,Peebles2003,Padmanabhan2003,Copeland2006,Ishak2007,Weinberg13} and references therein). These data will also allow us to shed light on a number of open questions in fundamental physics, such as the nature of dark matter \citep{Feng10,Porter11}, the mass of neutrinos \citep{Wong11,Lesgourgues12,Allison15} or the level of primordial non-Gaussianity \citep{Dalal08,Desjacques10}.

High precision constraints on dark energy models will be achieved by probing at the same time the expansion and growth history of the Universe over a long redshift baseline. For this purpose, it will be crucial to combine measurements of multiple cosmological probes: weak and strong gravitational lensing, the clustering of galaxies, distances to supernovae, and the abundance, clustering and gravitational lensing of galaxy clusters. Current weak lensing surveys, such as the Dark Energy Survey\footnote{\url{https://www.darkenergysurvey.org}} and the Kilo-Degree Survey\footnote{\url{http://kids.strw.leidenuniv.nl}}, have started to take this approach already \citep{Joudaki18,vanUitert18,DEScombined,krause17}. From a theoretical perspective, there are two challenges faced by the next generation of galaxy surveys. 

First, we need to ensure that all probes are modeled accurately from a {\it physical} point of view, including cosmological, astrophysical, and observational effects, to avoid potential biases in the final cosmological results. In the context of weak gravitational lensing, for example, phenomena that can lead to biases include the impact of baryons on the distribution of matter and the intrinsic alignments of galaxies \citep[e.g.][]{vanDaalen11,Semboloni11,Troxel14,Krause15,Blazek17,Chisari18}. In the context of galaxy clustering, the most relevant astrophysical systematic is the galaxy-matter bias relation on small scales \citep{2013MNRAS.436.2038Z,2016arXiv161109787D}. Effects such as magnification of number counts and redshift space distortions need to be included in the models as well \citep{Alonso15,ghosh18}. 

Second, even standard cosmological quantities in the simplest models, such as distances in a $\Lambda$CDM cosmology, have to be predicted to a validated high degree of {\it numerical} accuracy. Achieving this objective is not trivial, as computing these quantities generally requires, for example, numerical integration or interpolation, both of which are prone to numerical error.

Commonly used, publicly available, cosmological prediction tools are: {\tt astropy}\footnote{\url{www.astropy.org}} \citep{astropy}, {\tt NumCosmo}\footnote{\url{https://numcosmo.github.io}} \citep{numcosmo} and {\tt CAMB}\footnote{\url{https://camb.info}} \citep{camb}. However, none of these groups {\it all} the necessary capabilities for cosmological analysis with the next generation of dark energy experiments.

Faced with these challenges, the Dark Energy Science Collaboration (DESC), one of the science collaborations of the Large Synoptic Survey Telescope (LSST), has built a comprehensive software tool that satisfies the needs of the next generation of cosmological analysis: the Core Cosmology Library\footnote{publicly available at \url{https://github.com/LSSTDESC/CCL}} (\ccl). \ccl is a software library providing the infrastructure to make theoretical predictions that are validated to a well-documented high degree of {\it numerical} accuracy for the purpose of constraining cosmology. 

\ccl computes standard cosmological functions including the Hubble parameter, cosmological distances, density parameters, the halo mass function, halo bias and linear growth functions. It calculates the matter power spectrum using various methods including common approximations, by calling external software such as \class \citep{class}, or emulators, such as the ``Cosmic Emulator'' of \citet{Lawrence17}. It computes 2-point angular power spectra and correlation functions from various probes, going beyond the Limber approximation. While \ccl incorporates state-of-the-art models available in the literature, this manuscript is mainly concerned with documenting their implementation and {\it numerical} accuracy, but does not address the {\it physical} accuracy of each model, for which we point the reader to the relevant references in the following sections. To our knowledge, no other adaptable, up-to-date and publicly available software tool for state-of-the-art cosmological predictions has undergone such a rigorous validation process as described in this manuscript.  

\ccl 's overall structure is illustrated in Figure \ref{fig:CCL_structure}. Our implementation has support for spatially flat and curved $\Lambda$-Cold Dark Matter ($\Lambda$CDM) cosmologies, and $w$CDM cosmologies with the option of using a time-dependent equation of state. It also allows for cosmologies with multiple massive neutrino species and can be linked to external software for modified gravity predictions \citep[\hiclass,][]{Zumalacarregui17}. While \ccl was built with LSST in mind, the goal was to produce a publicly available, user-friendly, well-documented, adaptable software that can be used in any theoretical modeling work in cosmology. This manuscript describes version {\tt 0.99} of the library.

The validation procedure to assess the {\it numerical} accuracy of each \ccl feature is key in this work. We compare the \ccl evaluation of each observable or function to an independent implementation from a stand-alone software package. We set an initial target tolerance for the fractional or absolute difference between outputs that surpasses our expected needs for accurate cosmological constraints. Ultimately, the numerical uncertainties in the different \ccl functions propagate to our predictions for correlation functions, which we expect to be the basis of the core cosmology analysis with LSST (similarly to current DES and KiDS efforts). Hence, our overall goal in this work is to demonstrate that correlation functions obtained by \ccl are accurate to within a fraction of the expected observational uncertainties for the models and in the range of scales of interest to LSST. In addition, we ensure that any prediction of the two-point statistics of the distribution of matter, necessary for predicting cross-correlations between probes, has a well-established accuracy.

%------------------------
\begin{figure*}
\centering
\includegraphics[width=0.9\textwidth]{CCL_Flowchart5}
\caption{\ccl structure flowchart. \ccl is written in C with a Python interface. \ccl routines calculate basic cosmological functions such as the Hubble function, density parameters, distances and growth function. It uses various methods to compute the matter-power spectrum, including \class, the ``Cosmic Emulator'' developed by \citet{Lawrence17}, and other common approximations. \ccl computes 2-point angular power spectra and correlation functions from various probes, including typical astrophysical systematics and accounting for user-provided or pre-coded survey specifications.}
\label{fig:CCL_structure}
\end{figure*}
%------------------------

This paper is organized as follows. Section \ref{sec:models} describes the cosmological models and observables supported by \ccl. In Section \ref{sec:implement}, we describe the details of the implementation of the quantities introduced in Section \ref{sec:models}. Section \ref{sec:validation} provides details of the validation procedure, the tests performed and the accuracy achieved. Section \ref{sec:usage} gives brief guidelines for the usage of \ccl, although we direct the reader to the software online repository, documentation and user manual for further information. We conclude in Section \ref{sec:conclusion} with an outlook towards the integration of \ccl in the LSST DESC pipelines, and we outline future additions to the software. 


%-------------------------------------------------------------------------------
\section{Cosmological models and observables}
\label{sec:models}

The overarching goal of \ccl is to allow seamless integration of different cosmological models of interest to LSST. The cosmological models assume a homogeneous and isotropic space-time metric, and an inflationary model for the primordial universe described by a power-law with spectral index $n_s$, and amplitude $A_s$. The cosmological components include the matter density parameter $\Omega_m$, which is the sum of the baryonic component $\Omega_b$ and the cold dark matter component $\Omega_c$, the dark energy density\footnote{While we adopt $\Omega_\Lambda$ as notation, this quantity represents the dark energy density also in the case where dark energy is described by a dynamical field.} $\Omega_\Lambda$, the radiation density $\Omega_g$, the curvature density $\Omega_K$, and the neutrino density of both mass-less and massive neutrinos, given by $\Omega_{\nu, {\rm rel}}$ and $\Omega_{\nu, {\rm m}}$ respectively. Unless otherwise specified, we refer to these densities at the present. The current expansion rate is given by the Hubble constant, $H_0 = 100~h~{\rm km}~{\rm s}^{-1}~{\rm Mpc}^{-1}$. The normalization of the density fluctuations is established either in terms of $A_s$ or in terms of the RMS variance in spheres of $8\,h\,\text{Mpc}^{-1}$ today, $\sigma_8$. 

The following set of models is supported in \ccl:
\begin{itemize}
 \item Flat $\Lambda$CDM cosmology governed by the parameters $\Omega_b$, $\Omega_m$, $H_0$, $n_s$, $A_s$ or $\sigma_8$, and a cosmological constant dark energy model with equation-of-state $w=-1$. 
\item The Chevallier-Polarski-Linder (CPL) model for dark energy, which adopts the following parametrization for $w$ as a function of the scale factor, $a$ (\citealt{Chevallier01} and \citealt{Linder03}),
  \begin{equation}
    w(a) = w_0+w_a(1-a).
  \end{equation}
  We note that models with constant $w$ are simply a subset of the above, where $w_a=0$.
 \item Non-zero curvature ($K$), so that the curvature density parameter $\Omega_K = 1 - \sum_i \Omega_i$, where $i$ refers to each of the density components. 
 \item Extra relativistic species, contributing to $N_{\rm eff}$ (the effective number of neutrinos).
  \item Massive neutrinos specified by either the sum of their masses $\Sigma m_\nu$ (which maps on to the density parameter $\Omega_{\nu, {\rm m}}$ above), or by the individual masses of each of the three neutrino species. This feature is allowed alongside non-zero curvature, extra relativistic species, and evolving dark energy.
 \item An arbitrary, user-defined modified growth function (see description in Section \ref{sec:growth}). This can be combined with a model that otherwise contains non-zero curvature and evolving dark energy.
\end{itemize}

In the particular case of cosmologies with massive neutrinos, if the user specifies a sum of masses, $\Sigma m_\nu$, \ccl will by default split $\Sigma m_\nu$ into three neutrino masses which are consistent with the normal hierarchy (see, e.g. \citealt{Gerbino2017} for a review). However, the user can alternatively ask for $\Sigma m_\nu$ to be split either into masses consistent with the inverted hierarchy, or into equal masses. Each neutrino species is then checked for whether it is non-relativistic (massive) at $z=0$, and this information is used in combination with the user-provided value of $N_{\rm eff}$ to set the number of relativistic neutrino species.

The following sub-sections describe the cosmological predictions implemented in \ccl. Not all \ccl features are available for the models described in this section. For a guide to which predictions are available for each model, see Table \ref{tab:cosmo}. Note that if users install their own version of the \class software (for example, \hiclass, \citealt{Zumalacarregui17}), \ccl can then make predictions for a more extended set of cosmologies. Users should take care to understand the validity of the \ccl assumptions for their own models.

\input{table_cosmo}

%-------------------------------------------------------------------------------
\subsection{Background cosmology}

The models that are specified above map directly onto cosmological observables such as the expansion rate of the Universe, which is parameterized through the Hubble parameter as
\begin{align}\label{eq:Ha}
\frac{H(a)}{H_0} &= a^{-3/2}\Big(\Omega_{m}+\Omega_{\Lambda} a^{-3(w_0+w_a)}
\exp[3 w_a (a-1)]~+ \nonumber \\ &\Omega_{K} a + (\Omega_{g} + \Omega_{\nu, {\rm rel}}) a^{-1} + \tilde\Omega_{\nu, {\rm m}}(a)a^3\Big)^{\frac{1}{2}} ,
\end{align}
and is a function of the energy density in the different components today and the scale factor. In this expression, we have assumed the CPL parameterization described above for the dark energy equation of state and we have defined $\tilde\Omega_{\nu, {\rm m}}(a) \equiv \rho^{-1}_{\rm crit} \rho_{\nu, {\rm m}}(a)$ as the fractional energy density of massive neutrinos as a function of time, where $\rho^{-1}_{\rm crit}$ is the critical density of the Universe today.

In general, the density parameter $\Omega_X(a)$ of a given species $X$ at a given time is defined in terms of the physical background densities $\bar\rho_X(a)$ via $\Omega_X(a) \equiv \rho^{-1}_{\rm crit}(a) \bar\rho_X(a)$, where the critical density
\begin{equation}
  \rho_{\rm crit}(a) = {( 8 \pi G)}^{-1} 3c^2H^2(a) = \rho_{\rm crit} H_0^{-2} H^2(a).
  \label{eq:rhocrit}
\end{equation}
As an example, the physical density of matter is given by
\begin{equation}
  \bar\rho_m(a) = \bar\rho_{m} a^{-3} = \rho_{\rm crit} \Omega_{m} a^{-3},
\end{equation}
and its density parameter is
\begin{equation}
  \Omega_m(a) = \Omega_{m} H_0^{2} a^{-3} H^{-2}(a).
\end{equation}
\ccl moreover allows for comoving physical densities $\bar\rho_{X, {\rm com}}(a) = \bar\rho_X(a) a^3$ to be extracted, which in the case of matter reduces to a time-independent $\bar\rho_{m, {\rm com}} = \rho_{\rm crit} \Omega_{m}$. We include bars for $\rho_X$ to distinguish from spatially-varying densities in later sections.

The specific case of $\tilde\Omega_{\nu, {\rm m}}(a)$ in Eq. (\ref{eq:Ha}) is calculated via
\begin{align}
\tilde\Omega_{\nu, {\rm m}}(a) &= \frac{7}{8}\sum_{i=1}^{N_\nu} \frac{4 \sigma_{B}}{c \rho_{{\rm crit}}} \left(\frac{T_{\nu}^{\rm eff}}{a}\right)^4  \int_0^{\infty} dx \, x^2 \frac{\sqrt{x^2 + \left(\mu^i\right)^2}}{\exp(x) + 1}.
\label{Omnu}
\end{align}
Here, $\sigma_B$ is the Stefan-Boltzmann constant, $c$ is the speed of mass-less particles, $\rho_{{\rm crit}}$ is the present critical density, and $T_{\nu}^{\rm eff}$ is the present effective temperature of the massive neutrinos. $T_{\nu}^{\rm eff}$ is related to the temperature of the CMB via $T_{\nu}^{\rm eff} = T_{\rm CMB} T_{\rm NCDM}$, where $T_{\rm NCDM}$ is a dimensionless factor ($\simeq1$) used by e.g. \class to set the ratio ${\sum m_\nu}/{\Omega_{\nu, {\rm m}}}$ to its experimentally measured value. Note that $T_{\rm NCDM}$ is used to modulate the effective temperature of massive neutrinos only; the temperature of relativistic neutrinos follows the usual relation in which $T_\nu = T_{\rm CMB} \left(\frac{4}{11}\right)^{1/3}$. Finally, $\mu^i$ is a per-species mass-dependent dimensionless constant, given by $\mu^i = m_{\nu}^{i}c^2 a / (k_B T_{\nu}^{\rm eff})$ where $k_B$ is the Boltzmann constant.



Fitting models to cosmological observables requires predicting cosmological distances for a given model. We consider the comoving radial distance, which is calculated via a numerical integral as
\begin{equation}
 \chi(a)= c \int_a^1 \frac{da'}{a'^2 H(a')}.
 \label{eq:comrdist}
\end{equation}
The comoving angular diameter distance is then computed in terms of the comoving radial distance,
\begin{equation}\label{eq:angdist}
 r(\chi)=\left\{\begin{array}{cc}
                 k^{-1/2}\sin(k^{1/2}\chi) & \mathcal{K}>0\\
                 \chi & \mathcal{K}=0\\
                 |k|^{-1/2}\sinh(|k|^{1/2}\chi) & \mathcal{K}<0\\
                \end{array}\right.
\end{equation}
where $\mathcal{K} \equiv \Omega_K H_0^2 c^{-2}$ is the curvature.
The angular diameter distance is given by $d_A=a\,r(a)$, and the luminosity distance is
$d_L=r(a)/a,$ leading to the familiar relation $d_A = a^2d_L$ which is valid in general for all metric theories of gravity.
The \ccl suite also has the functionality to compute the distance modulus, defined as
\begin{equation}\label{eq:distmod}
    \mu = 5 \log_{10}(d_L / {\rm pc})-5,
\end{equation}
along with $a(\chi)$, the inverse function of $\chi(a)$.


%-------------------------------------------------------------------------------
\subsection{Growth of perturbations}
\label{sec:growth}

In conjunction with the expansion rate, the growth history of the Universe can allow us to distinguish between cosmological models. To compute the linear growth factor of matter perturbations, $D(a)$, \ccl solves the following differential equation:
\begin{equation}
  \frac{d}{da}\left(a^3H(a)\frac{dD}{da}\right)=\frac{3}{2}\Omega_m(a)aH(a)D,
  \label{eq:growth}
\end{equation}
using a Runge-Kutta Cash-Karp algorithm. We define $g(a)\equiv D/a$ and adopt as initial conditions $g(a)=1$ and $g'(a)=0$ at sufficiently high redshift, during the matter-dominated era \citep{Cooray04}. \ccl simultaneously computes the logarithmic growth rate $f(a)$, defined as:
\begin{equation}
  f(a)\equiv \frac{d\ln D}{d\ln a}.
  \label{eq:lingrowthf}
\end{equation}

\ccl provides functions that return the growth normalized to $D(a=1)=1$ and to $D(a\ll1)\rightarrow a$. It employs an accelerated spline that is linearly spaced in the scale factor to interpolate the growth functions (for more details, see Section \ref{sec:implement}). The growth calculations cover flat and curved $\Lambda$CDM and $w$CDM cosmologies. However, it should be noted that the above treatment is ill-defined in the presence of massive neutrinos, and attempts to compute the growth rate in cosmologies with massive neutrinos will produce an inconsistencies between growth predictions and the matter power spectrum (sub-section \ref{sec:matterps}), for example.

Finally, \ccl allows for growth predictions with an alternative `modified gravity' cosmological model defined by a regular curved $w$CDM background as well as a user-defined $\Delta f(a)$, such that the true growth rate in this model is given by $f(a)=f_0(a)+\Delta f(a)$, where $f_0(a)$ is the growth rate in the background model. Note that this model is only consistently implemented with regards to the computation of the linear growth factor and growth rates and does not feed into other observables. This model, and the interpretation of the predictions given by \ccl, should therefore be used with care. 

%-------------------------------------------------------------------------------
\subsection{Matter power spectrum}
\label{sec:matterps}

Theoretical predictions for cosmological observables such as galaxy clustering, gravitational lensing and cluster mass functions rely on knowledge of the distribution of matter from small to large scales in the Universe. The quantity most frequently used to describe the distribution of matter at a given wavenumber ${\bf k}$ and redshift is the matter power spectrum, $P(k,z)$, defined as
\begin{equation}
  \langle \tilde\delta({\bf k},z)\tilde\delta({\bf k}^\prime,z)\rangle = (2\pi)^3P(k,z)\
\delta_D^3({\bf k}-{\bf k}')
\end{equation}
where $\tilde\delta({\bf k})$ is the Fourier component of the overdensity field at a given wavenumber and $\delta_D^3$ is the Dirac delta function. $P(k,z)$ has units of volume and a dimensionless analogue is often defined as
\begin{equation}
  \Delta^2(k,z) \equiv \frac{k^3}{2\pi^2}P(k,z).
\end{equation}
At sufficiently large scales (small $k$), $P(k,z)$ can be obtained from solving linear perturbation theory equations. In this case, $P(k,z)$ is referred to as the ``linear'' matter power spectrum. At small scales, where perturbation theory breaks down, other approaches based on numerical simulations are needed. In this more general case, $P(k,z)$ is referred to as the ``non-linear'' matter power spectrum.

\ccl implements several different methods for making predictions for the matter power spectrum. Two of those methods, the BBKS \citep{BBKS} and \citet{1998ApJ...496..605E} approximations, are only accurate to within a few percent and are implemented for validation purposes mainly. These approximations provide analytical expressions for the transfer function, $T(k)$, which is related to the matter power spectrum by $\Delta(k)^2 \propto T^2(k) k^{3+n_s}$. The normalization of the power spectrum is either defined at $z=0$ by setting $\sigma_8$ to its value today, or by setting the amplitude of primordial fluctuations, $A_s$. If $\sigma_8$ is provided, a shooting method is used to obtain the corresponding $A_s$ for the specified cosmology.

The default \ccl implementation uses the \class algorithm \citet{class} to obtain predictions for $P(k,z)$. \class uses a Boltzmann solver to compute the linear power spectrum and also includes the \halofit \citep{Smith2003,CLASS_halofit} fitting function for the non-linear spectrum. In addition, \ccl can also generate $P(k,z)$ predictions by emulation of cosmological numerical simulations, in particular, using the ``Cosmic Emulator'' developed by \citet{Lawrence17}.

We provide a basic halo-model calculation of the non-linear matter power spectrum which uses the included halo bias, halo mass function and halo density profiles. The power spectrum calculated via this method is not accurate enough for precision cosmology, with deviations of as great as 50 per cent compared to numerical simulations, but is pedagogically useful and we envisage to expand its functionalities to make it more realistic in the future.

None of the above methods account for the impact of baryonic physics on the distribution of matter, which is known to exceed the percent level at scales $k \gtrsim 1\,\text{Mpc}^{-1}$ \citep{vanDaalen11,Illustris,Hellwing16,Springel17,Chisari18} and can affect the extraction of cosmological parameters \citep{Semboloni11,Semboloni13,Mohammed14,Eifler15,Mohammed17}. To account for this effect, we incorporate in \ccl an effective parametrization \citep{Schneider15} of the redistribution of matter as a consequence of feedback from Active Galactic Nuclei and adiabatic cooling. We give an overview of each method to predict the matter power spectrum in what follows.

\paragraph{\bf BBKS approximation}. \ccl implements the analytical BBKS approximation to the transfer function \citep{BBKS}, given by
\begin{eqnarray}
  \label{eq:bbks}
  T&&(q) = \frac{\ln[1+2.34q]}{2.34q}\times\\
  &&[1+3.89q+(16.2q)^2+(5.47q)^3+(6.71q)^4]^{-0.25}\nonumber
\end{eqnarray}
where $q$ is defined as follows \citep{Sugiyama95}
\begin{equation}
  q \equiv k/\{\Omega_m h^2 e^{-\Omega_b[1+(2h)^5/\Omega_m]}{\rm Mpc}^{-1}\}.
\end{equation}
The BBKS power spectrum option is primarily used as a precisely-defined input for testing the numerical accuracy of \ccl routines (as described in Sec.~\ref{sec:implement}), and it is not recommended for other uses.

\paragraph{\bf Eisenstein \& Hu approximation}. \ccl also provides an approximation to the matter power spectrum as implemented by \citet{1998ApJ...496..605E} (we refer the reader to this paper for a detailed discussion of the fitting formulae).\footnote{Note that the implementation in \ccl modifies Eq. 5 of \citet{1998ApJ...496..605E} using $a^{-1}=1+z$ instead of the approximation $a^{-1}\sim z$. The difference in the resulting power spectra is negligible, but larger than 1 part in $10^4$ for $k<10\,h\,{\rm Mpc}^{-1}$.}

\paragraph{\bf \tt CLASS.} The default configuration of \ccl adopts predictions for the linear and non-linear matter power spectrum from the publicly available software \citep{class}. \class uses a Boltzmann solver to compute the linear power spectrum and makes predictions for the non-linear power spectrum using the \halofit prescription of \cite{CLASS_halofit}.

\paragraph{\bf Cosmic emulator.} An emulator method trained on numerical simulations \citep{Lawrence17} provides accurate predictions for the non-linear matter power spectrum for $z\leq 2$ and in the wavenumber range $k=[10^{-3},5]$ Mpc$^{-1}$. The allowed range of cosmological parameters that can be passed to the emulator is as follows\footnote{$w_a$ and $w_0$ are constrained jointly to be $0.3\leq (-w_0-w_a)^{1/4}$.}:
 \begin{eqnarray}
 0.12&\leq& \Omega_{m} h^2 \leq 0.155,\nonumber\\
 0.0215&\leq& \Omega_{b} h^2 \leq 0.0235,\nonumber\\
 0.7&\leq& \sigma_8 \leq 0.9,\nonumber\\
 0.55&\leq& h \leq 0.85,\nonumber\\
 0.85&\leq& n_s\leq 1.05,\nonumber\\
 -1.3&\leq& w_0\leq-0.7,\nonumber\\
 -1.73&\leq& w_a\leq -0.7,\nonumber\\
 0.0&\leq& \Omega_{\nu, {\rm m}} h^2 \leq 0.01.
 \end{eqnarray}
In the case of the emulator, the effective number of relativistic neutrino species is set to $N_{\rm eff}=3.04$ and $\Omega_g=0$. In \citet{Lawrence17}, the neutrino component of the power spectrum is not simulated, but either linearly evolved and added to the simulated power spectra at low redshift, or accounted for by a scale-dependent correction to the growth function. The typical accuracy of the emulator with respect to simulated power spectra is at the $<3\%$ level and depends on the cosmological model. More details on this method and its accuracy can be found in \citet{Upadhye14,Castorina15,Heitmann16}.
 
\paragraph{\bf Baryonic correction model (BCM).} \ccl incorporates the impact of baryons on the total matter power spectrum via the BCM of \citet{Schneider15}. The main consequences of baryonic processes are: to suppress the power spectrum at intermediate scales ($k\sim$ a few $h\,\text{Mpc}^{-1}$) due to the heating and ejection of gas by Active Galactic Nuclei feedback, and to enhance it at smaller scales due to adiabatic cooling. To account for these effects, BCM uses an effective decomposition for the impact of gas ejection ($G$) and the enhancement of the small scale profile due to star formation ($S$) to estimate the fractional effect of baryonic processes on the dark matter-only power spectrum ($P_{\rm DMO}$):
\begin{equation}
  P_{\rm BCM}(k,z)=P_{\rm DMO}(k,z) G(k|M_c,\eta_b,z)S(k|k_s)
  \label{eq:bcm}
\end{equation}
Three effective parameters govern the contribution of baryonic processes to modifying the total matter power spectrum:
 \begin{itemize}
   \item $\log_{10} [M_c/($M$_\odot/h)]$: the mass of the clusters responsible for feedback, which regulates the amount of suppression of the matter power spectrum at intermediate scales;
   \item $\eta_b$: a dimensionless parameter which determines the scale at which suppression peaks;
   \item and $k_s$ [$h\,\text{Mpc}^{-1}$]: the wavenumber that determines the scale of the stellar distribution of matter in the center of halos.
 \end{itemize}
 If these parameters are not specified by the user, \ccl assumes the default parameters of \citet{Schneider15}, calibrated through different comparisons with observations and simulations in that work.

%-------------------------------------------------------------------------------
\subsection{Two-point correlators}\label{ss:2point}

A given model for the matter power spectrum is one of the necessary components to produce theoretical expectations for the two-point correlators of pairs of quantities (fields) that trace the matter field in the Universe. In this section, we will define these fields on the sky, such as galaxy positions or galaxy shapes. They fields can be classified in terms of their spin $s$ under rotations on the plane tangent to the sphere. In general a spin-$s$ field is defined by two real-valued functions of the spherical coordinates $a_1(\nv)$ and $a_2(\nv)$ (e.g. $\gamma_1$ and $\gamma_2$ for weak lensing or the Stokes parameters $Q$ and $U$ in the case of polarized intensity), from which one can form the complex field $a=a_1+ia_2$.

Spin-$s$ quantities can be decomposed into their harmonic coefficients $\,_sa_{\ell m}$ through a spherical harmonic transform \cite{1997PhRvD..55.1830Z,2011A&A...526A.108R}:
\begin{equation}\nonumber
  \,_sa_{\ell m}=\int d\nv\,a(\nv)\,_sY^*_{\ell m}(\nv),\hspace{12pt}
  a(\nv)=\sum_{\ell m}\,_sa_{\ell m}\,_sY_{\ell m}(\nv)
\end{equation}
where $_sY_{\ell m}$ are the spin-weighed spherical harmonics. The harmonic coefficients can then be associated with parity-even and parity-odd components ($E$-modes and $B$-modes respectively) as\footnote{We note that for spin-$0$ quantities the minus sign preceding these equations is usually omitted, and we do so in what follows. Also, all scalar fields discussed here are real-valued, and therefore have zero $B$-modes.}
\begin{align}\nonumber
   E_{\ell m}&=-\frac{1}{2}\left[\,_{s}a_{\ell m}+(-1)^s\,_{-s}a_{\ell m}\right]\\
  iB_{\ell m}&=-\frac{1}{2}\left[\,_{s}a_{\ell m}-(-1)^s\,_{-s}a_{\ell m}\right],
\end{align}
where $_{-s}a_{\ell m}$ is defined as
\begin{equation}\nonumber
  \,_{-s}a_{\ell m}=\int d\nv\,a^*(\nv)\,_{-s}Y^*_{\ell m}(\nv).
\end{equation}

In what follows we will focus on scalar ($s=0$) quantities such as the overdensity of source number counts or the lensing convergence, and on spin-2 fields such as the lensing shear. We will also distinguish between {\sl tracers} (fields observed on the sky, such as number counts in a redshift bin, shear, or CMB temperature fluctuations) and {\sl contributions} to the total observed fluctuations of these tracers (such as the biased matter density term in number counts, redshift-space distortions, magnification, etc.).

\subsubsection{Angular power spectra}\label{sssec:2pt.pspec}

The angular power spectrum $C^{ab}_\ell$ between two tracers $a$ and $b$ is defined as
\begin{equation}
  \langle a_{\ell m}b^*_{\ell m}\rangle\equiv C^{ab}\delta_{\ell\ell'}\delta_{mm'},
  \label{eq:clgen}
\end{equation}
where $a_{\ell m}$ and $b_{\ell m}$ can be either the $E$-mode or $B$-mode component of the corresponding field. In what follows we will only work with fields for which the $B$-modes are exactly or nearly $0$, and which we will take to be identically $0$. Therefore all equations refer to the $E$-$E$ power spectrum. In general, this power spectrum can be written as:
\begin{equation}
  C^{ab}_\ell=4\pi\int_0^\infty \frac{dk}{k}\,\mathcal{P}_\Phi(k)\Delta^a_\ell(k)\Delta^b_\ell(k),
  \label{eq:cls}
\end{equation}
where $\mathcal{P}_\Phi(k)$ is the dimensionless power spectrum of the primordial curvature perturbations, and $\Delta^a$ and $\Delta^b$ are the transfer functions corresponding to these tracers. Each transfer function will receive contributions from different terms. \ccl supports three types of tracers: number counts, galaxy shape distortions and lensing convergence, with the following contributions:

\paragraph{\bf Number counts.} The transfer function for number counts can be decomposed into three contributions: $\Delta^{\rm NC}=\Delta^{\rm D}+\Delta^{\rm RSD}+\Delta^{\rm M}$, where
\begin{itemize}
  \item $\Delta^{\rm D}$ is the standard density term proportional to the matter density:
        \begin{equation}\label{eq:transfer_nc}
          \Delta^{\rm D}_\ell(k)=\int dz\,p_z(z)\,b(z)\,T_\delta(k,z)\,j_\ell(k\chi(z)),
        \end{equation}
        where $j_\ell(x)$ is $\ell$-th order spherical Bessel function, $T_\delta$ is the matter overdensity transfer function, $b(z)$ is the linear clustering bias for this tracer and $p_z(z)$ is the normalized distribution of sources in redshift (i.e. the selection function). The fluctuations in the number density of sources in different redshift bins are therefore treated by \ccl as different tracers. Note that \ccl does not currently support non-linear or scale-dependent bias, but future releases will do so under a number of schemes, including perturbative approaches as implemented in e.g. \citet{FASTPT}.
        
        It is also worth noting that the matter overdensity transfer function $T_\delta$ in Eq. \ref{eq:transfer_nc} is not the same as the transfer function used in Section \ref{sec:matterps}. While $T(k)$ is defined as \citep{1998ApJ...496..605E} 
        \begin{equation}
          T(k)=\frac{\delta(k,z=0)}{\delta(k,z=\infty)}\frac{\delta(k=0,z=\infty)}{\delta(k=0,z=0)},
        \end{equation}
        all subscripted transfer functions $T_X$ used here are defined as the ratio between the subscript quantity $X$ and the primordial curvature perturbations:
        \begin{equation}
          X({\bf k},z)=T_X(k,z)\,\Phi({\bf k}).
        \end{equation}        
  \item $\Delta^{\rm RSD}$ is the linear contribution from redshift-space distortions (RSDs):
        \begin{equation}\label{eq:transfer_rsd}
          \Delta^{\rm RSD}_\ell(k)=\int dz\,\frac{(1+z) p_z(z)}{H(z)}T_\theta(k,z) j_\ell''(k\chi(z)),
        \end{equation}
        where $T_\theta(k,z)$ is the transfer function of $\theta$, the divergence of the comoving velocity field,and $j''_\ell$ is the second order derivative of the spherical Bessel function, $j_\ell$. Note that the RSD contribution to number counts is computed by \ccl assuming a linear-theory relation between the matter overdensity and peculiar velocity fields, mediated by the scale-independent growth rate $f$ (Eq. \ref{eq:lingrowthf}). While this should not be problematic for wide photometric redshift bins and standard cosmological models, users should exercise care when interpreting results for narrow window functions or exotic cosmologies. Additionally, number count tracers with RSD in cosmologies with massive neutrinos are not currently supported.
  \item $\Delta^{\rm M}$ is the contribution from lensing magnification:
        \begin{align}\nonumber
          \Delta_\ell^{\rm M}(k)=-\ell(\ell+1)\int & \frac{dz}{H(z)} W^{\rm M}(z) \\\label{eq:deltaM}
          &T_{\phi+\psi}(k,z) j_\ell(k\chi(z)),
        \end{align}
        where $T_{\phi+\psi}$ is the transfer function for the Newtonian-gauge scalar metric perturbations, and $W^{\rm M}$ is the magnification window function:
        \begin{equation}\label{eq:window_mag}
          W^{\rm M}(z)\equiv\int_z^\infty dz'\,p_z(z')\frac{2-5s(z')}{2}\frac{r(\chi'-\chi)}{r(\chi')r(\chi)}.
        \end{equation}
        Here, $s(z)$ is the logarithmic derivative of the number of sources with magnitude limit, and $r(\chi)$ is the angular comoving distance (see Eq. \ref{eq:angdist}).
\end{itemize}
Note that \ccl does not currently compute relativistic corrections to number counts \citep{2011PhRvD..84d3516C,2011PhRvD..84f3505B}. Although these will be included in the future, their contribution to the total fluctuation is largely sub-dominant (see \citealt{GReffects} and the two references above), and therefore it is safe to ignore them for our purposes.

\paragraph{\bf Correlated galaxy shapes.} The transfer function for correlated galaxy shapes (intrinsic and lensed) is decomposed into two terms: $\Delta^{\rm SH}=\Delta^{\rm WL}+\Delta^{\rm IA}$, where
\begin{itemize}
  \item $\Delta^{\rm L}$ is the standard lensing (``cosmic shear'') contribution:
    \begin{align} \label{eq:transfer_lensing}
      \nonumber
      \Delta_\ell^{\rm L}(k)=-\frac{1}{2}\sqrt{\frac{(\ell+2)!}{(\ell-2)!}}\int &\frac{dz}{H(z)} W^{\rm L}(z)T_{\phi+\psi}(k,z)\\
      &j_\ell(k\chi(z)),
    \end{align}
    where $W^{\rm L}$ is the lensing kernel, given by
    \begin{equation}\label{eq:window_shear}
      W^L(z)\equiv\int_z^\infty dz' p_z(z')\frac{r(\chi'-\chi)}{r(\chi')r(\chi)}.
    \end{equation}
  \item $\Delta^{\rm IA}$ is the transfer function for intrinsic galaxy alignments. \ccl supports the so-called ``non-linear alignment model'' (NLA), in which the intrinsic galaxy inertia tensor is proportional the local tidal tensor \citep{2004PhRvD..70f3526H,2007MNRAS.381.1197H}:
    \begin{align}\nonumber
      \Delta_\ell^{\rm IA}(k)=\sqrt{\frac{(\ell+2)!}{(\ell-2)!}}\int &dz\,p_z(z)\,b_{\rm IA}(z)\,f_{\rm IA}(z)\\
      &T_\delta(k,z)\,\frac{j_\ell(k\chi(z))}{[k\chi(z)]^2}.
    \end{align}
    Here, $b_{\rm IA}$ is the so-called alignment bias, and $f_{\rm IA}$ is the fraction of aligned galaxies in the sample. Notice that $b_{\rm IA}(z)$ absorbs the typical normalization factors used in the literature for intrinsic alignment amplitude and redshift evolution. It is thus not to be confused with $C_1$ or $A_{\rm IA}$, typical parameters for adopted in works such as \citet{vanUitert18,Joudaki18,Hildebrandt17}. The NLA model  it has limitations in the modelling of small-scale correlations \citep{Singh15} and does not predict any $B$-mode contributions that can arise from non-linearities at such scales. However, it is a commonly adopted approximation in the current literature and going beyond it is outside of the scope of this work, though future versions of LSST DESC software will provide alternative modeling options \citep{Blazek17}.
    
\end{itemize}

\paragraph{\bf Lensing convergence.} The transfer function for the lensing convergence, $\kappa$, of a given source plane at redshift $z_*$ receives only one contribution, given by
\begin{equation}
  \Delta_\ell^\kappa(k)=-\frac{\ell(\ell+1)}{2}\int_0^{\chi_*}\frac{dz}{H(z)}\,\frac{r(\chi_*-\chi)}{r(\chi)r(\chi_*)}T_{\phi+\psi}(k,z),
  \label{eq:cmblens}
\end{equation}
where $\chi_*\equiv\chi(z_*)$.

\noindent
It is worth noting that the equations above should be modified for non-flat cosmologies by replacing the spherical Bessel functions $j_\ell$ with their hyperspherical counterparts \citep{1994ApJ...432....7K}. These are currently not supported by \ccl, and their impact is mostly relevant on low multipoles. The library also assumes a factorizable matter power spectrum at unequal times $P_\delta(k,z_1,z_2)=T_\delta(k,z_1)T_\delta(k,z_2)\,2\pi^2\mathcal{P}_\Phi(k)$. This approximation is widely used in the literature, but further work is needed to assess its impact on LSST observables \citep{2017PhRvD..95f3522K}. Furthermore, \ccl assumes a relation between transfer functions $T_\delta$, $T_\theta$ and $T_{\phi+\psi}$ that is strictly only valid in vanilla $\Lambda$CDM\footnote{Note that the transfer functions are defined here for the full non-linear density field, as opposed to the more common linear transfer functions.}:
\begin{equation}
  T_\delta=-\frac{1+z}{H(z)f(z)}T_\theta=-\frac{k^2}{3H_0^2\Omega_m}\frac{T_{\phi+\psi}}{1+z}.
\end{equation}
These approximations will be revisited in future versions of the library.


\subsubsection{Correlation functions}

Fields are correlated in configuration space, and the corresponding correlators are called correlation functions. Let $a$ and $b$ be two fields with spins $s_a$ and $s_b$. We start by defining $\tilde{a}(\nv_1)$ and $\tilde{b}(\nv_2)$ as the fields $a$ and $b$ rotated such that the $x$-axis of the tangential coordinate systems at directions $\nv_1$ and $\nv_2$ become aligned with the vector connecting both points. We can then define two correlation functions:
\begin{equation}\nonumber
  \xi^{ab}_+(\theta)\equiv\left\langle\tilde{a}(\nv_1)\tilde{b}^*(\nv_2)\right\rangle,\hspace{12pt}
  \xi^{ab}_-(\theta)\equiv\left\langle\tilde{a}(\nv_1)\tilde{b}(\nv_2)\right\rangle,
  \label{eq:xipm}
\end{equation}
where $\nv_1\cdot\nv_2\equiv\cos\theta$. 

$\xi_{\pm}$ can be related to the angular power spectra (Eq. \ref{eq:clgen}) as
\begin{equation}\label{eq:cl_xi}
 \xi^{ab}_\pm = \sum_\ell\frac{2\ell+1}{4\pi}\,(\pm1)^{s_b}\,C^{ab\pm}_\ell\,d^\ell_{s_a,\pm s_b}(\theta),
\end{equation}
where $d^\ell_{mm'}$ are the Wigner-$d$ matrices \citep{Ng1999,2004MNRAS.350..914C} and we have defined the power spectra
\begin{equation}
  C^{ab\pm}_\ell\equiv\left(C^{a_Eb_E}_\ell\pm C^{a_Bb_B}_\ell\right)+i\left(C^{a_Bb_E}_\ell\pm C^{a_Eb_B}_\ell\right),
\end{equation}
which reduces to the $EE$ power spectrum when all $B$-modes are 0.

Note that, as scalar quantities are real, any correlation involving at least one spin-$0$ field only has one non-unique correlation function. In these cases, the Wigner-$d$ matrices can also be expressed in terms of associated Legendre polynomials $P^m_\ell$, and therefore Eq. (\ref{eq:cl_xi}) becomes
\begin{align}
  \xi^{ab}(\theta)&=\sum_\ell\frac{2\ell+1}{4\pi}\,C^{ab}_\ell\sqrt{\frac{(\ell-s_a)!}{(\ell+s_a)!}}P^{s_a}_\ell(\cos\theta)\label{eq:xigg},
\end{align}
where we have assumed $s_b=0$.

In the flat-sky approximation we can take the small-scale limit $\ell\gg s_a,s_b$ and approximate 
\begin{equation}
  d_{s_as_b}^\ell(\theta)\longrightarrow J_{s_a-s_b}(\ell\theta),
\end{equation}
where $J_\alpha(x)$ is the Bessel function of order $\alpha$. Eq. (\ref{eq:cl_xi}) then becomes\footnote{See the weak lensing review by \citet{Bartelmann01} and \citet{Joachimi10}.}
\begin{equation}
  \xi^{ab}_{\pm}(\theta)=\left(\pm1\right)^{s_b}\int\frac{d\ell\,\ell}{2\pi}\,C^{ab\pm}_\ell J_{s_a\mp s_b}(\ell\theta).
\end{equation}

In summary, for spins 0 and 2, the three relevant cases for the cosmological observables supported by \ccl are:
\begin{itemize}
  \item $s_a=s_b=0$ (e.g. galaxy-galaxy, galaxy-$\kappa$ and $\kappa$-$\kappa$):
    \begin{align}\label{eq:xi00full}
      \xi^{ab}(\theta)&=\sum_\ell\frac{2\ell+1}{4\pi}\,C^{ab}_\ell P_\ell(\cos\theta)\hspace{5pt}\text{(full-sky)}\\\label{eq:xi00flat}
                      &=\int_0^\infty\frac{d\ell\,\ell}{2\pi}\,C^{ab}_\ell J_0(\ell\theta)\hspace{25pt}\text{(flat-sky)}
    \end{align}
  \item $s_a=2$, $s_b=0$ (e.g. galaxy-shear, $\kappa$-shear):
    \begin{align}\label{eq:xi02full}
      \xi^{ab}(\theta)&=\sum_\ell\frac{2\ell+1}{4\pi}\,C^{ab}_\ell d^\ell_{2,0}(\theta)\hspace{15pt}\text{(full-sky)}\\\label{eq:xi02flat}
                      &=\int_0^\infty\frac{d\ell\,\ell}{2\pi}\,C^{ab}_\ell J_2(\ell\theta)\hspace{25pt}\text{(flat-sky)}
    \end{align}
  \item $s_a=s_b=2$ (e.g. shear-shear):
    \begin{align}\label{eq:xi22full}
      \xi^{ab}_\pm(\theta)&=\sum_\ell\frac{2\ell+1}{4\pi}\,C^{ab}_\ell d^\ell_{2,\pm2}(\theta)\hspace{12pt}\text{(full-sky)}\\\label{eq:xi22flat}
                      &=\int_0^\infty\frac{d\ell\,\ell}{2\pi}\,C^{ab}_\ell J_{2\mp2}(\ell\theta)\hspace{16pt}\text{(flat-sky)}
    \end{align}
\end{itemize}
In the following sections, we will specifically refer to the clustering correlation function in Eq. (\ref{eq:xi00flat}) as $\xi_{gg}$.

\subsubsection{3-dimensional spatial correlation function}
In addition to the angular correlation functions, \ccl can also be used to compute the three-dimensional spatial correlation function, $\xi(r)$, from the transform of the matter power spectrum:
\begin{equation}
\xi(r) = \frac{1}{2 \pi^2} \int_0^\infty dk \; k^2 P(k) \frac{\sin(kr)}{kr}
\label{eq:xi3d}
\end{equation}
In the future \ccl will be expanded to incorporate the calculation of the higher-order multipoles needed to characterize the redshift-space three-dimensional correlation function in the presence of RSDs.


%-------------------------------------------------------------------------------
\subsection{Halo mass function}

Being able to calculate the halo abundance as a function of mass is a necessary step to being able to constrain cosmology with probes such as galaxy clusters \cite{Paranjape2014}. Modern cosmology makes extensive use of fitting functions in order to predict the evolution of halo abundances, which necessarily require derivation from cosmological simulations \cite{Tinker2008, Tinker2010, Angulo2012}. In order to reach the high precision required for cosmological constraints in a self-consistent fashion, it is ultimately necessary to use cosmological simulations; we implement this with halo mass functions with parameters fit to these simulations. The calculation of the halo mass function focuses around the spherical overdensity method of halo finding, in which the size of a halo can be defined with:

\begin{equation}
\bar{\rho}(r_{\Delta}) = \Delta \times \bar{\rho}_{\mathrm{m}},
\end{equation}
%
where a spherical halo with radius $r_{\Delta}$ has an average density $\bar{\rho}$ equal to the overdensity parameter $\Delta$ times the mean background density of the universe at a given redshift, $\bar\rho_{\mathrm{m}}(z)$. Within the literature, the choice of $\Delta$ can vary considerably, as observations focusing on the compact cores of halos often take much larger values of $\Delta$ than the fiducial definition in most halo clustering studies, $\Delta = 200$. We note that another common definition exists which utilizes the critical density of the universe, $\rho_{\mathrm{crit}}$; this introduces a simple conversion factor between the two definitions that must be accounted for. \ccl only accepts overdensity parameters with respect to the mean matter density, but we plan to allow for self-consistent handling of critical density based definitions in the future. 

The halo mass function is defined as
\begin{equation}
\frac{\mathrm{d}n}{\mathrm{d}M}=f(\sigma)\frac{\bar{\rho}_\mathrm{m}}{M}\frac{\mathrm{d}\ln{\sigma^{-1}}}{\mathrm{d}M},
\label{eq:halo_mass_function}
\end{equation}
where $n$ is the number density of halos of a given mass $M$ associated with the RMS variance of the matter density field, $\sigma^2$, at a given redshift and $f$ is a fitting function\footnote{Not to be confused with the linear growth rate of structure defined in Eq. (\ref{eq:lingrowthf}).}. \ccl makes predictions for the mass function in logarithmic mass bins, $dn/d\log_{10}{M}$, where the input is the halo mass $M$ and scale factor $a$.

The halo mass $M$ is related to $\sigma$ by first computing the radius $R$ that would enclose a mass $M$ in a homogeneous Universe at $z=0$:
\begin{equation}
  M=\frac{H_0^2}{2G}R^3\,\rightarrow \frac{M}{M_\odot}=1.162\times10^{12}\Omega_mh^2\,\left(\frac{R}{1\,{\rm Mpc}}\right)^3.
\end{equation}
The RMS density contrast in spheres of radius $R$ can then be computed as
\begin{equation}
  \sigma_R^2 = \frac{1}{2\pi^2}\int dk\,k^2\,P_{\rm lin}(k)\,\tilde{W}_R^2(k)
  \label{eq:sigR}
\end{equation}
where $P_{\rm lin}(k)$ is the linear matter power spectrum at $z=0$ and $\tilde{W}(kR)$ is the Fourier transform of a spherical top hat window function,
\begin{equation}
\tilde{W}_R(k) = \frac{3}{(kR)^3}[\sin(kR)-kR\cos(kR)].
\end{equation}

This is commonly related in terms of the mass inside of the Lagrangian scale of the halo, using the following transformation:
\begin{equation}
R = (3M/4\pi{\bar\rho_{\mathrm{m}}})^{1/3}.
\label{eq:lagrangemass}
\end{equation}
As a consequence, one can also define $\sigma_M$ as the RMS variance of the density field smoothed on some scale $M$, analogously to Eq. (\ref{eq:sigR}).

One commonly used halo mass function definition within the literature is the \citet{Tinker2010} fitting function. This fitting function has been developed using collisionless $N$-body simulation data, using halos identified by spherical overdensities. This is an extension of the \citet{Tinker2008} halo mass function, which is also included within \ccl as a comparative option. This fitting function assumes little change with respect to cosmological parameters. Further, it includes a redshift scaling which is assumed to sharply end at a redshift of $z = 3$. This halo mass function is calibrated within the range of $10^{10.5} h\,\mathrm{M}_\odot \leq M \leq 10^{15.5} h\,\mathrm{M}_\odot$ at a redshift of $z = 0$.

For comparison purposes, we also have included the results of \citet{Angulo2012}, which uses the Millennium XXL simulation in order to study galaxy cluster scaling relations. As part of this study, they have calculated their own fit to the \citet{Tinker2010} fitting function. While this additional halo mass function is available, it has not been extended to a broad range of overdensity parameter $\Delta$, nor has it been extended beyond a redshift of $z = 0$.

The \citet{Tinker2008} fitting function uses the following parameterisation:
\begin{equation}
f(\sigma)=A\Big[\Big(\frac{\sigma}{b}\Big)^{-a}+1\Big]e^{-c/{\sigma}^2},
\end{equation}
where $A$, $a$, $b$, and $c$ are fitting parameters that have additional redshift scaling. This basic form is modified for the \citet{Angulo2012} formulation. The resulting form is
\begin{equation}
f(\sigma)=A\Big[\Big(\frac{b}{\sigma}+1\Big)^{-a}\Big]e^{-c/{\sigma_M}^2},
\end{equation}
where the only change is in the formulation of the second term. Note that the fitting parameters in the \citet{Angulo2012} formulation do not contain any redshift dependence and the use of it is primarily for testing and benchmark purposes.

The \citet{Tinker2010} model parameterizes the halo mass function in terms of the peak height, $\nu = \delta_c/\sigma_M$, where $\delta_c=1.686$ is the critical density for collapse (taken to be independent of cosmological model). The function is then re-expressed as
\begin{equation}
  f(\nu) = \alpha[1+(\beta\nu)^{-2\phi}]\nu^{2\eta}e(-\gamma\nu^2/2).
  \label{eq:tinkerf}
\end{equation}

\citet{Tinker2008,Tinker2010} quote 5\% accuracy of their parametrised mass functions, compared to the simulations used to calibrate them. This result is consistent with the work of \citet{Watson2013}, which also finds a $5\%$ level difference in comparison to the \citet{Tinker2008} fitting function. Further study will be required in the future in order to gain percent level accuracy in determining the halo mass function.

We note that these halo mass functions, while implemented to high {\em numerical} accuracy in \ccl, carry their own uncertainties. It has not been significantly studied whether the halo mass function is universal with respect to changes in dark energy parameterisation.

We also include the mass function from \cite{Sheth1999}:
\begin{equation}
f(\nu)\;\mathrm{d}\nu=A\left[1+\frac{1}{(q\nu^2)^p}\right]\mathrm{e}^{-q\nu^2/2}\;\mathrm{d}\nu\ ,
\label{eq:st_mf}
\end{equation}
with $p=0.3$, $q=0.707$ and $A\simeq 0.21616$, where $A$ is fixed such that the mass function is normalized.

This mass function was fitted to halos measured in $N$-body simulations where halos were identified with a cosmology-dependent overdensity criterion from the spherical-collapse model ($\Delta_\mathrm{v}\sim 300$ for $\Omega_\mathrm{m}\sim 0.3$ $\Lambda$CDM; $\Delta_\mathrm{v}\sim 178$ for $\Omega_\mathrm{m}\sim 1$). For the cosmology dependence, we use the fitting-formula of \cite{Bryan1998}
\begin{equation}
\Delta_\mathrm{v}(z)=\frac{1}{\Omega_\mathrm{m}(z)}\left(18\pi^2-82x-39x^2\right)\ ,
\label{eq:Deltav_Bryan}
\end{equation}
where $x=1-\Omega_\mathrm{m}(z)$. In addition, in \cite{Sheth1999} the relation between $M$ and $nu$ was taken to include the cosmology-dependence of $\delta_\mathrm{c}(z)$, which derives from the spherical-collapse model. For this we use the fitting formula of \cite{Nakamura1997}:
\begin{equation}
\delta_\mathrm{c}(z)=\frac{3(12\pi)^{2/3}}{20}\left\{1+0.012299\log_{10}[\Omega_\mathrm{m}(z)]\right\}\ .
\label{eq:deltac_Nakamura}
\end{equation}

\subsection{Halo bias}

An important step in many interpretations of the halo model is to have a measure of the bias of dark matter halos, defined as the ratio of the halo power spectrum to the linear dark matter power spectrum,
\begin{equation}
  b^2(k) = \frac{P_h(k)}{P_{\mathrm{lin}}(k)}.
  \label{eq:halo_bias}
\end{equation}
This is implemented as a stand-alone function in \ccl and does not currently feed into predictions for galaxy or halo clustering descrined in Section \ref{ss:2point}.

As with measures of the halo mass function, high accuracy cosmological constraints require the use of numerical simulations to develop fitting functions and emulators. Here, we define halos as in the above subsection. {\tt CCL} implements the halo bias fitting function results in \citet{Tinker2010}, though future improvements will likely require the use of emulator methods.

The \citet{Tinker2010} model parameterizes the the halo bias in terms of the peak height and the critical density for collapse (similarly to Eq.~\ref{eq:tinkerf}) as
\begin{eqnarray}
  b(\nu) &=& 1 - A\frac{\nu^a}{\nu^a + {\delta_c}^a} + B\nu^b+C\nu^c,\\
\end{eqnarray}

\citet{Tinker2010} found a $\sim6\%$ scatter when determining the halo bias due to differences in simulations alone. There is remaining uncertainty to the {\em physical accuracy} of this model, as this parameterization does not consider any impact due to changes in the dark energy equation of state. As with the halo mass function, studies will be required to reach accuracy at the per cent level for any cosmological predictions \cite[e.g.]{Gao2005, Schulz2006, Smith2007, Croton2007, Parfrey2011, Sunayama2016, Villarreal2017, Mao2018}.

\ccl can also make predictions for the halo bias from \cite{Sheth1999},
\begin{equation}
b(\nu)=1+\frac{1}{\delta_\mathrm{c}(z)}\left[q\nu^2-1+\frac{2p}{1+(q\nu^2)^p}\right]\ ,
\label{eq:st_bias}
\end{equation}
which can be derived using the peak-background split applied to equation~(\ref{eq:st_mf}). As in that equation, $p=0.3$, $q=0.707$ and $\delta_\mathrm{c}(z)$ is defined in equation~(\ref{eq:deltac_Nakamura}).

%-------------------------------------------------------------------------------

\subsection{Halo model}
\label{sec:halo_model}

In this section we review a basic halo-model computation \citep{Seljak2000,Peacock2000,Cooray2002} of the cross-correlation between any two cosmological scalar fields. The calculation only requires knowledge of the halo profiles of the field in question. For example, in the case of the matter-density auto spectrum we need only know the halo density profiles. For the galaxy spectrum we would require knowledge of the number of, and distribution of, galaxies as a function of halo mass (the so-called halo-occupation distribution). In this simple form the halo model is approximate and makes the assumption that halos are \emph{linearly} biased with respect to the \emph{linear} matter field and also assumes that halos are spherical with properties that are determined solely by their mass. For the matter power spectrum, these assumptions mean that the matter power spectrum is only accurate to within a factor of two compared to that measured from numerical simulations \citep{Mead2015}. It is possible to go beyond these simplistic assumptions, and we direct the interested reader to \cite{Cooray2002,Smith2007,Giocoli2010,Smith2011} for this.

The eventual aim for \ccl is to have a halo model that can calculate the auto- and cross-spectra for any cosmological field combinations with parameters that can be taken either from numerical simulations or observational data. So far, we have implemented the halo-model calculation of the density power spectrum, but we keep the notation as general as possible in the following.

Consider two three-dimensional cosmological scalar fields $\rho_i$ and $\rho_j$, the cross power spectrum at a given redshift can be written as a sum of a two- and a one-halo term. The two-halo term accounts for power that arises due to the distribution of halos with respect to one another, while the one-halo term accounts for power that arises due to the internal structure of individual halos. These terms are given by
\begin{equation}
P_{2\mathrm{H},ij}(k)=P_{\mathrm{lin}}(k)
\prod_{n=i,j}\left[\int_0^\infty b(M)\frac{\mathrm{d}n}{\mathrm{d}M}W_n(M,k)\;\mathrm{d}M\right]\ ,
\label{eq:two_halo}
\end{equation}
and
\begin{equation}
P_{1\mathrm{H},ij}(k)=\int_0^\infty \frac{\mathrm{d}n}{\mathrm{d}M}W_i(M,k)W_j(M,k)\;\mathrm{d}M\ ,
\label{eq:one_halo}
\end{equation}
where $M$ is the halo mass, $\mathrm{d}n/\mathrm{d}M$ is the halo mass function defined in equation~(\ref{eq:halo_mass_function}) and $b(M)$ is the linear halo bias with respect to the linear matter density field, defined as the large-scale limit of equation~(\ref{eq:halo_bias}). The full halo-model power is then simply the sum
\begin{equation}
P_{\mathrm{HM},ij}=P_{2\mathrm{H},ij}+P_{1\mathrm{H},ij}\ .
\label{eq:halo_model_power}
\end{equation}

Equations~(\ref{eq:two_halo}) and (\ref{eq:one_halo}) contain the (spherical) Fourier transform of the halo profile, or halo ``window function'':
\begin{equation} 
W_i(M,k)=\int_0^\infty4\pi r^2\frac{\sin(kr)}{kr}\rho_{\mathrm{H},i}(M,r)\;\mathrm{d}r\ ,
\label{eq:window_function}
\end{equation}
where $\rho_{\mathrm{H},i}(M,r)$ is the radial profile for the field $i$ in a host halo of mass $M$. For example, if one is interested in calculating the matter power spectrum then $\rho_{\mathrm{H},i}(M,r)$ would be the density \emph{contrast} profile of a halo of mass $M$.

By default, in the halo-model calculation in \ccl we use the mass function and bias from \cite{Sheth1999}. Note that the halo mass function and bias \emph{must} satisfy the following properties for the total power spectrum to have the correct large-scale limit, which is that the power should revert to the linear power spectrum
\begin{equation}
\frac{1}{\bar\rho_\mathrm{m}}\int_0^\infty M\frac{\mathrm{d}n}{\mathrm{d}M}\;\mathrm{d}M=1\ ,
\label{eq:mf_normalisation}
\end{equation}
and
\begin{equation}
\frac{1}{\bar\rho_\mathrm{m}}\int_0^\infty Mb(M)\frac{\mathrm{d}n}{\mathrm{d}M}\;\mathrm{d}M=1\ .
\label{eq:bias_normalisation}
\end{equation}
If one uses a mass function and bias pair that are related via the peak-background split formalism \citep{Mo1996,Sheth2001} then these conditions are automatically satisfied. In words, these equations enforce that all matter is associated to a halo and that matter is on average unbiased with respect to itself. In the convention used in \ccl the units of $P_{\mathrm{HM},ij}(k)$ will be exactly the units of $\rho_i\rho_j / \mathrm{Mpc}^3$. The units of the $W_i$ are those of the field $\rho_i$ multiplied by volume. 

For the matter power spectrum, we use the halo profiles of \citeauthor*{Navarro1997} (NFW; \citeyear{Navarro1997}):
\begin{equation}
\rho_\mathrm{H}(M,r)\propto\frac{1}{r/r_\mathrm{s}(1+r/r_\mathrm{s})^2}\ .
\label{eq:NFW_profile}
\end{equation}
The NFW profile is written in terms of a scale radius $r_\mathrm{s}$. The constant of proportionality fixed by the condition that the halo has total mass $M$ when the boundary is set at the virial radius $r_\mathrm{v}$, which is set such that the halo has a fixed density $\Delta_\mathrm{v}$  with respect to the mean
\begin{equation}
M=4\pi r_\mathrm{v}^3\Delta_\mathrm{v}\bar\rho_\mathrm{m}\ .
\label{eq:virial_radius}
\end{equation}
Finally, the scale radius is usually expressed in terms of the mass-dependent halo concentration parameter $c(M)=r_\mathrm{v}/r_\mathrm{s}$.

We use the mass-concentration relation from \cite{Duffy2008} appropriate for the full sample of halos defined using a virial $\Delta_\mathrm{v}$ criterion
\begin{equation}
c(M,z)=7.85\left(\frac{M}{M_\mathrm{p}}\right)^{-0.081}(1+z)^{-0.71}\ ,
\end{equation}
with $M_\mathrm{p}=2\times10^{12}\,h^{-1}\mathrm{M}_\odot$.
In order to be consistent one \emph{must} use a value of $\Delta_\mathrm{v}$ and $c(M)$ that is consistent with the halo definition used for the halo mass function and bias. This consistency check is enforced by \ccl and we do not allow translations between halo properties defined with different overdensity criteria.

\subsection{Photometric redshifts}

Redshifts of LSST galaxies will be obtained via photometry. Therefore, performing any cosmological analysis which incorporates redshift information requires a model for the probability of measuring a photometric redshift $z_{\rm ph}$ for an object with true redshift $z_{\rm t}$.  In order to maintain agnosticism towards the optimal model, and hence to allow for the future inclusion of advancements from ongoing research, \ccl allows the user to flexibly input a photometric redshift model. In addition, for ease of use, \ccl provides the option of using a built-in function for a simple Gaussian photometric redshift probability distribution. We define $dN/dz$ as the true redshift distribution of a sample of galaxies, and $dN^i/dz$ as the true redshift distribution of those galaxies that belong to photometric redshift bin $i$. The photometric redshift model can then be used, for example, when computing $dN^i/dz$ as given by:
\begin{equation}
\frac{dN}{dz}^i = \frac{\frac{dN}{dz}\int_{z_i}^{z_{i+1}} dz' p(z,z')}{\int_{z_{\rm min}}^{z_{\rm max}}dz \frac{dN}{dz} \int_{z_i}^{z_{i+1}}dz' p(z, z')}
\label{photoz}
\end{equation}
where $p(z,z')$ is the photometric redshift probability distribution, and $z_{i}$ and $z_{i+1}$ are the photo-$z$ edges of the bin in question. In the case of the simple Gaussian photometric redshift model for which native support is included in \ccl , $p(z, z')$ is given by
\begin{equation}
p(z,z') = \frac{1}{\sqrt{2 \pi}\sigma_z} \exp\left(-\frac{(z-z')^2}{2\sigma_z^2}\right).
\label{pz_gauss}
\end{equation}

%-------------------------------------------------------------------------------
\section{Implementation of high-accuracy cosmological functions}
\label{sec:implement}

In this section, we note some of the assumptions and implementation details that are relevant when making accurate cosmological predictions. In general, we use the publicly available {\tt GSL} library\footnote{\url{https://www.gnu.org/software/gsl/}} to perform all of the integrations and interpolations. Most interpolations use the {\tt gsl\_interp\_akima} method, and the power spectra interpolation use a bicubic spline provided by {\tt gsl\_interp2d\_bicubic}. We work with double precision quantities throughout. The validation tests performed for {\tt CCL} are described in detail in Section \ref{sec:validation}.

%-------------------------------------------------------------------------------
\subsection{Background functions \& growth of perturbations}
\label{sec:distances}

Cosmological predictions require making assumptions on the values of several physical constants, as defined in the previous sections. \ccl adopts physical constant values from CODATA 2014 \citep{CODATA14} with the exception of the solar mass, which is not provided by this source and which we take from IAU 2015 \citep{IAU15}.

We have performed a comparison of the physical constants used in \ccl to those used in {\tt GSL} and \class as well as published sources such as the NIST\footnote{\url{https://www.nist.gov}} Handbook and Particle Data Group (PDG) Review of Particle Physics \citep{Beringer:1900zz}. In general, we have found better than $10^{-4}$ agreement except for the gravitational constant and the value of the solar mass, where the discrepancies are nevertheless $<10^{-3}$. Notice that the value of these constants enters into the definition of the the critical density (Eq. \ref{eq:rhocrit}). 


%-------------------------------------------------------------------------------
\subsection{Matter power spectrum}\label{ssec:mpspec}

For speed, the initialization of a cosmological model within \ccl performs initial computations of the linear and non-linear matter power spectra, which are then interpolated whenever required. A bicubic spline is performed in two variables. The first one is the logarithmically-spaced wavenumber. For the scale factor, we adopt a hybrid spacing scheme where this quantity is linearly-spaced for $a>0.1$ and logarithmically-spaced otherwise. The goal of this hybrid scheme is to allow sufficiently fine sampling at low redshift for LSST observables, while at the same time allowing for predictions for CMB lensing without significantly slowing down the computations, as would result from a linear-spacing throughout. The spline interpolation causes some precision loss in the power spectra output (compared to, for example, direct outputs from \class or the cosmic emulator) which is quantified in Section \ref{sec:validation}.

We introduce a maximum value $k$ (in units of $\text{Mpc}^{-1}$) up to which we evaluate the power spectra for interpolation; we call this parameter {\tt K$\_$MAX$\_$SPLINE}. A separate {\tt K$\_$MAX} parameter sets the limit of evaluation of the matter power spectrum. The range between {\tt K$\_$MAX$\_$SPLINE}~$<k<$~{\tt K$\_$MAX} is evaluated by performing a second order Taylor expansion in $\ln k$.

The Taylor expansion is implemented as follows: first, we compute the first and second derivative of $\ln P(k,z)$ at $k_0={\rm \tt K\_MAX\_SPLINE}-2\Delta\ln k$ via finite difference derivatives using {\tt GSL}. The fiducial choice for $\Delta\ln k$ is $10^{-2}$. We then apply a second order Taylor expansion to extrapolate the matter power spectrum to $k>$~{\tt K$\_$MAX$\_$SPLINE}. The Taylor expansion gives
%
\begin{eqnarray}
  \ln P(k,z) &\simeq& \ln P(k_0,z) + \frac{d\ln P}{d\ln k}(k_0,z) (\ln k-\ln k_0)  \nonumber\\
  &+& \frac{1}{2}  \frac{d^2\ln P}{d\ln k^2}(k_0,z) (\ln k-\ln k_0)^2.
  \label{eq:NLPSTaylor}
\end{eqnarray}

We also extrapolate the power spectrum at small wavenumbers. In this case, we introduce the parameter {\tt K$\_$MIN$\_$SPLINE}, the wavenumber below which the power spectra are obtained by a power-law extrapolation with index $n_s$:
\begin{eqnarray}
  \log P(k<{\tt K\_MIN\_SPLINE},z) = \nonumber\\
  \log P({\tt K\_MIN\_SPLINE},z) + \nonumber\\
  n_s (\log k-\log{\tt K\_MIN\_SPLINE})
\end{eqnarray}
Note that an additional parameter, {\tt K\_MIN}, sets the minimum $k$ for integrations. This is set to {\tt K\_MIN}$=5\times 10^{-5}\,\text{Mpc}^{-1}$.

The value adopted for {\tt K\_MIN\_SPLINE} depends on the choice of power spectrum method is not accessible by the user. For {\tt CLASS} and the nonlinear power spectrum, we adopt {\tt K\_MIN\_SPLINE} that coincides with the smallest wavenumber output by {\tt CLASS}, {\tt K\_MIN\_SPLINE}$=7\times 10^{-6}$ Mpc$^{-1}$. Hence, in practise, no extrapolation is occurring in this case. For BBKS, the power spectrum is computed analytically at all $k$, there is no extrapolation. For the \citet{1998ApJ...496..605E} implementation, the splines of the power spectrum span {\tt K\_MIN}$<k<${\tt K$\_$MAX$\_$SPLINE}, so there is only extrapolation at high $k$. For the nonlinear matter power spectrum from the emulator, {\tt K\_MIN\_SPLINE} and {\tt K\_MAX\_SPLINE} are set to fixed values that are determined from the range of validity of the emulator:  {\tt K\_MIN\_SPLINE}$=10^{-3}$ Mpc$^{-1}$ and {\tt K\_MAX\_SPLINE}$=5$ Mpc$^{-1}$.

%-------------------------------------------------------------------------------
\subsection{Angular power spectra}

Different numerical approaches have been implemented in the library in order to expedite the computation of angular power spectra. We describe these here. In all cases, to avoid calculating power spectra at all integer values of $\ell$, by default \ccl samples the power spectra at particular values of $\ell$ and interpolates between them to obtain the result at the $\ell$ values requested by the user. The sampling scheme is based on a combination of logarithmic samples at low-$\ell$ and linear samples at high-$\ell$, although the particulars of the sampling scheme can be configured by the user. A cubic-spline method is used to do the interpolation.

\subsubsection{Limber approximation}

As shown in Section \ref{sssec:2pt.pspec}, computing each transfer function contributing to a given power spectrum involves a radial projection (i.e. an integral over redshift or $z$ or $\chi$), and thus computing full power spectra consists of a triple integral for each $\ell$. This can be computationally intensive, but can be significantly simplified in certain regimes by using the Limber approximation, given by:
\begin{equation}
 j_\ell(x)\simeq\sqrt{\frac{\pi}{2\ell+1}}\,\delta\left(\ell+\frac{1}{2}-x\right).
\end{equation}
This eliminates the integrals associated with each of the two transfer functions, massively accelerating the calculation.

Thus for each $k$ and $\ell$ we can define a radial distance $\chi_\ell\equiv(\ell+1/2)/k$, with corresponding redshift $z_\ell$. Substituting this in the expressions presented in Section \ref{sssec:2pt.pspec}, the power spectrum can be computed as a single integral:
\begin{equation}\label{eq:limber}
 C^{ab}_\ell=\frac{2}{2\ell+1}\int_0^\infty dk\,P_\delta\left(k,z_\ell\right)
 \tilde{\Delta}^a_\ell(k)\tilde{\Delta}^b_\ell(k).
\end{equation}
where
\begin{align}
 &\tilde{\Delta}_\ell^{\rm D}(k)=p_z(z_\ell)\,b(z_\ell)\,H(z_\ell)\\
 &\tilde{\Delta}_\ell^{\rm RSD}(k)=
 \frac{1+8\ell}{(2\ell+1)^2}\,p_z(z_\ell)\,f(z_\ell)\,H(z_\ell)-\\\nonumber
 &\hspace{48pt}\frac{4}{2\ell+3}\sqrt{\frac{2\ell+1}{2\ell+3}}p_z(z_{\ell+1})\,f(z_{\ell+1})\,H(z_{\ell+1})\\
 &\tilde{\Delta}_\ell^{\rm M}(k)=3\Omega_{M,0}H_0^2\frac{\ell(\ell+1)}{k^2}\,
 \frac{(1+z_\ell)}{\chi_\ell}W^{\rm M}(z_\ell)\\
 &\tilde{\Delta}_\ell^{\rm L}(k)=\frac{3}{2}\Omega_{M,0}H_0^2\sqrt{\frac{(\ell+2)!}{(\ell-2)}}\frac{1}{k^2}\,
 \frac{1+z_\ell}{\chi_\ell}W^{\rm L}(z_\ell)\\
 &\tilde{\Delta}_\ell^{\rm IA}(k)=\sqrt{\frac{(\ell+2)!}{(\ell-2)!}}\frac{p_z(z_\ell)\,b_{\rm IA}(z_\ell)f_{\rm red}(z_\ell)H(z_\ell)}{(\ell+1/2)^2}.
\end{align}
The Limber approximation works best for wide radial kernels and high $\ell$. The integration in Eq. (\ref{eq:limber}) is performed via Gauss-Kronrod quadrature, as are the integrals needed to estimate the lensing and magnification window functions (Eqs. \ref{eq:window_mag} and \ref{eq:window_shear}). The integration limits for Eq. \ref{eq:limber} are adapted to the shape of the window functions entering $\tilde{\Delta}^{a,b}$, with absolute limits given by the {\tt K\_MIN} and {\tt K\_MAX} parameters described in Section \ref{ssec:mpspec}. 

\subsubsection{Beyond Limber: \texttt{Angpow}}
\label{sec:angpow}

\ccl incorporates a brute-force integration method to compute the $C^{ab}_\ell$ angular power spectra as described above without the Limber approximation. The algorithm first performs the integrals over $z$ for both tracers, and ends with the $k$ integral. This computation is much slower than using the Limber approximation, but results in precise angular power spectra at low $\ell$ and correct cross-correlations between tracers. The integration of these routines has been tested against the \class code and recovers the same angular power spectra to less than 1\% at low multipoles ($\ell<100$) when precision parameters are set to high values.

However, the computation of the $C^{ab}_\ell$ without the Limber approximation is extremely costly in terms of computing time using this method, particularly if one wants to extensively explore a full cosmological parameter space. To overcome this issue, \ccl provides fast non-Limber predictions by calling the \texttt{Angpow} software \citep{2017A&A...602A..72C}. 

The angular power spectrum for two tracers $C_{\ell}^{ab}$ is computed in \texttt{Angpow} according to the following expression
\begin{equation}
  C_{\ell}^{ab} = \iint_0^\infty \mathrm{d} z \mathrm{d} z^\prime  p_{z_1}(z_1) p_{z_2}(z^\prime) \int_0^\infty \mathrm{d} k\ f_{\ell}(z, k) f_{\ell}(z^\prime, k).
  \label{eq-clz1z2-obs}
\end{equation}
The auxiliary function $f_\ell(z,k)$ is defined as
\begin{equation}
f_\ell(z,k) \equiv  \sqrt{\frac{2}{\pi}}\  k \sqrt{P_\delta(k,z)}\ \widetilde{\Delta}_\ell(z,k)\label{eq-fell-func}
\end{equation}
with $\widetilde{\Delta}_\ell(z,k)$ the function describing the physical processes such as matter density fluctuations and redshift-space distortions as described for instance in \citet{2008cmb..book.....D,2009PhRvD..80h3514Y,2010PhRvD..82h3508Y, 2011PhRvD..84d3516C,2011PhRvD..84f3505B}.

The \texttt{Angpow} version delivered with \ccl can only model galaxy clustering tracers (no gravitational lensing), and this without the magnification lensing term (equation \ref{eq:deltaM}). The incorporation of those transfer functions is left for future work, but in principle this is a straightforward extension of \texttt{Angpow}. For galaxy clustering tracers we define $\widetilde{\Delta}_\ell(z,k)$ as 
\begin{equation}
 \widetilde{\Delta}_\ell(z,k) \equiv b(z) j_\ell(k \chi(z)) - f(z) j_\ell^{\prime\prime}(k \chi(z)) 
\end{equation}
with $j_\ell(x)$ and $j_\ell^{\prime\prime}(x)$ the spherical Bessel function of order $\ell$ and its second derivative, and $f(z)$ the growth rate of structure.

In \texttt{Angpow}, the inner integral in $k$ is computed first.
To conduct such computation where the integrand is a highly oscillating function, the 3C-algorithm described in details in \citet{2017A&A...602A..72C} is used. In brief, it relies on the projection of the oscillating $f_\ell(z_,k)$ onto a Chebyshev series of order $2^N$. The product of the two Chebyshev series is performed with a $2^{2N}$ Chebyshev series; then the integral is computed using Clenshaw-Curtis quadrature. Finally, the integrals over $z$ are performed once again via an optimised Clenshaw-Curtis quadrature. All the Chebyshev expansions and the Clenshaw-Curtis quadrature are performed via the \textit{Discrete Cosine Transform} of type I from the DCT-I fast transform of the FFTW library \citep{FFTW}.

As in the general case the Limber approximation is valid at high $\ell$ values, the \ccl user can define an $\ell$ threshold to switch from the non-Limber slow computation to the faster Limber approximation.
 


%-------------------------------------------------------------------------------
\subsection{Correlation functions}

Computing the angular correlation functions essentially involves performing a linear transformation on the power spectra to go from harmonic to real space. The exact Equations (\ref{eq:xi00full}, \ref{eq:xi02full}, \ref{eq:xi22full}) relating both quantities involve carrying out $N_\theta\times\ell_{\rm max}$ operations, where $\ell_{\rm max}\sim O(10^{4-5})$ is the maximum multipole needed to achieve convergence and $N_\theta$ is the number of angular scales $\theta$ at which the angular correlation function needs to be computed. Thus, evaluating these expressions directly can become prohibitively slow and should be avoided except in regimes where other approximations are not valid. In particular \ccl only supports the brute-force evaluation of these equations for correlations involving at least one spin-0 field. The default method in \ccl is to use the flat-sky approximation and evaluate the Hanker transforms (Eqs. \ref{eq:xi00flat}, \ref{eq:xi02flat}, \ref{eq:xi22flat}).

\ccl provides two methods to compute Hankel transforms:

\paragraph{\bf Brute-force integration.} \ccl allows users to compute Hankel transforms by brute-force integration over the Bessel functions using an adaptive Gauss-Kronrod algorithm. The oscillating nature of these functions makes this method slow and not appropriate for likelihood-sampling. The preferred method to compute correlation functions is through the use of {\tt FFTlog} (see below), and we support the brute-force method primarily for testing and validation.

\paragraph{\bf FFTlog.} The public code {\tt FFTlog}\footnote{\url{http://casa.colorado.edu/~ajsh/FFTLog/}} is able to compute fast Hankel transforms through the assumption that the kernels of these transforms are periodic functions in logarithmic space. The Hankel transform can then be solved using Fast Fourier Transforms at a much lower computational expense than brute-force integration \citep{Hamilton2000,Talman2009}. \ccl incorporates a version of the {\tt FFTlog} method with only minor modifications from the original. The only potential drawback of this method is the need to sample the kernels (i.e. the $C_\ell$) on very small scales to ensure the convergence of the method. To do this, \ccl extrapolates the power spectrum as a power law, $C_\ell\propto\ell^\beta$, with a tilt $\beta$ estimated from the logarithmic slope of the two last values of the $C_\ell$ provided as input. We have verified that this method agrees with the brute-force integration to well within cosmic-variance uncertainties.

We should also note that other approaches relating the correlation functions directly with the three-dimensional matter power spectrum (e.g. \citealt{2017ApJ...845...28C}) could be useful in accelerating this computation, and we will explore these avenues in the future.


%-------------------------------------------------------------------------------
\subsection{Halo mass function, halo bias \& halo model}

The computation of the halo mass function requires obtaining the derivative of $\sigma{-1}$ with respect to mass, Eq. (\ref{eq:halo_mass_function}). These derivatives are calculated utilizing a spline interpolation of $\sigma(M)$. These splines cover the range from $10^6$ to $10^{17} M_\odot$. For each value of $\log(M)$ in our spline evaluation, we calculate the value of $\sigma(M)$ half a step in either direction. We use the difference compared to the mass spacing to calculate an approximate derivative, which is then used in the spline interpolation. The precision of this method was established for the halo mass function within the mass range explored by \citet{Tinker2010} and we give details on this in the next section. We note that there the accuracy is reduced at the edges of these splines and exploring extreme mass ranges may require changes in the parameters to initialize these splines.

In order to accommodate a wide range of values of the overdensity parameter $\Delta$, we have generated a spline interpolation between best fit values as defined by \citet{Tinker2008} and \citet{Tinker2010}. This covers a dynamic range from $\Delta=200$ to $3200$, with respect to the mean density. Within this range, we interpolate in the space of the fit parameter and $\log\Delta$ using Akima interpolation built from piecewise third order polynomials. We have chosen this rather than the fitting formulas utilized in \citet{Tinker2010} in order to assure high precision match to the Tinker halo mass function when choosing a value of $\Delta$ directly from the paper. 

Calculations required to make predictions for halo bias are analytical and are thus implemented in \ccl. In the case of the halo model, this phenomenological approach to modeling the matter power spectrum requires us to perform the integrations in Eqs. (\ref{eq:two_halo}), (\ref{eq:one_halo}) and (\ref{eq:window_function}). For both equation~(\ref{eq:two_halo}) and equation~(\ref{eq:one_halo}) we use {\tt GSL$\_$INTEG$\_$GAUSS41} to perform the integration between the limits of $10^{7}$ and $10^{17}$ Solar masses with a relative error tolerance of $10^{-4}$. Achieving the correct $k\to0$ limit for the two-halo term, which should be exactly the linear power spectrum, is difficult numerically because of the large amount of mass contained in low-mass halos according to most popular mass functions. We deal with this for an arbitrary lower mass limit by enforcing equation~(\ref{eq:mf_normalisation}) by adding the mass missing from the integral as a delta function in mass at the lower limit in the two-halo integral in equation~(\ref{eq:two_halo}). For NFW haloes (equation~\ref{eq:NFW_profile}) the integral in equation~(\ref{eq:window_function}) is analyical:
\begin{equation}
\begin{split}
W_\delta(M,k) = &\, 4\pi r_\mathrm{s}^3 \times \\
& \left\{\sin(kr_\mathrm{s})\left[\mathrm{Si}([1+c]kr_\mathrm{s})-\mathrm{Si}(kr_\mathrm{s})\right]\right. \\
+ & \cos(kr_\mathrm{s})\left[\mathrm{Ci}([1+c]kr_\mathrm{s})-\mathrm{Ci}(kr_\mathrm{s})\right] \\
- & \left.\frac{\sin(kr_\mathrm{v})}{(1+c)kr_\mathrm{s}}\right\}\ ,
\label{eq:NFW_Fourier}
\end{split}
\end{equation}
where $\mathrm{Si}(x)$ and $\mathrm{Ci}(x)$ are the sine and cosine integral functions.

%-------------------------------------------------------------------------------
\subsection{Massive neutrinos}

When initializing a cosmology with massive neutrinos within \ccl , the user can provide either a single value for $m_\nu$, corresponding to a sum of the masses of three neutrinos, or a set of three values, corresponding directly to the three masses. In the former case, one can also specify how the sum of masses should be split for calculations. The default behavior of \ccl is to split the sum into three masses which are consistent with the normal neutrino mass hierarchy, but an inverted hierarchy or equal splitting can also be requested. (For a review of the neutrino mass hierarchies and relevant particle physics results, see for example \citealt{Gerbino2017, Lesgourgues2012}.)

For equal splitting, it is clearly trivial to compute the three neutrino masses. If splitting with respect to the normal or inverted hierarchy is desired, the mass calculation of the three masses is only marginally more complicated. The relevant known quantity which has been determined via particle physics experiments is the square of the difference of neutrino masses (up to a sign for one of the differences, hence the two possible hierarchies, see \cite{Lesgourgues2012, Gerbino2017}). Because we know the square of the differences rather than the differences themselves, we must solve a set of quadratic equations for the neutrino masses. This is accomplished via a simple implementation of Newton's method, which converges to within machine precision in a few iterations.

Having then a set of three neutrino masses, we check which of the corresponding neutrino species is non-relativistic today ($m_\nu>0.00017$, \citealt{Lesgourgues2012}), and obtain the number of massive neutrinos in the cosmology. We use this, along with $N_{\rm eff}$, to set the number of relativistic neutrinos species, which is required in computing $\Omega_g$ and $\Omega_{\nu, {\rm rel}}$. We must be slightly careful in doing so, as only for massive neutrinos do we modify the relationship between the temperature of the CMB and the neutrino temperature as described following equation \ref{Omnu} above. The value of $N_{\nu, {\rm rel}}$ consistent with the user-provided $N_{\rm eff}$ is given by:
\begin{equation}
N_{\nu, {\rm rel}} = N_{\rm eff} - \left(T_{\rm NCDM}\right)^{4} \left(\frac{4}{11}\right)^{-\frac{4}{3}} N_{\nu, {\rm m}}.
\label{Nnurel}
\end{equation}

In equation \ref{Omnu} above, we specify how $\Omega_{\nu, {\rm m}}$ is computed for a given cosmology with massive neutrinos. Within this expression is a phase-space integral:
\begin{equation}
\int_0^{\infty} dx \, x^2 \frac{\sqrt{x^2 + \left(\mu\right)^2}}{\exp(x) + 1}.
\label{phasespacenu}
\end{equation}
At high and low $\mu$, corresponding to high and low mass neutrinos, this integral need not be evaluated numerically. At high $\mu$, we set the integral equal to $\frac{5\zeta(3)}{18\pi^4}\mu$ (where $\zeta$ is the Riemann zeta function), while at low $\mu$ it goes to $\frac{7}{8}$. The $\mu$ values at which these approximations are taken can be set by the user. Outside of the regime in which these approximations are valid, the integral is computed numerically using {\tt gsl}, splined, and stored such that for a single cosmology it must only be computed once.

It may sometimes be preferable or necessary to specify a cosmology in terms of $\Omega_{\nu, {\rm m}}$ instead of $m_\nu$. To facilitate this, \ccl includes a convenience function which returns $m_\nu$ given $\Omega_{\nu, {\rm m}}$. This is achieved via the relationship
\begin{equation}
\sum m_\nu = 93.14 {\rm eV} \times \Omega_{\nu, {\rm m}}
\label{summnu_om}
\end{equation}
and then by splitting $\sum m_\nu$ into three neutrinos masses using the convention given by the user (the default being the normal mass hierarchy).


%-------------------------------------------------------------------------------
\section{Validation}
\label{sec:validation}

Our goal in building \ccl was to ensure that all outputs are validated to a well-established high level of numerical accuracy. As mentioned in the introduction, Section \ref{sec:intro}, this was achieved by comparing these outputs against one or multiple independent implementations obtained for the same cosmology. The ultimate goal was to guarantee that any numerical uncertainty in the predictions for correlation functions are within a fraction of the expected statistical uncertainty for LSST. Moreover, we ensure that any prediction of the matter power spectrum, necessary for predicting cross-correlations between probes, has a well-established numerical accuracy. In this section, we document the numerical accuracy achieved for each observable and demonstrate that our overall goal has been achieved. We emphasise that the hereby presented tests pertain to {\it numerical} accuracy alone, while details of the {\it physical} accuracy of each model are provided in Section \ref{sec:models}. 

We described the core of our validation procedure in Section \ref{sec:intro}. For each \ccl prediction, one or more independent implementations were used to make the same computation. Those independent implementations are provided and within the \ccl repository together with our main library. For each feature, we define and quantify a numerical accuracy parameter, $\mathcal{A}$, in the following subsections, which describes the relative or absolute difference between the \ccl prediction and the independent one. 

There are two cases where \ccl is calling external codes to perform the computations. {\tt CLASS} and the Cosmic Emulator, described in Section \ref{sec:models} are used by \ccl in making power spectrum predictions. In doing so, and to improve on the speed of the code, power spectra from these codes are tabulated and interpolated. To ensure that this procedure does not introduce any significant deviations compared to the direct outputs of those codes, we compare \ccl power spectra outputs to {\tt CLASS} in sub-sections \ref{ss:classval} and  \ref{ss:classval2}, and to the simulated power spectra used to calibrate the Cosmic Emulator in sub-section \ref{ss:cosmicemu}.

\input{tests}

Table \ref{tab:tests} summarises all the \ccl validation tests discussed in this section. All plots presented in this section can be reproduced by means of a {\tt python} notebook available with the code. Accuracy checks can also be run automatically upon installation of the software. All the independent scripts used to generate the predictions used to validate \ccl are released together with the \ccl code\footnote{A list of the scripts available can be found in the \ccl wiki: \url{https://github.com/LSSTDESC/CCL/wiki/Benchmarks}}. 

\subsection{Background quantities \& growth of perturbations}

Comoving radial distances, the growth factor and distance moduli were compared against independently produced benchmarks for redshifts between $z = 0.01$ and $z = 1000$. These comparisons were performed for the cosmologies listed in Table \ref{tab:cosmologies} and for the cosmologies with massive neutrinos listed in Table \ref{tab:cosmologies_nu}. (Notice that the growth function with massive neutrinos is not supported by \ccl because it is scale-dependent and therefore ill-defined in our framework. Hence, no tests are provided for the growth function in those cosmologies.) The accuracy metric was defined as the fractional difference between the prediction made by \ccl and by an independent implementation (labeled $i$), i.e., for the growth factor,
\begin{equation}
  \mathcal{A} \equiv \frac{|D_{\tt CCL}(z)-D_{i}(z)|}{D_i(z)}
\end{equation}
and analogously defined for the comoving radial distance and distance moduli.
The target level of accuracy was $10^{-4}$ and this was achieved or surpassed for all the background quantities. Figure \ref{fig:distancegrow} summarizes our results. The left panel shows the distance accuracy achieved for different cosmological models (curves of different thickness) as a function of redshift, which is always better than $10^{-6}$. Similarly, the right panel shows the growth factor accuracy, which is $<10^{-5}$ everywhere. The accuracy achieved for distance modulus computations, though not shown, was $10^{-3}$.

\input{table_testcosmo}

\input{table_nucosmo}

%--------------------
\begin{figure*}
  \centering
  \includegraphics[width=0.49\textwidth]{distances}
  \includegraphics[width=0.49\textwidth]{growth}
  \caption{Accuracy achieved by \ccl in the prediction of background quantities. Left panel: fractional difference between the predictions of the comoving radial distance by \ccl and the benchmark for models CCL1-5 documented in Table \ref{tab:cosmologies} (solid lines) and models CCL7-11 with massive neutrinos documented in Table \ref{tab:cosmologies_nu} (dashed lines). Right panel: fractional difference between the predictions of the growth factor by \ccl and the benchmark for models CCL1-5. The growth factor in cosmologies with massive neutrinos is scale-dependent and not supported by \ccl.}
  \label{fig:distancegrow}
\end{figure*}
%--------------------

\subsection{Matter power spectra}

\subsubsection{Analytic expressions}
\label{ss:bbksval}

As discussed in Section \ref{sec:matterps}, several power spectrum methods are implemented in \ccl. Two of them, the BBKS \citep{BBKS} and the \citet{1998ApJ...496..605E} methods are implemented for validation purposes only and feed into the tests for observables such as angular power spectra and correlation functions, as we will see in subsequent sections. These two implementations have been validated against independent implementations. The accuracy in this case was defined as the absolute fractional difference between the \ccl and the independent predictions at any given $k$ and $z$:
\begin{equation}
  \mathcal{A}\equiv \frac{|P_{\tt CCL}(k,z)-P_{i}(k,z)|}{P_i(k,z)}
  \label{eq:pkacc}
\end{equation}
For BBKS, this test was performed at $0\leq z \leq 5$ in the wavenumber range $10^{-3} \leq k \leq 10 h\,\text{Mpc}^{-1}$ with 10 bins per decade, and yielded an accuracy level of $10^{-4}$.
\footnote{We noticed that there are 2 typographical errors for the BBKS transfer function in ``Modern Cosmology'' \citep{DodelsonBook} compared to the original BBKS paper. The quadratic term should be $(16.1q)^2$ and the cubic term should be $(5.46q)^3$. The BBKS equation is correct in \citet{PeacockBook}. Using the wrong equation can give differences in the results above the $10^{-4}$ level.}
For the \citet{1998ApJ...496..605E} matter power spectrum, we obtained similar accuracy at $z=0$ for the same wavenumbers. The cosmologies for which the tests were implemented are specified in Table \ref{tab:tests}.

The BCM implementation for the impact of baryons on the matter power spectrum, described in Section \ref{sec:matterps} is also analytical. Following Equation (\ref{eq:pkacc}), we found it to be accurate to $10^{-12}$. 

\subsubsection{Validation of interpolation schemes}
\label{ss:classval}

In its default configuration, \ccl adopts the \halofit \citep{CLASS_halofit} implementation by interpolating \class power spectra outputs to model the matter power spectrum. The computation of the power spectrum from \class can be significantly sped up by interpolating the matter power spectra in the range {\tt K$\_$MIN}~$<k<$~{\tt K$\_$MAX$\_$SPLINE} and extrapolating beyond it, as described in Section \ref{sec:implement}. In this section, we describe the loss of accuracy due to this method. The tests presented are performed in a flat $\Lambda$CDM cosmology similar to CCL1, but with a normalization of the power spectrum set by $A_s=2.1\times10^{-9}$ rather than $\sigma_8$.

The accuracy of this approximation is shown in Figure \ref{fig:NLextrapol} for redshifts $z=0$, $z=3$ and $z=20$. We compare the non-linear matter power spectrum at these redshifts, computed with the previously described approximation, to the matter power spectrum obtained by setting the power spectrum splines to high-accuracy values. We find that for typical values of $\Delta \ln k=10^{-2}$ and {\tt K$\_$MAX$\_$SPLINE}$=50\,\text{Mpc}^{-1}$ $\ln P$ has converged to an accuracy that surpasses the expected impact of baryonic effects on the matter power spectrum at $k>10\,\text{Mpc}^{-1}$. (For an estimate of the impact of baryons on the total matter power spectrum, see \citealt{Schneider15}.) 

%------------------------
\begin{figure*}
\centering
  \includegraphics[width=0.49\textwidth]{splacc_power_lin}
  \includegraphics[width=0.49\textwidth]{splacc_power_nl}
\caption{The relative error compared to power spectra produced with high values of the power spectrum splines, $P_{fid}$, produced by splining the matter power spectrum up to {\tt K$\_$MAX$\_$SPLINE}$=50\,\text{Mpc}^{-1}$ and extrapolating beyond this value with a second order Taylor expansion the natural logarithm of the matter power spectrum. The left panel shows the relative errors for the linear matter power spectrum at $z=0$, $z=3$ and $z=20$. The right panel shows the results for the non-linear matter power spectrum at the same redshifts. The standard \ccl parameters adopted are those corresponding to the black dashed curve. For comparison, the impact of baryonic physics on the matter power spectrum is $\sim 10\%$ at $k=1\,\text{Mpc}^{-1}$ \citep{Schneider15}.}
\label{fig:NLextrapol}
\end{figure*}
%------------------------

With the implementation described above, the power spectrum splines are initialized up to {\tt K$\_$MAX$\_$SPLINE}. This is also true for the linear matter power spectrum, which is used within \ccl in particular to obtain $\sigma_8$ (see Eq. \ref{eq:sigR}). We have tested how this procedure affects the convergence of the linear matter power spectrum. We compare the fiducial \ccl output to the case where we set {\tt K$\_$MAX$\_$SPLINE}~$=5\times 10^3\,\text{Mpc}^{-1}$. The result is shown in Figure \ref{fig:NLextrapol}. For some applications that use the linear power spectrum, the user might need to increase the value of {\tt K$\_$MAX$\_$SPLINE}. While \ccl adopts certain fiducial values of the number of scale factor and wavenumber values to use in the interpolation, we have tested that increasing the sampling does not change the results presented in Figure \ref{fig:NLextrapol}. 

In addition to the above tests in $\Lambda$CDM cosmologies without massive neutrinos, we have checked the impact of using splines (at intermediate $k$) and extrapolation (at low and high $k$) in cosmologies CCL7, CCL8, and CCL9 with massive neutrinos, defined in Table \ref{tab:cosmologies_nu}. We compare the linear and non-linear matter power spectrum as computed directly via \class to that computed using \class via \ccl . We find that for $k$  between {\tt K$\_$MIN} and {\tt K$\_$MIN$\_$SPLINE}, the two power spectra agree to better than $10^{-4}$ in all models. For $k$ between {\tt K$\_$MAX$\_$SPLINE} and {\tt K$\_$MAX}, agreement is better than $10^{-3}$, which is sufficient given the significant physical uncertainties introduced at these small scales by effects such as galaxy formation \citep{vanDaalen11}. The fractional difference between the two non-linear power spectra is plotted in Figure \ref{fig:power_nu}. 

%-------------------
\begin{figure}
\centering
\includegraphics[width=0.49\textwidth]{pk_class_nu_NL}
\caption{Fractional difference between the non-linear matter power spectrum as computed directly via \class with that computed using \class via \ccl in cosmologies CCL7, CCL8, and CCL9 with massive neutrinos.}
\label{fig:power_nu}
\end{figure}
%-------------------

\subsubsection{Generalized validation of the power spectrum over $\Lambda$CDM parameter space}
\label{ss:classval2}

%-------------------
\begin{figure*}
\centering
\includegraphics[width=0.75\textwidth]{pkdev_v2_z0_00}
\caption{Absolute fractional difference between the matter power spectra at $z=0$ calculated using \class via \ccl, and \class directly, for a range of cosmological parameter values, and different \class precision settings (standard vs. high-precision) and power spectrum types (linear vs. \halofit). The lines are colored according to the value of $\Omega_{\rm c}$ for each set of cosmological parameters (see Table~\ref{tab:paramranges} for the ranges of other parameters).}
\label{fig:power_paramspace}
\end{figure*}
%-------------------

While concentrating on individual points in cosmological parameter space allows us to perform detailed validation tests, as above, it is important for \ccl to also be validated across a wide range of cosmological parameter values, e.g. to ensure validity for MCMC analyses. In this section, we present a set of validation tests for the \ccl linear and non-linear matter power spectrum functions that spans a broad range of $\Lambda$CDM parameters.

Covering a full range of all 5 $\Lambda$CDM parameters on a regular grid would be prohibitively expensive, so an alternative method for fairly (but more sparsely) sampling the parameter space is needed. We use Latin Hypercube Sampling to determine a tractably-sized set of sample points. This splits the parameter space into a regular grid with $N$ bins per dimension. The sample points are then chosen by going through each dimension in turn and choosing a bin at random without replacement, so that a given bin in each dimension is only ever chosen once. This is repeated until all bins in each dimension contain a single sample (or until a maximum number of sample points has been reached). This has the effect of covering the space uniformly but sparsely, with only $N$ sample points chosen from the $N^5$ available positions on the grid. The exact location of the sample within each bin can be chosen from a uniform distribution within that bin, but for simplicity we put each sample at the bin center. We use $N=100$ sample points per dimension, with the ranges for each parameter given in Table~\ref{tab:paramranges}. These ranges were chosen to be significantly wider than those allowed by current observational constraints, to ensure that the full parameter range expected to be accessed by MCMC analyses is covered. For the purposes of this exercise, we allow only massless neutrinos ($N_{\rm eff} = 3.046$), and set $T_{\rm CMB}$ to the same value in \ccl and \class.
%
\input{param_ranges_varric}

For each set of parameters, we then calculate the linear and non-linear (\halofit) power spectra using \ccl for a range of redshifts. A corresponding set of reference power spectra is then produced using \class directly, i.e. using a regular installation of \class ({\tt v2.6.3}) that is completely independent of the \ccl code. We run this with either default precision settings (`standard precision'), or settings intended to produce high-precision CMB results (`high precision'), taken from the {\tt pk\_ref.pre} precision file that is bundled with \class.

%------------------------
\begin{figure*}
\centering
\includegraphics[width=0.75\textwidth]{pkdev_v2_z2_00}
\caption{Absolute fractional difference between \ccl and \class matter power spectra, as plotted in Fig.~\ref{fig:power_paramspace}, but now at $z=2$.}
\label{fig:power_paramspace_z2}
\end{figure*}
%----------------------

Fig.~\ref{fig:power_paramspace} shows the fractional difference between the \ccl and \class matter power power spectra at $z=0$ for 100 sample points over the parameter space, with each line colored according to the value of $\Omega_c$ for that sample. Results for different power spectrum types (linear vs. \halofit) and \class precision settings are shown for comparison.

As shown in the top two panels of Fig.~\ref{fig:power_paramspace}, \ccl reproduces the standard \class results well across a broad range of parameter values, always remaining well within the target fractional precision of $10^{-4}$. This demonstrates the robustness of our choice of spline parameters to different cosmological parameter values.

The lower panels in Fig.~\ref{fig:power_paramspace} show the fractional deviation between \ccl (which always uses the `standard' \class precision) and \class with high precision settings. These deviations are more significant, especially around the wavenumbers where the BAO feature is most prominent. The precision is still generally better than $10^{-3}$ however, and is only worse than that for the very lowest values of $\Omega_c$.

Fig.~\ref{fig:power_paramspace_z2} shows the same comparison, but now for $z=2$. The precision on the linear matter power spectrum is almost an order of magnitude better than at $z=0$ for the standard precision settings, and about the same as at $z=0$ for the high precision settings. The picture is slightly different for the \halofit power spectrum however, where moderate deviations are seen for the standard precision settings in models with small values of $\Omega_c$. This appears to be caused by a setting inside \class that switches off \halofit corrections when a redshift- and cosmology-dependent threshold is reached, and can be mitigated by increasing the value of the {\tt P\_k\_max\_1/Mpc} parameter (which is already set to a relatively high value of $50$ in \ccl by default). Larger values of $\Omega_c$ produce only slightly worse precision than at $z=0$, and the high precision \halofit results are also relatively unchanged.

These results show that the \class-based \ccl power spectrum calculations are robust across a broad range of cosmological parameters, especially for the linear power spectrum, but that some caution must be taken when using the \halofit power spectrum in MCMC studies that involve higher redshifts for example.\footnote{Note that the {\tt K\_MAX\_SPLINE} setting in the {\tt ccl\_params.ini} file can be used to change the value of {\tt P\_k\_max\_1/Mpc} used for the \halofit calculation, so this issue can be avoided at the expense of an increase in runtime.}


\subsubsection{Validation of the Cosmic Emulator implementation}
\label{ss:cosmicemu}

The matter power spectrum emulation procedure from \citet{Lawrence17} has an intrinsic accuracy compared to the simulated results used for its construction. It effectively provides a fitting scheme which allows interpolation between the simulation results. As a consequence, the method itself has some limitations in how well it can reproduce the simulation results. \ccl takes the emulator predictions and interpolates between the wavenumber and scale-factor notes in the emulator output. To validate the final power spectra coming out of \ccl, we compared them directly to the simulated spectra from \citet{Lawrence17} for a subset of the cosmologies adopted in that work. In this section, we quantify the accuracy of the CCL predictions by estimating

\begin{equation}
  \mathcal{A}\equiv\frac{|P_{\tt CCL}(k,z)-P_{\rm L17}(k,z)|}{P_{\rm L17}(k,z)}
  \label{eq:pkaccemu}
\end{equation}
where the label L17 refers to the smoothed simulated power spectra from \citet{Lawrence17}. Notice that the emulator is intrinsically accurate to $1\%$ for cosmologies without massive neutrinos, and to $3\%$ for cosmologies with massive neutrinos. In other words, replacing $P_{\tt CCL}(k,z)$ in Eq. (\ref{eq:pkaccemu}) by the direct emulator output would yield $\mathcal{A}$ of $0.01$ and $0.03$ for the two different families of cosmologies. In the validation test presented in this section, we focus on ensuring that \ccl does not deviate from that overall level of accuracy.

Our results are shown in Figure \ref{fig:emuacc}. For cosmologies without neutrinos, we required the matter power spectrum at $z=0$ to be within $1\%$ of the smoothed simulated power spectrum from \citet{Lawrence17} (see their Figure 6). Similarly, we required $3\%$ accuracy for cosmologies with neutrinos (their Figure 5). The cosmologies that were tested are the ones listed in Table \ref{tab:cosmologies}, which are described in detail in \citet{Lawrence17}.

%------------------------
\begin{figure*}
  \centering
  \includegraphics[width=0.49\textwidth]{poweremu}
  \includegraphics[width=0.49\textwidth]{poweremu_nu}
  \caption{Absolute fractional accuracy in the matter power spectra, Eq. (\ref{eq:pkaccemu}), obtained by calling the cosmic emulator from \ccl and the smoothed simulated spectra from \citet{Lawrence17}. The left panel shows the results for cosmologies without neutrinos; the right panel, results for cosmologies with neutrinos.}
  \label{fig:emuacc}
\end{figure*}
%------------------------

\subsection{Halo bias and halo mass function}

An independent code was utilized to test the accuracy of halo mass function predictions. Our predictions are computed from power spectra obtained using the BBKS approximation. For the halo mass function, we compare the value of $\sigma$,
\begin{equation}
  \tilde\sigma\equiv\log[\sigma^{-1}(M)],\label{eq:tildesig}
\end{equation}
and the value of the halo mass function in the form used in \citet{Tinker2008},
\begin{equation}
  \mathcal{H}\equiv \log[(M^2/\bar{\rho}_m)dn/dM].
  \label{eq:newhmf}
\end{equation}
We define three new accuracy metrics:
\begin{eqnarray}
  \mathcal{A}_{hmf1}&\equiv&\frac{|\sigma_{\tt CCL}-\sigma_i|}{\sigma_i},\\
  \mathcal{A}_{hmf2}&\equiv&\frac{|\tilde\sigma_{\tt CCL}-\tilde\sigma_i|}{\tilde\sigma_i},\\
  \mathcal{A}_{hmf3}&\equiv&\frac{|\mathcal{H}_{\tt CCL}-\mathcal{H}_i|}{\mathcal{H}_i}.
\end{eqnarray}
(Note that for $\sigma(M)$, it is important to set the desired precision level correctly for the numerical integrator. As the integral yields $\sigma^2(M)$, this becomes the relevant concern for numerical accuracy.) 

We note that while we maintain the $10^{-4}$ for our evaluations of $\sigma$, the accuracy degrades to a value of $5\times10^{-3}$ for the halo mass function evaluation, primarily at the high halo mass and high redshift domains. We find that this increased error is acceptable, as the level of precision is significantly better than the accuracy of current halo mass function models. This is demonstrated in Figure~\ref{fig:hmf}, where this calculation has been run for a single cosmology using the \citet{Tinker2010} halo mass function. While there is a degradation in accuracy due to our spline treatment of the log inverse of $\sigma(M)$, we note that it does not significantly degrade our halo mass function determination. While improvement on this remains a task for the future, the halo mass function varies between fitting functions significantly more than this remaining error. As of this time, we do not have independent implementations for the halo bias function, though it should be noted that this calculation does not involve any additional functions beyond $\sigma(M)$ and should hold to the $10^{-4}$ tolerance level.

\begin{figure*}
\includegraphics[width=0.32\textwidth]{hmf_model1}
\includegraphics[width=0.32\textwidth]{hmf_model1_b}
\includegraphics[width=0.32\textwidth]{hmf_model1_c}
\caption{Three different numerical tests of the halo mass function calculation. In each line, the blue line is the fractional error in the function, while the black dashed line represents our error tolerance. The first panel demonstrates the robust calculation of $\sigma(M)$. The second panel demonstrates a numerical quirk in our spline treatment that is currently not addressed, but does reduce the numerical accuracy in returning the log inverse of $\sigma(M)$. We note that this does not significantly impact the error in the halo mass function in the final panel.}
\label{fig:hmf}
\end{figure*}

\subsection{Halo model}
\label{sec:halo_model_verification}

In Figure~\ref{fig:halo_model} we show the power spectrum computed by the \ccl halo model compared to that from \halofit and to the linear matter spectrum for the CCL1 cosmology from Table~\ref{tab:cosmologies} at $z=0$. The halo model predictions show the correct general trend for the non-linear power spectrum but differ in details. Compared to simulations they are only accurate at the $\sim 30\%$ level.

\begin{figure}
\includegraphics[width=0.49\textwidth]{halo_model.png}
\caption{The matter power spectrum computed according to linear theory, \halofit and the \ccl halo model for the CCL1 cosmology. The halo model two- and one-halo terms are also shown, their sum is the total halo-model prediction. \halofit is accurate compared to $N$-body simulations at the $\simeq5\%$ level for the scales shown. The halo-model prediction deviates from \halofit at the $\simeq30\%$ level in the transition region when both the two- and one-halo terms are important ($k\simeq0.5\,\mathrm{Mpc}^{-1}$) but shows better agreement at smaller scales.}
\label{fig:halo_model}
\end{figure}

<<<<<<< HEAD
In Figure~\ref{fig:halo_model_benchmark} we show the accuracy of the halo-model power spectrum compared to our benchmark. We define an accuracy criterion $\mathcal{A}$ as the ratio of power from \ccl compared to that from the benchmark code. With this defintion, we achieve an accuracy of $10^{-3}$ across scales from $10^{-4}h\,\mathrm{Mpc}^{-1}<k<10^2h\,\mathrm{Mpc}^{-1}$ for three different cosmological models (CCL1, WMAP, Planck) at both $z=0$ and $z=1$.
=======
%\elisa{Benchmark code needs to go into the repo. Also benchmark plot needs to go into the jupyter notebook.}
In Figure~\ref{fig:halo_model_benchmark} we show the accuracy of the halo-model power spectrum compared to our benchmark. We define an accuracy criterion $\mathcal{A}$ as the ratio of power from \ccl compared to that from the benchmark code. With this defintion, we achieve an accuracy of $10^{-3}$ across scales from $10^{-4}h\,\mathrm{Mpc}^{-1}<k<10^2h\,\mathrm{Mpc}^{-1}$ for three different cosmological models (CCL1, WMAP7, Planck 2013) at both $z=0$ and $z=1$.
>>>>>>> dc75387d

\begin{figure}
\includegraphics[width=0.49\textwidth]{halo_model_benchmark}
\caption{The relative accuracy of the halo-model power spectrum calculation compared to our benchmarks. We achieve a precision of $10^{-3}$ for the range of scales shown. Solid lines show $z=0$ while dashed lines show $z=1$. Different colors show different cosmological models (CCL1, WMAP7, Planck 2013).}
\label{fig:halo_model_benchmark}
\end{figure}

\subsection{Two-point statistics}

Validation tests for two-point statistics relied on the BBKS linear matter power spectrum. This choice of method was intended to remove any potential discrepancies between the \ccl implementation and the independent one with regards to the matter power spectrum. By using BBKS, we are relying on predictions that we know to be fast and which we have already validated to known numerical accuracy (Section \ref{ss:bbksval}).

We thus used the BBKS linear matter power spectrum to compare two-point statistics for two redshift bins, resulting in three tomography combinations, ($1-1$),($1-2$),($2-2$). The validation tests were performed for two kinds of redshift distributions: analytic and binned ones. The goal of defining these to sets was to capture any numerical deviation produced by the interpolation of the binned distribution. We adopted the following analytic redshift distributions: a Gaussian with $\sigma = 0.15$, centered at $z_1 = 1$; and another Gaussian with the same dispersion but centered at $z_2 = 1.5$. In the case of the binned distributions, we adopted the two redshift distribution histograms shown in Figure \ref{fig:zhistos}.

For both types of distributions, we computed the following quantities:
\begin{itemize}
\item Number counts angular power spectra: density term only (no magnification, RSD, etc.) with non-evolving linear bias $b(z) = 1$, in the range $10 < \ell < 10000$, using $5$ bins per decade,
\item Lensing convergence angular power spectra: leading order convergence term only (no magnification or intrinsic alignments), in the same range and with the same resolution as the case above,
\item Number counts angular correlation functions in the range $0.01 \deg < \theta < 5 \deg$, using 5 bins per decade, and
\item Lensing shear angular correlation functions ($\xi_+$,$\xi_-$), similarly to above.
\end{itemize}
 Besides these two-point functions, we also validated the computation of the CMB lensing power spectrum against an independent implementation, using the same $\ell$ binning described above. Although we did not directly validate the computation of cross-correlations between number counts and convergence, the only difference of this case with respect to other real space correlation functions is the Bessel function present in the integrand. Hence, we deemed unnecessary to perform further validations. 

%------------------------
\begin{figure}
\centering
\includegraphics[width=0.49\textwidth]{dNdz_codecomp}
\caption{Binned redshift distributions used for validating the computation of angular power spectra and correlation functions.}
\label{fig:zhistos}
\end{figure}
%------------------------
\begin{figure*}
\includegraphics[width=0.49\textwidth]{Cl_analytic}
\includegraphics[width=0.49\textwidth]{Cl_histo}
\caption{Tests of the angular power spectrum accuracy. Benchmark comparisons for number counts (solid) and weak lensing (dashed) power spectra are shown for analytic and histogram-based redshift distributions in the left and right panels respectively.}
\label{fig:cls_limber}
\end{figure*}
\begin{figure}
\includegraphics[width=0.49\textwidth]{Cl_cmblens}
\caption{Same as Fig. \ref{fig:cls_limber} for the CMB lensing power spectrum.}
\label{fig:cls_cmblens}
\end{figure}
%------------------------

For $C_\ell$ computations, we define as our accuracy metric the absolute value of the relative difference between \ccl and an independent realisation:
\begin{equation}
  \mathcal{A}=\left|\frac{C_\ell^{\tt CCL}-C_\ell^{(i)}}{C_\ell^{(i)}}\right|.
\end{equation}
Overall, we achieved a relative difference between \ccl and the benchmarks of $<10^{-3}$, but in general we allow $0.1\%$ of the $C_\ell$ evaluations to fail. This applied both to analytic redshift distributions and histograms, for auto- and cross-correlations between bins for both galaxy clustering and cosmic shear, as shown in Figure \ref{fig:cls_limber}. The CMB lensing result is shown in Figure \ref{fig:cls_cmblens}.

Cosmological constraints from current weak lensing surveys are derived from modeling correlation functions. As we discussed in Section \ref{sec:models}, the correlation functions are modeled by Eq.(\ref{eq:cl_xi}) and obtained by \ccl through numerical integration of predicted angular power spectra. To ensure that any numerical inaccuracies are small enough for the purposes of obtaining cosmological constraints, we require that the absolute difference between the \ccl prediction and an independent one is smaller than our expected error bars:
\begin{equation}
  \mathcal{A}=\left|\xi^{\tt CCL}-\xi^{(i)}\right|<0.5\sigma_{\rm LSST}.
\end{equation}
where $\sigma_{\rm LSST}$ is the expected statistical uncertainty of any given correlation function between tracers. The choice of an absolute tolerance criterion here (compared to fractional ones in the previous sub-sections) is driven by the fact that $\xi^{\tt CCL}$ approaches zero at large scales.

To obtain realistic targets for the convergence of projected correlation function computations for LSST analyses, we calculated the expected statistical uncertainty of the clustering and lensing correlation functions of the LSST gold sample \citep{LSSTSB} assuming an effective source galaxy density of $n_\mathrm{eff} = 26\,\mathrm{gal/sq\,arcmin}$ for galaxy shape distortions \citep{Chang13}, and galaxy density of $n_\mathrm{gold} = 45\,\mathrm{gal/sq\,arcmin}$ for number counts. Specifically, we calculated the Gaussian covariance of angular correlation functions following the formalism of \citet{2008A&A...477...43J}, and note that leaving out the non-Gaussian covariance terms makes our accuracy criterion more conservative. We split the galaxy samples into 10 tomography bins, defined to contain equal numbers of galaxies.

We compared the difference between \ccl calculated lensing and clustering correlations and the benchmarks, for the analytic redshift distributions and for auto-correlations of redshift bins only. Specifically, we took the value of the covariance in the bins centered at $z=1$ and $z=1.5$ to compare to the benchmarks. The results of this validation procedure for the projected correlation function are shown in Figure \ref{fig:corrval}. Our results suggest that the convergence between \ccl predictions and benchmarks is below the expected statistical uncertainty. 

%------------------------
\begin{figure*}
\centering
\includegraphics[width=0.49\textwidth]{projected_correlation_error_comparison_analytic} 
\includegraphics[width=0.49\textwidth]{projected_correlation_error_comparison_histo} 
\caption{Comparison between the predicted projected correlation functions and the expected uncertainties for LSST. The left panel shows predictions for the analytic redshift distributions, while the right panel shows the case of the redshift histograms. The different markers and colors indicate clustering ($\xi_{gg}$, Eq. \ref{eq:xi00flat}, filled circles) or lensing ($\xi_{\pm}$, Eq. \ref{eq:xi22flat}, filled triangles and squares) auto-correlations of the $1$-$1$ or $2$-$2$ redshift bin combinations.}
\label{fig:corrval}
\end{figure*}
%------------------------

The three-dimensional spatial correlation function $\xi(r)$ predicted by \ccl was validated by comparing it with an independent, precise numerical transform\footnote{this independent implementation is based on the {\tt cluster toolkit} package, available at \url{http://cluster-toolkit.readthedocs.io/en/latest/}}. We calculated $\xi(r)$  by transforming the \ccl non-linear \halofit power spectrum using this independent method for the five cosmologies listed in Table~\ref{tab:cosmologies} at redshifts $z = 0,1,2,3,4,5$.  We then compared with the $\xi(r)$ from \ccl with a sampling of $P(k)$ equal to {\tt N$\_$K$\_$3DCOR} bins per decade. The accuracy metric is defined as
\begin{equation}
  \mathcal{A}=|\xi^{\tt CCL}(r)-\xi^{(i)}(r)| / \xi^{\tt CCL}(r).
  \label{eq:accxi}
\end{equation}
The default value of {\tt N$\_$K$\_$3DCOR}~=~100,000 results in $\mathcal{A} < 2.5 \times 10^{-3}$ for $0.1 < r < 250$~Mpc and $z=0$. The agreement was better for higher redshifts.

We also compared the absolute value of $r^2 \xi(r)$ and find a maximum difference of $\Delta (r^2 \xi(r)) < 3.0 \times 10^{-2}$ for the range $r = 0.1 - 250$~Mpc. This corresponds to approximately $0.08\%$ of the Baryon Acoustic Oscillation peak value of $r^2 \xi(r)$. At the peak, the difference is only $9.0 \times 10^{-3}$, or 0.024\% of the peak height. The results are shown in Fig.~\ref{fig:benchmark_xi}

%-----------------------
\begin{figure*}
\centering
\includegraphics[width=0.49\textwidth]{benchmark_xi_rel}
\includegraphics[width=0.49\textwidth]{benchmark_xi_abs} 
\caption{Comparison of the CCL calculation of the three-dimensional spatial correlation function $\xi(r)$ with a precise, numerical transform of the \ccl non-linear \halofit power spectrum. The left panel shows the relative error $\Delta \xi(r) / \xi(r)$. The right panel shows the absolute error in $r^2 \xi(r)$. Both panels are for the CCL1 model of Table~\ref{tab:cosmologies} at redshift zero. The comparison made with 40 points in the range $r = 0.1 - 100$~Mpc (blue curve) and 100 points in the region $r = 50 - 250$~Mpc encompassing the the Baryon Acoustic Oscillation peak.}
\label{fig:benchmark_xi}
\end{figure*}
%----------------------

To further validate the $P(k) \to \xi(r)$ transform we performed a test using an analytical function $\xi(r) = (r / r_0)^a$, whose inverse transform $P(k)$ has a known analytic form, $P(k) \propto k^{3+a}$. We used $r_0 = 5 h^{-1}$~Mpc$^{-1}$ and $a = -1.67$, which approximates the actual 3-dimensional correlation function.  We then compared the \ccl calculation of $\xi(r)$ to the known analytic result, defining an analogous metric to Eq. (\ref{eq:accxi}). This was found to be less than 0.4\% in the range $1 < r < 200$~Mpc rising to about 5\% at $r = 1000$~Mpc (see Fig.~\ref{fig:analytic_xi}). For $r=0.1-0.8$~Mpc the relative difference is $\approx$8\%. The accuracy at low and high distances can be improved by increasing the range over which the power spectrum splines are evaluated. 

Although this function approximates the true three-dimensional correlation distribution over the range of interest in $r$, the transform $P(k)$ does not have the correct behavior at low $k$ where $P(k) \sim  k$. Therefore, a second test was performed with the function $P(k) = A k / (k_0 + k)^4$, where $A = 100$ and $k_0 = 0.045$~Mpc$^{-1}$, that approximates the true behavior of the power spectrum for all $k$.
The transform to $\xi(r)$ was performed using Mathematica and compared to the \ccl calculation. The results, shown in Fig.~\ref{fig:analytic_xi} show agreement to within $10^{-4}$ over most of the range in $r$. Since this power spectrum results in a correlation function that turns negative at $r \approx 150$~Mpc, the accuracy metric is large near this value. 

%------------------------
\begin{figure}[htbp]
\centering
\includegraphics[width=0.49\textwidth]{3dcorr_analytic}
\caption{The relative error in the three-dimensional spatial correlation function computed using the CCL algorithm compared to an analytic function $\xi(r) = (r/r_0)^{1.67}$ (blue curve) and using $P(k) = A k / (k_0 + k)^4$ (red dashed curve). Both functions have known analytic transforms, $\xi(r)$, but the second one has an asymptotic behavior that matches $P(k)\sim k$ at low $k$. In this validation test, the known $P(k)$ was transformed with the \ccl algorithm and compared to the known analytic result for $\xi(r)$.}
\label{fig:analytic_xi}
\end{figure}
%-------------------------

%Angpow
\ccl performs non-Limber computations of angular power spectra through the {\tt Angpow} library as detailed in Section \ref{sec:angpow}. The \texttt{Angpow} software was tested against \class and the brute-force integration \ccl computation, and can perform the same computations approximately an order of magnitude faster ($\mathcal{O}(1s)$). Its precision and speed parameters were optimised so that the relative numerical difference between the non-Limber computations is lower than two orders of magnitude, from $\ell=2$ to $\ell=1000$. We demonstrate this in Figure \ref{fig:angpow}, where we plot the angular clustering power spectrum for a sample of galaxies with $\langle z \rangle=1$ and a Gaussian redshift distribution that extends between $|z-\langle z \rangle|<5\sigma_z$, where $\sigma_z=0.02$, for a CCL1 cosmology. The non-Limber prediction deviates from the Limber case at low $l$ as expected. The right panel shows the fractional difference between the non-Limber curves, demonstrating the accuracy of the {\tt Angpow} prediction for our choice of precision and speed parameters. Also the brute-force non-Limber computation and {\tt Angpow} were tested to recover the Limber approximated curve at high $\ell$ for a wide Gaussian window ($\sigma_z=0.1$). The relative errors with respect to the Limber result at high $\ell$ are also lower than two orders of magnitudes compared to the expected cosmic variance.

%-------------------------------
\begin{figure*}[htbp]
\centering
\includegraphics[width=0.49\textwidth]{angpow1}
\includegraphics[width=0.49\textwidth]{angpow3}
\caption{Different predictions for the clustering angular power spectrum of a sample of galaxies with a Gaussian redshift distribution centered on $\langle z \rangle =1$. The left panel shows the $C_l$ predictions from the Limber case (green), the non-Limber case native to \ccl (yellow dot-dashed) and {\tt Angpow} (black). The right panel shows the fractional difference in the predicted clustering angular power spectrum between {\tt Angpow} and the brute-force \ccl non-Limber computation. The relative numerical difference between the non-Limber computations is lower than two orders of magnitude.}
\label{fig:angpow}
\end{figure*}
%--------------------------------

\section{Usage}
\label{sec:usage}

\ccl is a public tool developed by the members of the LSST-DESC and can be downloaded from the collaboration's GitHub repository\footnote{\url{https://github.com/LSSTDESC/CCL}}. Installation instructions are provided in a README file available in that same repository. In particular, \ccl is installable via {\tt pip} with minimal dependencies. These include {\tt cmake}\footnote{\url{http://cmake.org}}, the GNU Scientific Library\footnote{\url{https://www.gnu.org/software/gsl/}} and FFTW3\footnote{\url{http://www.fftw.org/}}. Instructions on how to generate a Docker\footnote{\url{https://www.docker.com/}} image are provided for portability to different architectures.

A suite of tests can be run to ensure installation was successful and all features perform normally. These comprise accuracy checks performed in C and unit tests available in {\tt python}. These are also run regularly with the Travis continuous integration service\footnote{\url{https://travis-ci.org}}, ensuring that the code remains reliable as we continue to improve it. 

For the typical user, the steps to follow to perform a standard cosmological computation (for example, to obtain angular power spectra for galaxy clustering) in \ccl are the following:
\begin{itemize}
\item Set up a {\tt cosmology} object which contains all the information on the cosmological model. This will not only specify the values of the cosmological parameters but also the choice of algorithm for computing the matter power spectrum and information on whether to work under a linear approximation. This step already allows the user to compute quantities such as distances, the Hubble rate or growth functions.
\item In a second step, the user specifies a {\tt tracer} object, which contains all the information pertaining to the sample of galaxies to be modelled. For galaxy clustering, this includes information on the bias of the sample and its redshift distribution. The {\tt tracer} also contains information on how the clustering is to be modelled, e.g., taking into account magnification effects. 
\item Finally, the user can proceed to compute angular power spectra for a given set of multipoles via the function {\tt ccl\_angular\_cls}, by providing the {\tt tracer} object as input.
\end{itemize}
An example run corresponding to this case can be found in the {\tt 3x2demo} notebook or in the {\tt ccl\_sample\_run.c} example in the {\tt examples} folder within the repository.

\ccl is documented online\footnote{\url{https://readthedocs.org/projects/ccl/}} and through Doxygen\footnote{\url{www.doxygen.org/}} files released with the repository. The repository also includes multiple example files in C and several {\tt Jupyter} notebooks showing many common use cases.

\ccl is released under terms consistent with BSD 3-Clause licensing\footnote{\url{https://github.com/LSSTDESC/CCL/blob/master/LICENSE}}.

%-------------------------------------------------------------------------------
\section{Outlook}
\label{sec:conclusion}

Science software development to facilitate the cosmological inference from LSST data is one of the critical tasks of the DESC. Recent cosmological analyses of the Dark Energy Survey (DES) relied on CosmoSIS \citep{Zuntz14} and CosmoLike \citep{krause17}, the Kilo-Degree Survey (KiDS) uses CosmoLSS \citep{Joudaki18} and CosmoMC \citep{Lewis02}. All of these frameworks employ \class, \camb \citep{Challinor2005}, or the cosmic emulator to compute the density power spectra. Compared to the analyses of DES, KiDS and the Hyper-Suprime Cam Survey (HSC), future data sets (e.g. LSST, {\it Euclid} and {\it WFIRST}) have substantially higher demands on analysis frameworks. Analyses are becoming more complex in terms of cosmological physics that is included in the analyses (neutrinos, modified gravity, and dark matter models) and in terms of modeling astrophysical and observational systematics at the required precision. 

It is the primary goal of the \ccl to become the backbone of all cosmological analyses carried out by the LSST-DESC. This unified approach of a validated \ccl will ensure that DESC results that are both consistent (in that they will all be based on the same theory framework) and accurate (in that this framework has undergone a rigorous numerical validation).

The implementation of \ccl in realistic analysis pipelines has already begun: all likelihood module prototypes under development use it as its backbone, and the first of these, cosmological analysis of angular galaxy clustering cross-correlations, will serve as a model for the design of the joint-probes likelihood of the DESC. This work has allowed us to validate the performance of \ccl in a realistic analysis scenario, verifying its accuracy and efficiency in the context of computationally demanding MCMC runs. %In addition to simulated analysis tests, \ccl has also been validated through its use in the analysis of current datasets \damonge{Do we know external papers that have used CCL?}

Beyond its usefulness in the DESC, the flexible design of \ccl makes it an ideal tool for the analysis of other cosmological datasets, as well as for the cross-correlation of different experiments. To this end, and to allow a generic and flexible analysis of the LSST data, further functionality will be added to \ccl. Plans are in place to extend the range of standard and non-standard cosmological models covered by the code, including basic and more complex modified gravity parametrisations \citep{Silvestri2013, Bellini2014} and consistent treatment of the growth function and the matter power spectrum in modified gravity theories. Work is already underway to add predictions for cosmology with clusters \citep{McClintock18}. The simplified treatment of the galaxy-matter connection for galaxy clustering and intrinsic alignments will be improved by implementing generic perturbation-theory approaches to structure formation \citep{FASTPT}. A more complete implementation of all relevant cross-correlations between large-scale structure observables and other cosmological probes (e.g. CMB integrated Sachs-Wolfe effect -\citealt{1967ApJ...147...73S}-, and other secondary anisotropies) will also soon be included. 

In general, although this document presents the functionality and performance of \ccl shortly after its release, we expect the library to be a continuously evolving piece of software. This will allow \ccl to satisfy the analysis needs of future large datasets, as well as more accurate and sophisticated models for a broad range of cosmological and astrophysical observables.

\section*{Acknowledgments}

\vskip 5pt
\input{acknowledgments}

\vskip 5pt
\input{contributions}

\bibliography{main}

\end{document}<|MERGE_RESOLUTION|>--- conflicted
+++ resolved
@@ -959,12 +959,7 @@
 \label{fig:halo_model}
 \end{figure}
 
-<<<<<<< HEAD
-In Figure~\ref{fig:halo_model_benchmark} we show the accuracy of the halo-model power spectrum compared to our benchmark. We define an accuracy criterion $\mathcal{A}$ as the ratio of power from \ccl compared to that from the benchmark code. With this defintion, we achieve an accuracy of $10^{-3}$ across scales from $10^{-4}h\,\mathrm{Mpc}^{-1}<k<10^2h\,\mathrm{Mpc}^{-1}$ for three different cosmological models (CCL1, WMAP, Planck) at both $z=0$ and $z=1$.
-=======
-%\elisa{Benchmark code needs to go into the repo. Also benchmark plot needs to go into the jupyter notebook.}
-In Figure~\ref{fig:halo_model_benchmark} we show the accuracy of the halo-model power spectrum compared to our benchmark. We define an accuracy criterion $\mathcal{A}$ as the ratio of power from \ccl compared to that from the benchmark code. With this defintion, we achieve an accuracy of $10^{-3}$ across scales from $10^{-4}h\,\mathrm{Mpc}^{-1}<k<10^2h\,\mathrm{Mpc}^{-1}$ for three different cosmological models (CCL1, WMAP7, Planck 2013) at both $z=0$ and $z=1$.
->>>>>>> dc75387d
+In Figure~\ref{fig:halo_model_benchmark} we show the accuracy of the halo-model power spectrum compared to our benchmark. We define an accuracy criterion $\mathcal{A}$ as the ratio of power from \ccl compared to that from the benchmark code. With this defintion, we achieve an accuracy of $10^{-3}$ across scales from $10^{-4}h\,\mathrm{Mpc}^{-1}<k<10^2h\,\mathrm{Mpc}^{-1}$ for three different cosmological models (CCL1, {\it WMAP7}, {\it Planck} 2013) at both $z=0$ and $z=1$.
 
 \begin{figure}
 \includegraphics[width=0.49\textwidth]{halo_model_benchmark}
