--- conflicted
+++ resolved
@@ -750,8 +750,6 @@
 keywords = "Early universe, Neutrinos, Non-equilibrium kinetics"
 }
 
-<<<<<<< HEAD
-
 @article{Ferreira2010,
   	title = {Linear growth rate of structure in parametrized post-Friedmannian universes},
   	author = {Ferreira, Pedro G. and Skordis, Constantinos},
@@ -782,7 +780,6 @@
     primaryClass   = "astro-ph",
 }
 
-=======
 @article{Bullock2001,
 author = {Bullock, J. S. and Kolatt, T. S. and Sigad, Y. and Somerville, R. S. and Kravtsov, A. V. and Klypin, A. A. and Primack, J. R. and Dekel, A.},
 doi = {10.1046/j.1365-8711.2001.04068.x},
@@ -937,5 +934,4 @@
       doi = {10.1103/PhysRevD.84.063507},
    adsurl = {http://adsabs.harvard.edu/abs/2011PhRvD..84f3507S},
   adsnote = {Provided by the SAO/NASA Astrophysics Data System}
-}
->>>>>>> 73f64131
+}