@ARTICLE{Lawrence17,
   author = {{Lawrence}, E. and {Heitmann}, K. and {Kwan}, J. and {Upadhye}, A. and 
	{Bingham}, D. and {Habib}, S. and {Higdon}, D. and {Pope}, A. and 
	{Finkel}, H. and {Frontiere}, N.},
    title = "{The Mira-Titan Universe. II. Matter Power Spectrum Emulation}",
  journal = {\apj},
archivePrefix = "arXiv",
   eprint = {1705.03388},
 keywords = {dark energy, large-scale structure of universe },
     year = 2017,
    month = sep,
   volume = 847,
      eid = {50},
    pages = {50},
      doi = {10.3847/1538-4357/aa86a9},
   adsurl = {http://adsabs.harvard.edu/abs/2017ApJ...847...50L},
  adsnote = {Provided by the SAO/NASA Astrophysics Data System}
}


@ARTICLE{2008A&A...477...43J,
   author = {{Joachimi}, B. and {Schneider}, P. and {Eifler}, T.},
    title = "{Analysis of two-point statistics of cosmic shear. III. Covariances of shear measures made easy}",
  journal = {\aap},
archivePrefix = "arXiv",
   eprint = {0708.0387},
 keywords = {cosmology: theory, gravitational lensing, large-scale structure of Universe, methods: statistical},
     year = 2008,
    month = jan,
   volume = 477,
    pages = {43-54},
      doi = {10.1051/0004-6361:20078400},
   adsurl = {http://adsabs.harvard.edu/abs/2008A%26A...477...43J},
  adsnote = {Provided by the SAO/NASA Astrophysics Data System}
}


@ARTICLE{GReffects,
   author = {{Alonso}, D. and {Bull}, P. and {Ferreira}, P.~G. and {Maartens}, R. and {Santos}, M.~G.},
    title = "{Ultra-large-scale Cosmology in Next-generation Experiments with Single Tracers}",
  journal = {ApJ},
archivePrefix = "arXiv",
   eprint = {1505.07596},
 keywords = {large-scale structure of universe},
     year = 2015,
    month = dec,
   volume = 814,
      eid = {145},
    pages = {145},
      doi = {10.1088/0004-637X/814/2/145},
   adsurl = {http://adsabs.harvard.edu/abs/2015ApJ...814..145A},
  adsnote = {Provided by the SAO/NASA Astrophysics Data System}
}

@ARTICLE{Linder03,
   author = {{Linder}, E.~V.},
    title = "{Exploring the Expansion History of the Universe}",
  journal = {Physical Review Letters},
   eprint = {astro-ph/0208512},
 keywords = {Cosmology, Gravity in more than four dimensions Kaluza-Klein theory unified field theories, alternative theories of gravity},
     year = 2003,
    month = mar,
   volume = 90,
   number = 9,
      eid = {091301},
    pages = {091301},
      doi = {10.1103/PhysRevLett.90.091301},
   adsurl = {http://adsabs.harvard.edu/abs/2003PhRvL..90i1301L},
  adsnote = {Provided by the SAO/NASA Astrophysics Data System}
}

@ARTICLE{Chevallier01,
   author = {{Chevallier}, M. and {Polarski}, D.},
    title = "{Accelerating Universes with Scaling Dark Matter}",
  journal = {International Journal of Modern Physics D},
   eprint = {gr-qc/0009008},
     year = 2001,
   volume = 10,
    pages = {213-223},
      doi = {10.1142/S0218271801000822},
   adsurl = {http://adsabs.harvard.edu/abs/2001IJMPD..10..213C},
  adsnote = {Provided by the SAO/NASA Astrophysics Data System}
}

@ARTICLE{Bartelmann01,
   author = {{Bartelmann}, M. and {Schneider}, P.},
    title = "{Weak gravitational lensing}",
  journal = {\physrep},
   eprint = {astro-ph/9912508},
     year = 2001,
    month = jan,
   volume = 340,
    pages = {291-472},
      doi = {10.1016/S0370-1573(00)00082-X},
   adsurl = {http://adsabs.harvard.edu/abs/2001PhR...340..291B},
  adsnote = {Provided by the SAO/NASA Astrophysics Data System}
}

@ARTICLE{Joachimi10,
   author = {{Joachimi}, B. and {Bridle}, S.~L.},
    title = "{Simultaneous measurement of cosmology and intrinsic alignments using joint cosmic shear and galaxy number density correlations}",
  journal = {\aap},
archivePrefix = "arXiv",
   eprint = {0911.2454},
 keywords = {cosmology: theory, gravitational lensing: weak, large-scale structure of the Universe, cosmological parameters, methods: data analysis},
     year = 2010,
    month = nov,
   volume = 523,
      eid = {A1},
    pages = {A1},
      doi = {10.1051/0004-6361/200913657},
   adsurl = {http://adsabs.harvard.edu/abs/2010A%26A...523A...1J},
  adsnote = {Provided by the SAO/NASA Astrophysics Data System}
}

@ARTICLE{Kilbinger2017,
   author = {{Kilbinger}, M. and {Heymans}, C. and {Asgari}, M. and {Joudaki}, S. and 
{Schneider}, P. and {Simon}, P. and {Van Waerbeke}, L. and {Harnois-D{\'e}raps}, J. and 
{Hildebrandt}, H. and {K{\"o}hlinger}, F. and {Kuijken}, K. and 
{Viola}, M.},
    title = "{Precision calculations of the cosmic shear power spectrum projection}",
  journal = {ArXiv e-prints},
archivePrefix = "arXiv",
   eprint = {1702.05301},
 keywords = {Astrophysics - Cosmology and Nongalactic Astrophysics},
     year = 2017,
    month = feb,
   adsurl = {http://adsabs.harvard.edu/abs/2017arXiv170205301K},
  adsnote = {Provided by the SAO/NASA Astrophysics Data System}
}

@ARTICLE{Castro2005,
   author = {{Castro}, P.~G. and {Heavens}, A.~F. and {Kitching}, T.~D.},
    title = "{Weak lensing analysis in three dimensions}",
  journal = {\prd},
   eprint = {astro-ph/0503479},
 keywords = {Dark matter, Background radiations},
     year = 2005,
    month = jul,
   volume = 72,
   number = 2,
      eid = {023516},
    pages = {023516},
      doi = {10.1103/PhysRevD.72.023516},
   adsurl = {http://adsabs.harvard.edu/abs/2005PhRvD..72b3516C},
  adsnote = {Provided by the SAO/NASA Astrophysics Data System}
}
@ARTICLE{Hu1997,
   author = {{Hu}, W. and {White}, M.},
    title = "{CMB anisotropies: Total angular momentum method}",
  journal = {\prd},
   eprint = {astro-ph/9702170},
 keywords = {Background radiations, Observational cosmology},
     year = 1997,
    month = jul,
   volume = 56,
    pages = {596-615},
      doi = {10.1103/PhysRevD.56.596},
   adsurl = {http://adsabs.harvard.edu/abs/1997PhRvD..56..596H},
  adsnote = {Provided by the SAO/NASA Astrophysics Data System}
}


@ARTICLE{Putter2010,
   author = {{de Putter}, R. and {Takada}, M.},
    title = "{Halo-galaxy lensing: A full sky approach}",
  journal = {\prd},
archivePrefix = "arXiv",
   eprint = {1007.4809},
 primaryClass = "astro-ph.CO",
 keywords = {Galaxy groups clusters and superclusters, large scale structure of the Universe, Gravitational lenses and luminous arcs, Cosmology, Observational cosmology},
     year = 2010,
    month = nov,
   volume = 82,
   number = 10,
      eid = {103522},
    pages = {103522},
      doi = {10.1103/PhysRevD.82.103522},
   adsurl = {http://adsabs.harvard.edu/abs/2010PhRvD..82j3522D},
  adsnote = {Provided by the SAO/NASA Astrophysics Data System}
}


@article{Talman2009,
title = "NumSBT: A subroutine for calculating spherical Bessel transforms numerically",
journal = "Computer Physics Communications",
volume = "180",
number = "2",
pages = "332 - 338",
year = "2009",
note = "",
issn = "0010-4655",
doi = "http://dx.doi.org/10.1016/j.cpc.2008.10.003",
url = "http://www.sciencedirect.com/science/article/pii/S0010465508003329",
author = "J.D. Talman",
keywords = "Fourier transforms",
keywords = "Spherical Bessel functions",
keywords = "Hankel transforms"
}

@ARTICLE{Hamilton2000,
   author = {{Hamilton}, A.~J.~S.},
    title = "{Uncorrelated modes of the non-linear power spectrum}",
  journal = {\mnras},
   eprint = {astro-ph/9905191},
 keywords = {COSMOLOGY: THEORY, LARGE-SCALE STRUCTURE OF UNIVERSE},
     year = 2000,
    month = feb,
   volume = 312,
    pages = {257-284},
      doi = {10.1046/j.1365-8711.2000.03071.x},
   adsurl = {http://adsabs.harvard.edu/abs/2000MNRAS.312..257H},
  adsnote = {Provided by the SAO/NASA Astrophysics Data System}
}

%Growth factor ref
@ARTICLE{1992ARA&A..30..499C,
   author = {{Carroll}, S.~M. and {Press}, W.~H. and {Turner}, E.~L.},
    title = "{The cosmological constant}",
  journal = {\araa},
 keywords = {Cosmology, Gravitational Lenses, Hubble Constant, Relativistic Theory, Computational Astrophysics, Gravitational Fields, Universe},
     year = 1992,
   volume = 30,
    pages = {499-542},
      doi = {10.1146/annurev.aa.30.090192.002435},
   adsurl = {http://adsabs.harvard.edu/abs/1992ARA%26A..30..499C},
  adsnote = {Provided by the SAO/NASA Astrophysics Data System}
}
@ARTICLE{1991MNRAS.251..128L,
   author = {{Lahav}, O. and {Lilje}, P.~B. and {Primack}, J.~R. and {Rees}, M.~J.
	},
    title = "{Dynamical effects of the cosmological constant}",
  journal = {\mnras},
 keywords = {Cosmology, Dark Matter, Dynamic Characteristics, Quasars, Space Density, Astronomical Models, Galactic Clusters, Interstellar Matter},
     year = 1991,
    month = jul,
   volume = 251,
    pages = {128-136},
      doi = {10.1093/mnras/251.1.128},
   adsurl = {http://adsabs.harvard.edu/abs/1991MNRAS.251..128L},
  adsnote = {Provided by the SAO/NASA Astrophysics Data System}
}


@ARTICLE{cosmicemu,
   author = {{Lawrence}, E. and {Heitmann}, K. and {Kwan}, J. and {Upadhye}, A. and 
	{Bingham}, D. and {Habib}, S. and {Higdon}, D. and {Pope}, A. and 
	{Finkel}, H. and {Frontiere}, N.},
    title = "{The Mira-Titan Universe II: Matter Power Spectrum Emulation}",
  journal = {ArXiv e-prints},
archivePrefix = "arXiv",
   eprint = {1705.03388},
 keywords = {Astrophysics - Cosmology and Nongalactic Astrophysics},
     year = 2017,
    month = may,
   adsurl = {http://adsabs.harvard.edu/abs/2017arXiv170503388L},
  adsnote = {Provided by the SAO/NASA Astrophysics Data System}
}

@ARTICLE{1998ApJ...496..605E,
   author = {{Eisenstein}, D.~J. and {Hu}, W.},
    title = "{Baryonic Features in the Matter Transfer Function}",
  journal = {\apj},
   eprint = {astro-ph/9709112},
 keywords = {COSMOLOGY: THEORY, COSMOLOGY: DARK MATTER, COSMOLOGY: LARGE-SCALE STRUCTURE OF UNIVERSE, Cosmology: Theory, Cosmology: Dark Matter, Cosmology: Large-Scale Structure of Universe},
     year = 1998,
    month = mar,
   volume = 496,
    pages = {605-614},
      doi = {10.1086/305424},
   adsurl = {http://adsabs.harvard.edu/abs/1998ApJ...496..605E},
  adsnote = {Provided by the SAO/NASA Astrophysics Data System}
}

@ARTICLE{hiclass,
   author = {{Zumalacarregui}, M. and {Bellini}, E. and {Sawicki}, I. and 
	{Lesgourgues}, J. and {Ferreira}, P.~G.},
    title = "{hi\_class: Horndeski in the Cosmic Linear Anisotropy Solving System}",
  journal = {ArXiv e-prints},
archivePrefix = "arXiv",
   eprint = {1605.06102},
 keywords = {Astrophysics - Cosmology and Nongalactic Astrophysics, General Relativity and Quantum Cosmology, High Energy Physics - Phenomenology, High Energy Physics - Theory},
     year = 2016,
    month = may,
   adsurl = {http://adsabs.harvard.edu/abs/2016arXiv160506102Z},
  adsnote = {Provided by the SAO/NASA Astrophysics Data System}
}

@ARTICLE{2017arXiv170103592C,
   author = {{Campagne}, J.-E. and {Neveu}, J. and {Plaszczynski}, S.},
    title = "{Angpow: a software for the fast computation of accurate tomographic power spectra}",
  journal = {ArXiv e-prints},
archivePrefix = "arXiv",
   eprint = {1701.03592},
 keywords = {Astrophysics - Cosmology and Nongalactic Astrophysics},
     year = 2017,
    month = jan,
   adsurl = {http://adsabs.harvard.edu/abs/2017arXiv170103592C},
  adsnote = {Provided by the SAO/NASA Astrophysics Data System}
}

@BOOK{2008cmb..book.....D,
   author = {{Durrer}, R.},
    title = "{The Cosmic Microwave Background}",
booktitle = {The Cosmic Microwave Background, by Ruth Durrer.~ISBN 978-0-521-84704-9 (HB).~Published by Cambridge University Press, Cambridge, UK, 2008.},
     year = 2008,
    month = aug,
publisher = {Cambridge University Press},
   adsurl = {http://adsabs.harvard.edu/abs/2008cmb..book.....D},
  adsnote = {Provided by the SAO/NASA Astrophysics Data System}
}
@ARTICLE{2009PhRvD..80h3514Y,
   author = {{Yoo}, J. and {Fitzpatrick}, A.~L. and {Zaldarriaga}, M.},
    title = "{New perspective on galaxy clustering as a cosmological probe: General relativistic effects}",
  journal = {\prd},
archivePrefix = "arXiv",
   eprint = {0907.0707},
 primaryClass = "astro-ph.CO",
 keywords = {Cosmology, Distances redshifts radial velocities, spatial distribution of galaxies, Galaxy groups clusters and superclusters, large scale structure of the Universe, Mathematical and relativistic aspects of cosmology},
     year = 2009,
    month = oct,
   volume = 80,
   number = 8,
      eid = {083514},
    pages = {083514},
      doi = {10.1103/PhysRevD.80.083514},
   adsurl = {http://adsabs.harvard.edu/abs/2009PhRvD..80h3514Y},
  adsnote = {Provided by the SAO/NASA Astrophysics Data System}
}

@ARTICLE{2010PhRvD..82h3508Y,
   author = {{Yoo}, J.},
    title = "{General relativistic description of the observed galaxy power spectrum: Do we understand what we measure?}",
  journal = {\prd},
archivePrefix = "arXiv",
   eprint = {1009.3021},
 keywords = {Cosmology, Galaxy groups clusters and superclusters, large scale structure of the Universe, Mathematical and relativistic aspects of cosmology, Distances redshifts radial velocities, spatial distribution of galaxies},
     year = 2010,
    month = oct,
   volume = 82,
   number = 8,
      eid = {083508},
    pages = {083508},
      doi = {10.1103/PhysRevD.82.083508},
   adsurl = {http://adsabs.harvard.edu/abs/2010PhRvD..82h3508Y},
  adsnote = {Provided by the SAO/NASA Astrophysics Data System}
}

@ARTICLE{2011PhRvD..84d3516C,
   author = {{Challinor}, A. and {Lewis}, A.},
    title = "{Linear power spectrum of observed source number counts}",
  journal = {\prd},
archivePrefix = "arXiv",
   eprint = {1105.5292},
 primaryClass = "astro-ph.CO",
 keywords = {Cosmology},
     year = 2011,
    month = aug,
   volume = 84,
   number = 4,
      eid = {043516},
    pages = {043516},
      doi = {10.1103/PhysRevD.84.043516},
   adsurl = {http://adsabs.harvard.edu/abs/2011PhRvD..84d3516C},
  adsnote = {Provided by the SAO/NASA Astrophysics Data System}
}


@ARTICLE{2011PhRvD..84f3505B,
   author = {{Bonvin}, C. and {Durrer}, R.},
    title = "{What galaxy surveys really measure}",
  journal = {\prd},
archivePrefix = "arXiv",
   eprint = {1105.5280},
 keywords = {Cosmology, Distances redshifts radial velocities, spatial distribution of galaxies, Galaxy groups clusters and superclusters, large scale structure of the Universe},
     year = 2011,
    month = sep,
   volume = 84,
   number = 6,
      eid = {063505},
    pages = {063505},
      doi = {10.1103/PhysRevD.84.063505},
   adsurl = {http://adsabs.harvard.edu/abs/2011PhRvD..84f3505B},
  adsnote = {Provided by the SAO/NASA Astrophysics Data System}
}



@ARTICLE{Schneider15,
   author = {{Schneider}, A. and {Teyssier}, R.},
    title = "{A new method to quantify the effects of baryons on the matter power spectrum}",
  journal = {\jcap},
archivePrefix = "arXiv",
   eprint = {1510.06034},
     year = 2015,
    month = dec,
   volume = 12,
      eid = {049},
    pages = {049},
      doi = {10.1088/1475-7516/2015/12/049},
   adsurl = {http://adsabs.harvard.edu/abs/2015JCAP...12..049S},
  adsnote = {Provided by the SAO/NASA Astrophysics Data System}
}

@ARTICLE{FASTPT,
   author = {{McEwen}, J.~E. and {Fang}, X. and {Hirata}, C.~M. and {Blazek}, J.~A.
	},
    title = "{FAST-PT: a novel algorithm to calculate convolution integrals in cosmological perturbation theory}",
  journal = {\jcap},
archivePrefix = "arXiv",
   eprint = {1603.04826},
     year = 2016,
    month = sep,
   volume = 9,
      eid = {015},
    pages = {015},
      doi = {10.1088/1475-7516/2016/09/015},
   adsurl = {http://adsabs.harvard.edu/abs/2016JCAP...09..015M},
  adsnote = {Provided by the SAO/NASA Astrophysics Data System}
}

@BOOK{PeacockBook,
   author = {{Peacock}, J.~A.},
    title = "{Cosmological Physics}",
booktitle = {Cosmological Physics, by John A.~Peacock, pp.~704.~ISBN 052141072X.~Cambridge, UK: Cambridge University Press, January 1999.},
     year = 1999,
    month = jan,
    pages = {704},
   adsurl = {http://adsabs.harvard.edu/abs/1999coph.book.....P},
  adsnote = {Provided by the SAO/NASA Astrophysics Data System}
}

@BOOK{DodelsonBook,
   author = {{Dodelson}, S.},
    title = "{Modern Cosmology}",
  journal = {Physics Today},
 keywords = {cosmology, educational aids, reviews},
     year = 2004,
    month = jul,
   volume = 57,
    pages = {60-61},
      doi = {10.1063/1.1784308},
   adsurl = {http://adsabs.harvard.edu/abs/2004PhT....57R..60D},
  adsnote = {Provided by the SAO/NASA Astrophysics Data System}
}

@ARTICLE{BBKS,
   author = {{Bardeen}, J.~M. and {Bond}, J.~R. and {Kaiser}, N. and {Szalay}, A.~S.
	},
    title = "{The statistics of peaks of Gaussian random fields}",
  journal = {\apj},
 keywords = {Cosmology, Density Distribution, Galactic Clusters, Galactic Evolution, Random Processes, Statistical Analysis, Density (Number/Volume), Mass Distribution, Mass To Light Ratios, Maxima, Missing Mass (Astrophysics), Probability Distribution Functions, Red Shift, Statistical Correlation, Velocity Distribution},
     year = 1986,
    month = may,
   volume = 304,
    pages = {15-61},
      doi = {10.1086/164143},
   adsurl = {http://adsabs.harvard.edu/abs/1986ApJ...304...15B},
  adsnote = {Provided by the SAO/NASA Astrophysics Data System}
}

@ARTICLE{WhitePaper,
   author = {{LSST Dark Energy Science Collaboration}},
    title = "{Large Synoptic Survey Telescope: Dark Energy Science Collaboration}",
  journal = {ArXiv e-prints},
archivePrefix = "arXiv",
   eprint = {1211.0310},
 primaryClass = "astro-ph.CO",
 keywords = {Astrophysics - Cosmology and Extragalactic Astrophysics, High Energy Physics - Experiment},
     year = 2012,
    month = nov,
   adsurl = {http://adsabs.harvard.edu/abs/2012arXiv1211.0310L},
  adsnote = {Provided by the SAO/NASA Astrophysics Data System},
collaboration = {LSST Dark Energy Science}
}

@ARTICLE{ScienceBook,
   author = {{LSST Science Collaboration}},
    title = "{LSST Science Book, Version 2.0}",
  journal = {ArXiv e-prints},
archivePrefix = "arXiv",
   eprint = {0912.0201},
 primaryClass = "astro-ph.IM",
 keywords = {Astrophysics - Instrumentation and Methods for Astrophysics, Astrophysics - Cosmology and Extragalactic Astrophysics, Astrophysics - Earth and Planetary Astrophysics, Astrophysics - Galaxy Astrophysics, Astrophysics - Solar and Stellar Astrophysics},
     year = 2009,
    month = dec,
   adsurl = {http://adsabs.harvard.edu/abs/2009arXiv0912.0201L},
  adsnote = {Provided by the SAO/NASA Astrophysics Data System},
collaboration = {LSST Science}
}

@ARTICLE{Overview,
   author = {{Ivezic}, Z. and {Tyson}, J.~A. and others},
    title = "{LSST: from Science Drivers to Reference Design and Anticipated Data Products}",
  journal = {ArXiv e-prints},
archivePrefix = "arXiv",
   eprint = {0805.2366},
 keywords = {Astrophysics},
     year = 2008,
    month = may,
   adsurl = {http://adsabs.harvard.edu/abs/2008arXiv0805.2366I},
  adsnote = {Provided by the SAO/NASA Astrophysics Data System},
collaboration = {LSST}
}
%

@MISC{class,
   author = {{Blas}, D. and {Lesgourgues}, J. and {Tram}, T.},
    title = "{CLASS: Cosmic Linear Anisotropy Solving System}",
 keywords = {Software},
howpublished = {Astrophysics Source Code Library},
     year = 2011,
    month = jun,
archivePrefix = "ascl",
   eprint = {1106.020},
   adsurl = {http://adsabs.harvard.edu/abs/2011ascl.soft06020B},
  adsnote = {Provided by the SAO/NASA Astrophysics Data System}
}


@ARTICLE{Chang2013,
   author = {{Chang}, C. and {Jarvis}, M. and {Jain}, B. and {Kahn}, S.~M. and 
	{Kirkby}, D. and {Connolly}, A. and {Krughoff}, S. and {Peng}, E.-H. and 
	{Peterson}, J.~R.},
    title = "{The effective number density of galaxies for weak lensing measurements in the LSST project}",
  journal = {Monthly Notices of the Royal Astronomical Society},
archivePrefix = "arXiv",
   eprint = {1305.0793},
 keywords = {methods: data analysis, cosmology: observations},
     year = 2013,
    month = sep,
   volume = 434,
    pages = {2121-2135},
      doi = {10.1093/mnras/stt1156},
   adsurl = {http://adsabs.harvard.edu/abs/2013MNRAS.434.2121C},
  adsnote = {Provided by the SAO/NASA Astrophysics Data System}
}

@ARTICLE{Tinker2008,
   author = {{Tinker}, J. and {Kravtsov}, A.~V. and {Klypin}, A. and {Abazajian}, K. and 
	{Warren}, M. and {Yepes}, G. and {Gottl{\"o}ber}, S. and {Holz}, D.~E.
	},
    title = "{Toward a Halo Mass Function for Precision Cosmology: The Limits of Universality}",
  journal = {\apj},
archivePrefix = "arXiv",
   eprint = {0803.2706},
 keywords = {cosmology: theory, large-scale structure of universe, methods: numerical},
     year = 2008,
    month = dec,
   volume = 688,
      eid = {709-728},
    pages = {709-728},
      doi = {10.1086/591439},
   adsurl = {http://adsabs.harvard.edu/abs/2008ApJ...688..709T},
  adsnote = {Provided by the SAO/NASA Astrophysics Data System}
}

@ARTICLE{Angulo2012,
   author = {{Angulo}, R.~E. and {Springel}, V. and {White}, S.~D.~M. and 
	{Jenkins}, A. and {Baugh}, C.~M. and {Frenk}, C.~S.},
    title = "{Scaling relations for galaxy clusters in the Millennium-XXL simulation}",
  journal = {\mnras},
archivePrefix = "arXiv",
   eprint = {1203.3216},
 keywords = {cosmology: theory, large-scale structure of Universe},
     year = 2012,
    month = nov,
   volume = 426,
    pages = {2046-2062},
      doi = {10.1111/j.1365-2966.2012.21830.x},
   adsurl = {http://adsabs.harvard.edu/abs/2012MNRAS.426.2046A},
  adsnote = {Provided by the SAO/NASA Astrophysics Data System}
}

@ARTICLE{Watson2013,
   author = {{Watson}, W.~A. and {Iliev}, I.~T. and {D'Aloisio}, A. and {Knebe}, A. and 
	{Shapiro}, P.~R. and {Yepes}, G.},
    title = "{The halo mass function through the cosmic ages}",
  journal = {\mnras},
archivePrefix = "arXiv",
   eprint = {1212.0095},
 keywords = {methods: numerical, galaxies: haloes, galaxies: high-redshift, cosmology: theory, dark matter, large-scale structure of Universe},
     year = 2013,
    month = aug,
   volume = 433,
    pages = {1230-1245},
      doi = {10.1093/mnras/stt791},
   adsurl = {http://adsabs.harvard.edu/abs/2013MNRAS.433.1230W},
  adsnote = {Provided by the SAO/NASA Astrophysics Data System}
}

@ARTICLE{CLASS_halofit,
	author = {{Takahashi}, R. and {Sato}, M. and {Nishimichi}, T. and {Taruya}, A. and 
	{Oguri}, M.},
	title = "{Revising the Halofit Model for the Nonlinear Matter Power Spectrum}",
	journal = {\apj},
	archivePrefix = "arXiv",
	eprint = {1208.2701},
	keywords = {cosmology: theory, large-scale structure of universe, methods: numerical},
	year = 2012,
	month = dec,
	volume = 761,
	eid = {152},
	pages = {152},
	doi = {10.1088/0004-637X/761/2/152},
	adsurl = {http://adsabs.harvard.edu/abs/2012ApJ...761..152T},
	adsnote = {Provided by the SAO/NASA Astrophysics Data System}
}

@ARTICLE{2015ApJ...814..145A,
   author = {{Alonso}, D. and {Bull}, P. and {Ferreira}, P.~G. and {Maartens}, R. and 
	{Santos}, M.~G.},
    title = "{Ultra-large-scale Cosmology in Next-generation Experiments with Single Tracers}",
  journal = {\apj},
archivePrefix = "arXiv",
   eprint = {1505.07596},
 keywords = {large-scale structure of universe},
     year = 2015,
    month = dec,
   volume = 814,
      eid = {145},
    pages = {145},
      doi = {10.1088/0004-637X/814/2/145},
   adsurl = {http://adsabs.harvard.edu/abs/2015ApJ...814..145A},
  adsnote = {Provided by the SAO/NASA Astrophysics Data System}
}

@ARTICLE{1994ApJ...432....7K,
   author = {{Kamionkowski}, M. and {Spergel}, D.~N.},
    title = "{Large-angle cosmic microwave background anisotropies in an open universe}",
  journal = {\apj},
   eprint = {astro-ph/9312017},
 keywords = {Anisotropy, Astronomical Models, Background Radiation, Big Bang Cosmology, Mathematical Models, Microwaves, Relic Radiation, Universe, Adiabatic Conditions, Correlation, Cosmic Background Explorer Satellite, Multipoles, Power Spectra},
     year = 1994,
    month = sep,
   volume = 432,
    pages = {7-16},
      doi = {10.1086/174543},
   adsurl = {http://adsabs.harvard.edu/abs/1994ApJ...432....7K},
  adsnote = {Provided by the SAO/NASA Astrophysics Data System}
}

@ARTICLE{2007MNRAS.381.1197H,
   author = {{Hirata}, C.~M. and {Mandelbaum}, R. and {Ishak}, M. and {Seljak}, U. and 
	{Nichol}, R. and {Pimbblet}, K.~A. and {Ross}, N.~P. and {Wake}, D.
	},
    title = "{Intrinsic galaxy alignments from the 2SLAQ and SDSS surveys: luminosity and redshift scalings and implications for weak lensing surveys}",
  journal = {\mnras},
   eprint = {astro-ph/0701671},
 keywords = {gravitational lensing, cosmology: observations, large-scale structure of Universe},
     year = 2007,
    month = nov,
   volume = 381,
    pages = {1197-1218},
      doi = {10.1111/j.1365-2966.2007.12312.x},
   adsurl = {http://adsabs.harvard.edu/abs/2007MNRAS.381.1197H},
  adsnote = {Provided by the SAO/NASA Astrophysics Data System}
}


@ARTICLE{2004PhRvD..70f3526H,
   author = {{Hirata}, C.~M. and {Seljak}, U.},
    title = "{Intrinsic alignment-lensing interference as a contaminant of cosmic shear}",
  journal = {\prd},
   eprint = {astro-ph/0406275},
 keywords = {Observational cosmology, Galactic halos, Gravitational lenses and luminous arcs},
     year = 2004,
    month = sep,
   volume = 70,
   number = 6,
      eid = {063526},
    pages = {063526},
      doi = {10.1103/PhysRevD.70.063526},
   adsurl = {http://adsabs.harvard.edu/abs/2004PhRvD..70f3526H},
  adsnote = {Provided by the SAO/NASA Astrophysics Data System}
}
@ARTICLE{Tinker2010,
   author = {{Tinker}, J.~L. and {Robertson}, B.~E. and {Kravtsov}, A.~V. and 
	{Klypin}, A. and {Warren}, M.~S. and {Yepes}, G. and {Gottl{\"o}ber}, S.
	},
    title = "{The Large-scale Bias of Dark Matter Halos: Numerical Calibration and Model Tests}",
  journal = {\apj},
archivePrefix = "arXiv",
   eprint = {1001.3162},
 keywords = {cosmology: theory, large-scale structure of universe, methods: numerical},
     year = 2010,
    month = dec,
   volume = 724,
    pages = {878-886},
      doi = {10.1088/0004-637X/724/2/878},
   adsurl = {http://adsabs.harvard.edu/abs/2010ApJ...724..878T},
  adsnote = {Provided by the SAO/NASA Astrophysics Data System}
}

@ARTICLE{astropy,
   author = {{Astropy Collaboration} and {Robitaille}, T.~P. and {Tollerud}, E.~J. and 
	{Greenfield}, P. and {Droettboom}, M. and {Bray}, E. and {Aldcroft}, T. and 
	{Davis}, M. and {Ginsburg}, A. and {Price-Whelan}, A.~M. and 
	{Kerzendorf}, W.~E. and {Conley}, A. and {Crighton}, N. and 
	{Barbary}, K. and {Muna}, D. and {Ferguson}, H. and {Grollier}, F. and 
	{Parikh}, M.~M. and {Nair}, P.~H. and {Unther}, H.~M. and {Deil}, C. and 
	{Woillez}, J. and {Conseil}, S. and {Kramer}, R. and {Turner}, J.~E.~H. and 
	{Singer}, L. and {Fox}, R. and {Weaver}, B.~A. and {Zabalza}, V. and 
	{Edwards}, Z.~I. and {Azalee Bostroem}, K. and {Burke}, D.~J. and 
	{Casey}, A.~R. and {Crawford}, S.~M. and {Dencheva}, N. and 
	{Ely}, J. and {Jenness}, T. and {Labrie}, K. and {Lim}, P.~L. and 
	{Pierfederici}, F. and {Pontzen}, A. and {Ptak}, A. and {Refsdal}, B. and 
	{Servillat}, M. and {Streicher}, O.},
    title = "{Astropy: A community Python package for astronomy}",
  journal = {\aap},
archivePrefix = "arXiv",
   eprint = {1307.6212},
 primaryClass = "astro-ph.IM",
 keywords = {methods: data analysis, methods: miscellaneous, virtual observatory tools},
     year = 2013,
    month = oct,
   volume = 558,
      eid = {A33},
    pages = {A33},
      doi = {10.1051/0004-6361/201322068},
   adsurl = {http://adsabs.harvard.edu/abs/2013A%26A...558A..33A},
  adsnote = {Provided by the SAO/NASA Astrophysics Data System}
}

@ARTICLE{Lesgourgues2012,
   author = {{Lesgourgues}, J. and {Pastor}, S.},
    title = "{Neutrino mass from Cosmology}",
  journal = {ArXiv e-prints},
archivePrefix = "arXiv",
   eprint = {1212.6154},
 primaryClass = "hep-ph",
 keywords = {High Energy Physics - Phenomenology, Astrophysics - Cosmology and Extragalactic Astrophysics},
     year = 2012,
    month = dec,
   adsurl = {http://adsabs.harvard.edu/abs/2012arXiv1212.6154L},
  adsnote = {Provided by the SAO/NASA Astrophysics Data System}
}


<<<<<<< HEAD
=======
@article{Mangano2005,
title = "Relic neutrino decoupling including flavour oscillations",
journal = "Nuclear Physics B",
volume = "729",
number = "1",
pages = "221 - 234",
year = "2005",
issn = "0550-3213",
doi = "https://doi.org/10.1016/j.nuclphysb.2005.09.041",
url = "http://www.sciencedirect.com/science/article/pii/S0550321305008291",
author = "Gianpiero Mangano and Gennaro Miele and Sergio Pastor and Teguayco Pinto and Ofelia Pisanti and Pasquale D. Serpico",
keywords = "Early universe, Neutrinos, Non-equilibrium kinetics"
}
>>>>>>> e95fcd43
<|MERGE_RESOLUTION|>--- conflicted
+++ resolved
@@ -736,9 +736,6 @@
   adsnote = {Provided by the SAO/NASA Astrophysics Data System}
 }
 
-
-<<<<<<< HEAD
-=======
 @article{Mangano2005,
 title = "Relic neutrino decoupling including flavour oscillations",
 journal = "Nuclear Physics B",
@@ -752,4 +749,3 @@
 author = "Gianpiero Mangano and Gennaro Miele and Sergio Pastor and Teguayco Pinto and Ofelia Pisanti and Pasquale D. Serpico",
 keywords = "Early universe, Neutrinos, Non-equilibrium kinetics"
 }
->>>>>>> e95fcd43
