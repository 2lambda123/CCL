--- conflicted
+++ resolved
@@ -62,12 +62,8 @@
 # Includes Makefiles
 AC_CONFIG_FILES([Makefile
 		 include/Makefile
-<<<<<<< HEAD
-		 class/Makefile
+		 $CLASS_MAKEFILE
 		 angpow/Makefile])
-=======
-		 $CLASS_MAKEFILE])
->>>>>>> 77a8d561
 
 AC_OUTPUT
 
