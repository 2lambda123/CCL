#pragma once

<<<<<<< HEAD
#include "gsl/gsl_const_mksa.h"

// Parameters for grids and related things
// one day to be determined by a long careful process.
// At the moment we are just thinking that:
//    the only high-z thing we need is CMB lensing
//    the contribution to this from W*P is very small above z=10 ish
// NB: Need to calculate chi_star separated from the process
// of filling these splines
#define A_SPLINE_DELTA 0.001
#define A_SPLINE_NA    1000
#define A_SPLINE_MIN   0.001
#define A_SPLINE_MAX   1.0

#define LOGM_SPLINE_DELTA 0.025
#define LOGM_SPLINE_NM    440
#define LOGM_SPLINE_MIN   6
#define LOGM_SPLINE_MAX   17

//for 2D SPLINE, e.g. P_NL, use coarser binning
#define N_A 50

=======
//Spline types
>>>>>>> 3a245e5b
#define A_SPLINE_TYPE gsl_interp_akima
#define K_SPLINE_TYPE gsl_interp_akima
#define M_SPLINE_TYPE gsl_interp_akima
#define D_SPLINE_TYPE gsl_interp_akima
#define PNL_SPLINE_TYPE gsl_interp2d_bicubic
#define PLIN_SPLINE_TYPE gsl_interp2d_bicubic

// These are in units of Mpc (no factor of h)
#define K_PIVOT 0.05
<<<<<<< HEAD
#define K_MAX_SPLINE 50. 
#define K_MAX 1e3
#define K_MIN  7.19730416688957e-06
#define K_MAX_INT (1e3/1.1) //minimum integration range
#define K_MIN_INT (1e-6*1.1) //maximum integration range
#define N_K 1000
=======
>>>>>>> 3a245e5b

//Rho critical in units of M_sun/h / (Mpc/h)^3
#define RHO_CRITICAL 2.7744948E11

//Lightspeed / H0 in units of Mpc/h
#define CLIGHT_HMPC 2997.92458 //H0^-1 in Mpc/h

//Newton's gravitational constant
//#define GNEWT 6.6738e-11    //(from PDG 2013) in m^3/Kg/s^2
#define GNEWT 6.67428e-11 // CLASS VALUE


//Solar mass
#define SOLAR_MASS 1.9885e30 //in kg (from PDG 2013)

//Distance conversions
#define MPC_TO_METER 3.08567758149e22  //(from PDG 2013) Mpc to m 
#define PC_TO_METER 3.08567758149e16   //(from PDG 2013) pc to m

// Boltzmann constant in units of J/K
#define KBOLTZ  GSL_CONST_MKSA_BOLTZMANN

// Stefan-Boltzmann constant in units of kg/s^3 / K^4
#define STBOLTZ GSL_CONST_MKSA_STEFAN_BOLTZMANN_CONSTANT

// Planck's constant in units kg m^2 / s
#define HPLANCK  GSL_CONST_MKSA_PLANCKS_CONSTANT_H 

// The speed of light in m/s
#define CLIGHT   GSL_CONST_MKSA_SPEED_OF_LIGHT

// Electron volt to Joules convestion
#define EV_IN_J  GSL_CONST_MKSA_ELECTRON_VOLT

// T_ncdm, as taken from CLASS, explanatory.ini
#define TNCDM 0.71611

//Precision parameters
#define EPSREL_DIST 1E-6
#define EPSREL_GROWTH 1E-6
#define EPSREL_DNDZ 1E-6
#define EPS_SCALEFAC_GROWTH 1E-6

//LSST specific numbers
#define Z_MIN_SOURCES 0.1
#define Z_MAX_SOURCES 3.0<|MERGE_RESOLUTION|>--- conflicted
+++ resolved
@@ -1,31 +1,6 @@
 #pragma once
 
-<<<<<<< HEAD
-#include "gsl/gsl_const_mksa.h"
-
-// Parameters for grids and related things
-// one day to be determined by a long careful process.
-// At the moment we are just thinking that:
-//    the only high-z thing we need is CMB lensing
-//    the contribution to this from W*P is very small above z=10 ish
-// NB: Need to calculate chi_star separated from the process
-// of filling these splines
-#define A_SPLINE_DELTA 0.001
-#define A_SPLINE_NA    1000
-#define A_SPLINE_MIN   0.001
-#define A_SPLINE_MAX   1.0
-
-#define LOGM_SPLINE_DELTA 0.025
-#define LOGM_SPLINE_NM    440
-#define LOGM_SPLINE_MIN   6
-#define LOGM_SPLINE_MAX   17
-
-//for 2D SPLINE, e.g. P_NL, use coarser binning
-#define N_A 50
-
-=======
 //Spline types
->>>>>>> 3a245e5b
 #define A_SPLINE_TYPE gsl_interp_akima
 #define K_SPLINE_TYPE gsl_interp_akima
 #define M_SPLINE_TYPE gsl_interp_akima
@@ -35,15 +10,6 @@
 
 // These are in units of Mpc (no factor of h)
 #define K_PIVOT 0.05
-<<<<<<< HEAD
-#define K_MAX_SPLINE 50. 
-#define K_MAX 1e3
-#define K_MIN  7.19730416688957e-06
-#define K_MAX_INT (1e3/1.1) //minimum integration range
-#define K_MIN_INT (1e-6*1.1) //maximum integration range
-#define N_K 1000
-=======
->>>>>>> 3a245e5b
 
 //Rho critical in units of M_sun/h / (Mpc/h)^3
 #define RHO_CRITICAL 2.7744948E11
