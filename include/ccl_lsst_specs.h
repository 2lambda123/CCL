--- conflicted
+++ resolved
@@ -1,13 +1,7 @@
 #pragma once
 #include "ccl_core.h"
-double bias_clustering(ccl_cosmology * cosmo, double a); 
-<<<<<<< HEAD
-double dNdz_tomog(double z, void * params, double bin_zmin, double bin_zmax, double (*dNdz)(double,void *), double (*sigmazin)(double));
-=======
-double dNdz_sources_unnormed(double z, void *params);
-double photoz(double z_ph, void * params);
-double dNdz_tomog(double z, int dNdz_type, double bin_zmin, double bin_zmax); //, double (*dNdz)(double,void *), double (*sigmazin)(double));
->>>>>>> 653f2128
+double ccl_specs_bias_clustering(ccl_cosmology * cosmo, double a); 
+int ccl_specs_dNdz_tomog(double z, int dNdz_type, double bin_zmin, double bin_zmax,double *tomoout);
 
 // Structures for the parameters of integrands related to the WL source redshift distribution
 struct dNdz_sources_params{
