#ifdef __cplusplus
extern "C" {
#endif

#pragma once

#include "ccl_core.h"

/**
<<<<<<< HEAD
 * CLASS power spectrum without splines.
 * Write k, P(k,z) [1/Mpc, Mpc^3] for given cosmology at the k values used within CLASS (spectra.ln_k[]), using the method specified in config.matter_power_spectrum_method.
 * @param filename File into which k, P(k,a) will be written
 * @param cosmo Cosmology parameters and configurations
 * @param z Redshift at which the power spectrum is evaluated
 * @param status Status flag. 0 if there are no errors, nonzero otherwise.
 */
void ccl_cosmology_write_power_class_z(char *filename, ccl_cosmology * cosmo, double z, int * status);
=======
 * Correction for the impact of baryonic physics on the matter power spectrum.
 * Returns f(k,a) [dimensionless] for given cosmology, using the method specified for the baryonic transfer function.
 * f(k,z) is the fractional change in the nonlinear matter power spectrum from the BCM model of Schenider & Teyrrsier (2015). The parameters of the model are passed as part of the cosmology class.
 * @param cosmo Cosmology parameters and configurations, including baryonic parameters.
 * @param k Fourier mode, in [1/Mpc] units
 * @param a scale factor, normalized to 1 for today
 * @param status Status flag. 0 if there are no errors, nonzero otherwise.
 * For specific cases see documentation for ccl_error.c
 * @return f(k,a).
 */
double ccl_bcm_model_fkz(ccl_cosmology * cosmo, double k, double a, int *status);
>>>>>>> 36d2f0e2

/**
 * Linear matter power spectrum.
 * Returns P_lin(k,a) [Mpc^3] for given cosmology, using the method specified in cosmo->config.transfer_function_method.
 * @param cosmo Cosmology parameters and configurations
 * @param k Fourier mode, in [1/Mpc] units
 * @param a scale factor, normalized to 1 for today
 * @param status Status flag. 0 if there are no errors, nonzero otherwise.
 * For specific cases see documentation for ccl_error.c
 * @return P_lin(k,a).
 */
double ccl_linear_matter_power(ccl_cosmology * cosmo, double k, double a,int * status);

/**
 * Non-linear matter power spectrum.
 * Returns P_NL(k,a) [Mpc^3] for given cosmology, using the method specified in cosmo->config.transfer_function_method and cosmo->config.matter_power_spectrum_method.
 * @param cosmo Cosmology parameters and configurations
 * @param k Fourier mode, in [1/Mpc] units
 * @param a scale factor, normalized to 1 for today
 * @param status Status flag. 0 if there are no errors, nonzero otherwise.
 * For specific cases see documentation for ccl_error.c
 * @return P_NL(k,a).
 */

double ccl_nonlin_matter_power(ccl_cosmology * cosmo, double k, double a,int * status);

/**
 * Variance of the matter density field with (top-hat) smoothing scale R [Mpc].
 * Returns sigma(R) for specified cosmology at a = 1.
 * @param cosmo Cosmology parameters and configurations
 * @param R Smoothing scale, in [Mpc] units
 * @param status Status flag. 0 if there are no errors, nonzero otherwise.
 * For specific cases see documentation for ccl_error.c
 * @return sigma(R).
 */
double ccl_sigmaR(ccl_cosmology *cosmo, double R, int * status);

/**
 * Computes sigma_8, variance of the matter density field with (top-hat) smoothing scale R = 8 Mpc/h, from linear power spectrum.
 * Returns sigma_8 for specified cosmology.
 * @param cosmo Cosmology parameters and configurations
 * @param status Status flag. 0 if there are no errors, nonzero otherwise.
 * For specific cases see documentation for ccl_error.c
 * @return sigma_8.
 */
double ccl_sigma8(ccl_cosmology *cosmo, int * status);

#ifdef __cplusplus
}
#endif<|MERGE_RESOLUTION|>--- conflicted
+++ resolved
@@ -7,7 +7,6 @@
 #include "ccl_core.h"
 
 /**
-<<<<<<< HEAD
  * CLASS power spectrum without splines.
  * Write k, P(k,z) [1/Mpc, Mpc^3] for given cosmology at the k values used within CLASS (spectra.ln_k[]), using the method specified in config.matter_power_spectrum_method.
  * @param filename File into which k, P(k,a) will be written
@@ -16,7 +15,8 @@
  * @param status Status flag. 0 if there are no errors, nonzero otherwise.
  */
 void ccl_cosmology_write_power_class_z(char *filename, ccl_cosmology * cosmo, double z, int * status);
-=======
+
+/**
  * Correction for the impact of baryonic physics on the matter power spectrum.
  * Returns f(k,a) [dimensionless] for given cosmology, using the method specified for the baryonic transfer function.
  * f(k,z) is the fractional change in the nonlinear matter power spectrum from the BCM model of Schenider & Teyrrsier (2015). The parameters of the model are passed as part of the cosmology class.
@@ -28,7 +28,6 @@
  * @return f(k,a).
  */
 double ccl_bcm_model_fkz(ccl_cosmology * cosmo, double k, double a, int *status);
->>>>>>> 36d2f0e2
 
 /**
  * Linear matter power spectrum.
