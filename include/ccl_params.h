--- conflicted
+++ resolved
@@ -36,13 +36,10 @@
   int N_K;
   int N_K_3DCOR;
 
-<<<<<<< HEAD
   //Correlation function parameters
   double ELL_MIN_CORR;
   double ELL_MAX_CORR;
   int N_ELL_CORR;
-=======
->>>>>>> 3bf37e66
 } ccl_spline_params;
 
 extern ccl_spline_params * ccl_splines;
