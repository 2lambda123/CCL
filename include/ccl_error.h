--- conflicted
+++ resolved
@@ -6,22 +6,6 @@
 #pragma once
 #include "ccl_core.h"
 
-<<<<<<< HEAD
-#define CCL_ERROR_MEMORY 1
-#define CCL_ERROR_LINSPACE 2
-#define CCL_ERROR_INCONSISTENT 3
-#define CCL_ERROR_SPLINE 4
-#define CCL_ERROR_SPLINE_EV 5
-#define CCL_ERROR_INTEG 6
-#define CCL_ERROR_ROOT 7
-#define CCL_ERROR_CLASS 8
-#define CCL_ERROR_COMPUTECHI 9
-#define CCL_ERROR_MF 10
-#define CCL_ERROR_HMF_INTERP 11
-#define CCL_ERROR_PARAMETERS 12
-#define CCL_ERROR_ANGPOW 13
-void ccl_check_status(ccl_cosmology *cosmo, int* status);
-=======
 // Whether to do bounds checks on interpolated quantities
 #define CCL_BOUNDS_CHECK_INTERP
 
@@ -38,6 +22,7 @@
 #define CCL_ERROR_HMF_INTERP 1035
 #define CCL_ERROR_PARAMETERS 1036
 #define CCL_ERROR_NU_INT 1037
+#define CCL_ERROR_ANGPOW 1038
 
 typedef enum {
   CCL_ERROR_POLICY_EXIT = 0,
@@ -72,5 +57,4 @@
 
 #ifdef __cplusplus
 }
-#endif
->>>>>>> 77a8d561
+#endif