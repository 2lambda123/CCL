--- conflicted
+++ resolved
@@ -18,19 +18,11 @@
     python: 3.6
     env: TOXENV=py36
   - os: osx
-<<<<<<< HEAD
-    osx_image: xcode8.3
-    language: generic
-    env: TOXENV=py27
-  - os: osx
-    osx_image: xcode8.3
-=======
     osx_image: xcode9.4
     language: generic
     env: TOXENV=py27
   - os: osx
     osx_image: xcode9.4
->>>>>>> 7d9a909c
     language: generic
     env: TOXENV=py36
 install:
