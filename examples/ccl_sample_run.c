#include <stdlib.h>
#include <stdio.h>
#include <math.h>
#include "ccl.h"
#include "ccl_lsst_specs.h"

#define OC 0.25
#define OB 0.05
#define OK 0.00
#define ON 0.00
#define HH 0.70
#define W0 -1.0
#define WA 0.00
#define NS 0.96
#define NORMPS 0.80
#define ZD 0.5
#define NZ 128
#define Z0_GC 0.50
#define SZ_GC 0.05
#define Z0_SH 0.65
#define SZ_SH 0.05
#define NL 513
#define PS 0.1 
#define NREL 3.046
#define NMAS 0
#define MNU 0.0



// The user defines a structure of parameters to the user-defined function for the photo-z probability 
struct user_func_params
{
  double (* sigma_z) (double);
};

// The user defines a function of the form double function ( z_ph, z_spec, void * user_pz_params) where user_pz_params is a pointer to the parameters of the user-defined function. This returns the probabilty of obtaining a given photo-z given a particular spec_z.
double user_pz_probability(double z_ph, double z_s, void * user_par, int * status)
{
  double sigma_z = ((struct user_func_params *) user_par)->sigma_z(z_s);
  return exp(- (z_ph-z_s)*(z_ph-z_s) / (2.*sigma_z*sigma_z)) / (pow(2.*M_PI,0.5)*sigma_z);
}

int main(int argc,char **argv)
{
  //status flag
  int status =0;

  // Initialize cosmological parameters
  ccl_configuration config=default_config;
  config.transfer_function_method=ccl_boltzmann_class;
  ccl_parameters params = ccl_parameters_create(OC, OB, OK, NREL, NMAS, MNU, W0, WA, HH, NORMPS, NS,-1,-1,-1,-1,NULL,NULL, &status);
  //printf("in sample run w0=%1.12f, wa=%1.12f\n", W0, WA);
  
  // Initialize cosmology object given cosmo params
  ccl_cosmology *cosmo=ccl_cosmology_create(params,config);

  // Compute radial distances (see include/ccl_background.h for more routines)
  printf("Comoving distance to z = %.3lf is chi = %.3lf Mpc\n",
	 ZD,ccl_comoving_radial_distance(cosmo,1./(1+ZD), &status));
  printf("Luminosity distance to z = %.3lf is chi = %.3lf Mpc\n",
	 ZD,ccl_luminosity_distance(cosmo,1./(1+ZD), &status));
  printf("Distance modulus to z = %.3lf is mu = %.3lf Mpc\n",
	 ZD,ccl_distance_modulus(cosmo,1./(1+ZD), &status));
  
  
  //Consistency check
  printf("Scale factor is a=%.3lf \n",1./(1+ZD));
  printf("Consistency: Scale factor at chi=%.3lf Mpc is a=%.3lf\n",
	 ccl_comoving_radial_distance(cosmo,1./(1+ZD), &status),
	 ccl_scale_factor_of_chi(cosmo,ccl_comoving_radial_distance(cosmo,1./(1+ZD), &status), &status));
  
  // Compute growth factor and growth rate (see include/ccl_background.h for more routines)
  printf("Growth factor and growth rate at z = %.3lf are D = %.3lf and f = %.3lf\n",
	 ZD, ccl_growth_factor(cosmo,1./(1+ZD), &status),ccl_growth_rate(cosmo,1./(1+ZD), &status));
 
  // Compute Omega_m, Omega_L and Omega_r at different times
  printf("z\tOmega_m\tOmega_L\tOmega_r\n");
  double Om, OL, Or;
  for (int z=10000;z!=0;z/=3){
    Om = ccl_omega_x(cosmo, 1./(z+1), ccl_omega_m_label, &status);
    OL = ccl_omega_x(cosmo, 1./(z+1), ccl_omega_l_label, &status);
    Or = ccl_omega_x(cosmo, 1./(z+1), ccl_omega_g_label, &status);
    printf("%i\t%.3f\t%.3f\t%.3f\n", z, Om, OL, Or);
  }
  Om = ccl_omega_x(cosmo, 1., ccl_omega_m_label, &status);
  OL = ccl_omega_x(cosmo, 1., ccl_omega_l_label, &status);
  Or = ccl_omega_x(cosmo, 1., ccl_omega_g_label, &status);
  printf("%i\t%.3f\t%.3f\t%.3f\n", 0, Om, OL, Or);

  // Compute sigma_8
  printf("Initializing power spectrum...\n");
  printf("sigma_8 = %.3lf\n\n", ccl_sigma8(cosmo, &status));
  
  //Create tracers for angular power spectra
  double z_arr_gc[NZ],z_arr_sh[NZ],nz_arr_gc[NZ],nz_arr_sh[NZ],bz_arr[NZ];
  for(int i=0;i<NZ;i++) {
    z_arr_gc[i]=Z0_GC-5*SZ_GC+10*SZ_GC*(i+0.5)/NZ;
    nz_arr_gc[i]=exp(-0.5*pow((z_arr_gc[i]-Z0_GC)/SZ_GC,2));
    bz_arr[i]=1+z_arr_gc[i];
    z_arr_sh[i]=Z0_SH-5*SZ_SH+10*SZ_SH*(i+0.5)/NZ;
    nz_arr_sh[i]=exp(-0.5*pow((z_arr_sh[i]-Z0_SH)/SZ_SH,2));
  }
  double *a_arr_resample=(double *)malloc(2*NZ*sizeof(double));
  double *nz_resampled=(double *)malloc(2*NZ*sizeof(double));
  for(int i=0;i<2*NZ;i++) {
    double z=(i+0.5)/NZ;
    a_arr_resample[i]=1./(1+z);
  }
  
  //CMB lensing tracer
  CCL_ClTracer *ct_cl=ccl_cl_tracer_cmblens(cosmo,1100.,&status);

  //Galaxy clustering tracer
  CCL_ClTracer *ct_gc=ccl_cl_tracer_number_counts_simple(cosmo,NZ,z_arr_gc,nz_arr_gc,NZ,z_arr_gc,bz_arr, &status);
  
  //Cosmic shear tracer
<<<<<<< HEAD
  CCL_ClTracer *ct_wl=ccl_cl_tracer_lensing_simple(cosmo,NZ,z_arr_sh,nz_arr_sh, &status);
  printf("ell C_ell(c,c) C_ell(c,g) C_ell(c,s) C_ell(g,g) C_ell(g,s) C_ell(s,s) | r(g,s)\n");

  int ells[NL];
  double cells_cc_limber[NL];
  double cells_cg_limber[NL];
  double cells_cl_limber[NL];
  double cells_ll_limber[NL];
  double cells_gl_limber[NL];
  double cells_gg_limber[NL];
  for(int ii=0;ii<NL;ii++)
    ells[ii]=ii;

  double linstep = 40;
  double logstep = 1.15;
  double dchi = (ct_gc->chimax-ct_gc->chimin)/1000.; // must be below 3 to converge toward limber computation at high ell
  double dlk = 0.003;
  double zmin = 0.05;
  CCL_ClWorkspace *w=ccl_cl_workspace_default(NL+1,-1,CCL_NONLIMBER_METHOD_NATIVE,logstep,linstep,dchi,dlk,zmin,&status);
  ccl_angular_cls(cosmo,w,ct_cl,ct_cl,NL,ells,cells_cc_limber,&status);
  ccl_angular_cls(cosmo,w,ct_cl,ct_gc,NL,ells,cells_cg_limber,&status);
  ccl_angular_cls(cosmo,w,ct_cl,ct_wl,NL,ells,cells_cl_limber,&status);
  ccl_angular_cls(cosmo,w,ct_gc,ct_gc,NL,ells,cells_gg_limber,&status);
  ccl_angular_cls(cosmo,w,ct_gc,ct_wl,NL,ells,cells_gl_limber,&status);
  ccl_angular_cls(cosmo,w,ct_wl,ct_wl,NL,ells,cells_ll_limber,&status);

  
  for(int l=2;l<=NL;l*=2)
    printf("%d %.3lE %.3lE %.3lE %.3lE %.3lE %.3lE | %.3lE\n",l,cells_cc_limber[l],cells_cg_limber[l],cells_cl_limber[l],cells_gg_limber[l],cells_gl_limber[l],cells_ll_limber[l],cells_gl_limber[l]/sqrt(cells_gg_limber[l]*cells_ll_limber[l]));
=======
  CCL_ClTracer *ct_wl=ccl_cl_tracer_lensing_simple_new(cosmo,NZ,z_arr_sh,nz_arr_sh, &status);

  //This function allows you to retrieve some of the tracer's internal functions of redshift
  ccl_get_tracer_fas(cosmo,ct_gc,2*NZ,a_arr_resample,nz_resampled,CCL_CLT_NZ,&status);
  
  printf("ell C_ell(c,c) C_ell(c,g) C_ell(c,s) C_ell(g,g) C_ell(g,s) C_ell(s,s)\n");
  for(int l=2;l<=NL;l*=2) {
    double cl_cc=ccl_angular_cl(cosmo,l,ct_cl,ct_cl, &status); //CMBLensing-CMBLensing
    double cl_cg=ccl_angular_cl(cosmo,l,ct_cl,ct_gc, &status); //CMBLensing-Clustering
    double cl_cs=ccl_angular_cl(cosmo,l,ct_wl,ct_cl, &status); //CMBLensing-Galaxy lensing
    double cl_gg=ccl_angular_cl(cosmo,l,ct_gc,ct_gc, &status); //Galaxy-galaxy
    double cl_gs=ccl_angular_cl(cosmo,l,ct_gc,ct_wl, &status); //Galaxy-lensing
    double cl_ss=ccl_angular_cl(cosmo,l,ct_wl,ct_wl, &status); //Lensing-lensing
    printf("%d %.3lE %.3lE %.3lE %.3lE %.3lE %.3lE\n",l,cl_cc,cl_cg,cl_cs,cl_gg,cl_gs,cl_ss);
  }
>>>>>>> f6f2d48e
  printf("\n");
  
  //Free up tracers
  ccl_cl_tracer_free(ct_cl);
  ccl_cl_tracer_free(ct_gc);
  ccl_cl_tracer_free(ct_wl);
  
  //Halo mass function
  printf("M\tdN/dlog10M(z = 0, 0.5, 1))\n");
  for(int logM=9;logM<=15;logM+=1) {
    printf("%.1e\t",pow(10,logM));
    for(double z=0; z<=1; z+=0.5) {
      printf("%e\t", ccl_massfunc(cosmo, pow(10,logM),1.0/(1.0+z), 200., &status));
    }
    printf("\n");
  }
  printf("\n");
  
  //Halo bias
  printf("Halo bias: z, M, b1(M,z)\n");
  for(int logM=9;logM<=15;logM+=1) {
    for(double z=0; z<=1; z+=0.5) {
      printf("%.1e %.1e %.2e\n",1.0/(1.0+z),pow(10,logM),ccl_halo_bias(cosmo,pow(10,logM),1.0/(1.0+z), 200., &status));
    }
  }
  printf("\n");
  
  // LSST Specification
  // The user declares and sets an instance of parameters to their photo_z function:
  struct user_func_params my_params_example;
  my_params_example.sigma_z = ccl_specs_sigmaz_sources;
  
  // Declare a variable of the type of user_pz_info to hold the struct to be created.
  user_pz_info * pz_info_example;
  
  // Create the struct to hold the user information about photo_z's.
  pz_info_example = ccl_specs_create_photoz_info(&my_params_example, &user_pz_probability);
  
  // Alternatively, we could have used the built-in Gaussian photo-z pdf, 
  // which assumes sigma_z = sigma_z0 * (1 + z) (not used in what follows).
  double sigma_z0 = 0.05;
  user_pz_info *pz_info_gaussian;
  pz_info_gaussian = ccl_specs_create_gaussian_photoz_info(sigma_z0);
  
  double z_test;
  double dNdz_tomo;
  int z;
  FILE * output;
  
  //Try splitting dNdz (lensing) into 5 redshift bins
  double tmp1,tmp2,tmp3,tmp4,tmp5;
  printf("Trying splitting dNdz (lensing) into 5 redshift bins. "
         "Output written into file tests/specs_example_tomo_lens.out\n");
  output = fopen("./tests/specs_example_tomo_lens.out", "w"); 
  
  if(!output) {
    fprintf(stderr, "Could not write to 'tests' subdirectory"
                    " - please run this program from the main CCL directory\n");
    exit(1);
  }
  status = 0;
  for (z=0; z<100; z=z+1) {
    z_test = 0.035*z;
    ccl_specs_dNdz_tomog(z_test, DNDZ_WL_FID, 0.,6., pz_info_example,&dNdz_tomo,&status); 
    ccl_specs_dNdz_tomog(z_test, DNDZ_WL_FID, 0.,0.6, pz_info_example,&tmp1,&status); 
    ccl_specs_dNdz_tomog(z_test, DNDZ_WL_FID, 0.6,1.2, pz_info_example,&tmp2,&status);
    ccl_specs_dNdz_tomog(z_test, DNDZ_WL_FID, 1.2,1.8, pz_info_example,&tmp3,&status);
    ccl_specs_dNdz_tomog(z_test, DNDZ_WL_FID, 1.8,2.4, pz_info_example,&tmp4,&status); 
    ccl_specs_dNdz_tomog(z_test, DNDZ_WL_FID, 2.4,3.0, pz_info_example,&tmp5,&status);
    fprintf(output, "%f %f %f %f %f %f %f\n", z_test,tmp1,tmp2,tmp3,tmp4,tmp5,dNdz_tomo);
  }
  
  fclose(output);
  
  //Try splitting dNdz (clustering) into 5 redshift bins
  printf("Trying splitting dNdz (clustering) into 5 redshift bins. "
         "Output written into file tests/specs_example_tomo_clu.out\n");
  output = fopen("./tests/specs_example_tomo_clu.out", "w");     
  for (z=0; z<100; z=z+1) {
    z_test = 0.035*z;
    ccl_specs_dNdz_tomog(z_test, DNDZ_NC,0.,6., pz_info_example,&dNdz_tomo,&status); 
    ccl_specs_dNdz_tomog(z_test, DNDZ_NC,0.,0.6, pz_info_example,&tmp1,&status);
    ccl_specs_dNdz_tomog(z_test, DNDZ_NC,0.6,1.2, pz_info_example,&tmp2,&status);
    ccl_specs_dNdz_tomog(z_test, DNDZ_NC,1.2,1.8, pz_info_example,&tmp3,&status);
    ccl_specs_dNdz_tomog(z_test, DNDZ_NC,1.8,2.4, pz_info_example,&tmp4,&status);
    ccl_specs_dNdz_tomog(z_test, DNDZ_NC,2.4,3.0, pz_info_example,&tmp5,&status);
    fprintf(output, "%f %f %f %f %f %f %f\n", z_test,tmp1,tmp2,tmp3,tmp4,tmp5,dNdz_tomo);
  }
  printf("ccl_sample_run completed, status = %d\n",status);
  fclose(output);
  
  //Free up photo-z info
  ccl_specs_free_photoz_info(pz_info_example);
  
  //Always clean up!!
  ccl_cosmology_free(cosmo);
  
  return 0;
}<|MERGE_RESOLUTION|>--- conflicted
+++ resolved
@@ -114,9 +114,11 @@
   CCL_ClTracer *ct_gc=ccl_cl_tracer_number_counts_simple(cosmo,NZ,z_arr_gc,nz_arr_gc,NZ,z_arr_gc,bz_arr, &status);
   
   //Cosmic shear tracer
-<<<<<<< HEAD
   CCL_ClTracer *ct_wl=ccl_cl_tracer_lensing_simple(cosmo,NZ,z_arr_sh,nz_arr_sh, &status);
   printf("ell C_ell(c,c) C_ell(c,g) C_ell(c,s) C_ell(g,g) C_ell(g,s) C_ell(s,s) | r(g,s)\n");
+  
+  //This function allows you to retrieve some of the tracer's internal functions of redshift
+  ccl_get_tracer_fas(cosmo,ct_gc,2*NZ,a_arr_resample,nz_resampled,CCL_CLT_NZ,&status);
 
   int ells[NL];
   double cells_cc_limber[NL];
@@ -144,23 +146,6 @@
   
   for(int l=2;l<=NL;l*=2)
     printf("%d %.3lE %.3lE %.3lE %.3lE %.3lE %.3lE | %.3lE\n",l,cells_cc_limber[l],cells_cg_limber[l],cells_cl_limber[l],cells_gg_limber[l],cells_gl_limber[l],cells_ll_limber[l],cells_gl_limber[l]/sqrt(cells_gg_limber[l]*cells_ll_limber[l]));
-=======
-  CCL_ClTracer *ct_wl=ccl_cl_tracer_lensing_simple_new(cosmo,NZ,z_arr_sh,nz_arr_sh, &status);
-
-  //This function allows you to retrieve some of the tracer's internal functions of redshift
-  ccl_get_tracer_fas(cosmo,ct_gc,2*NZ,a_arr_resample,nz_resampled,CCL_CLT_NZ,&status);
-  
-  printf("ell C_ell(c,c) C_ell(c,g) C_ell(c,s) C_ell(g,g) C_ell(g,s) C_ell(s,s)\n");
-  for(int l=2;l<=NL;l*=2) {
-    double cl_cc=ccl_angular_cl(cosmo,l,ct_cl,ct_cl, &status); //CMBLensing-CMBLensing
-    double cl_cg=ccl_angular_cl(cosmo,l,ct_cl,ct_gc, &status); //CMBLensing-Clustering
-    double cl_cs=ccl_angular_cl(cosmo,l,ct_wl,ct_cl, &status); //CMBLensing-Galaxy lensing
-    double cl_gg=ccl_angular_cl(cosmo,l,ct_gc,ct_gc, &status); //Galaxy-galaxy
-    double cl_gs=ccl_angular_cl(cosmo,l,ct_gc,ct_wl, &status); //Galaxy-lensing
-    double cl_ss=ccl_angular_cl(cosmo,l,ct_wl,ct_wl, &status); //Lensing-lensing
-    printf("%d %.3lE %.3lE %.3lE %.3lE %.3lE %.3lE\n",l,cl_cc,cl_cg,cl_cs,cl_gg,cl_gs,cl_ss);
-  }
->>>>>>> f6f2d48e
   printf("\n");
   
   //Free up tracers
