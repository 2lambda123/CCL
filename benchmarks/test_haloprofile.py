import numpy as np
import pytest

import pyccl as ccl

HALOPROFILE_TOLERANCE = 1E-3

COSMO = ccl.Cosmology(
    Omega_b=0.0486,
    Omega_c=0.2603,
    h=0.6774,
    n_s=0.9667,
    sigma8=0.8159,
    w0=-1,
    wa=0,
    m_nu=0,
    mass_split='normal',
    Neff=3.046,
    Omega_k=0,
    transfer_function='eisenstein_hu',
    mass_function='shethtormen')


def test_profile_Hernquist():
    data = np.loadtxt("./benchmarks/data/haloprofile_hernquist_colossus.txt")
    a = 1.0
    halomass = 6e13
    concentration = 5
    mDelta = 200
    rmin = 0.01
    rmax = 100
    r = np.exp(
        np.log(rmin) +
        np.log(rmax/rmin) * np.arange(data.shape[0]) / (data.shape[0]-1))

    mdef = ccl.halos.MassDef(mDelta, 'matter')
    c = ccl.halos.ConcentrationConstant(c=concentration, mass_def=mdef)
    p = ccl.halos.HaloProfileHernquist(concentration=c, truncated=False)

    prof = p.real(COSMO, r, halomass, a)

    tol = np.clip(np.abs(HALOPROFILE_TOLERANCE * data[:, 1]), 1e-12, np.inf)
    err = np.abs(prof - data[:, 1])
    assert np.all(err <= tol)


def test_profile_Einasto():
    data = np.loadtxt("./benchmarks/data/haloprofile_einasto_colossus.txt")
    a = 1.0
    halomass = 6e13
    concentration = 5
    mDelta = 200
    rmin = 0.01
    rmax = 100
    r = np.exp(
        np.log(rmin) +
        np.log(rmax/rmin) * np.arange(data.shape[0]) / (data.shape[0]-1))

    mdef = ccl.halos.MassDef(mDelta, 'matter')
<<<<<<< HEAD
    c = ccl.halos.ConcentrationConstant(c=concentration, mdef=mdef)
    mdef = ccl.halos.MassDef(mDelta, 'matter', concentration=c)
    p = ccl.halos.HaloProfileEinasto(c, truncated=False)
=======
    c = ccl.halos.ConcentrationConstant(c=concentration, mass_def=mdef)
    p = ccl.halos.HaloProfileEinasto(concentration=c, truncated=False)
>>>>>>> 4c7eda51

    prof = p.real(COSMO, r, halomass, a)

    tol = np.clip(np.abs(HALOPROFILE_TOLERANCE * data[:, 1]), 1e-12, np.inf)
    err = np.abs(prof - data[:, 1])
    assert np.all(err <= tol)


def test_profile_NFW():
    data = np.loadtxt("./benchmarks/data/haloprofile_nfw_colossus.txt")
    a = 1.0
    halomass = 6e13
    concentration = 5
    mDelta = 200
    rmin = 0.01
    rmax = 100
    r = np.exp(
        np.log(rmin) +
        np.log(rmax/rmin) * np.arange(data.shape[0]) / (data.shape[0]-1))

    mdef = ccl.halos.MassDef(mDelta, 'matter')
    c = ccl.halos.ConcentrationConstant(c=concentration, mass_def=mdef)
    p = ccl.halos.HaloProfileNFW(concentration=c, truncated=False)

    prof = p.real(COSMO, r, halomass, a)

    tol = np.clip(np.abs(HALOPROFILE_TOLERANCE * data[:, 1]), 1e-12, np.inf)
    err = np.abs(prof - data[:, 1])
    assert np.all(err <= tol)


@pytest.mark.parametrize(
    'model', ['nfw', 'projected_nfw', 'einasto', 'hernquist'])
def test_haloprofile(model):

    data = np.loadtxt("./benchmarks/data/haloprofile_%s_colossus.txt" % model)
    a = 1.0
    concentration = 5
    halomass = 6e13
    halomassdef = 200
    rmin = 0.01
    rmax = 100
    r = np.exp(
        np.log(rmin) +
        np.log(rmax/rmin) * np.arange(data.shape[0]) / (data.shape[0]-1))

    mdef = ccl.halos.MassDef(halomassdef, 'matter')
    c = ccl.halos.ConcentrationConstant(c=concentration, mass_def=mdef)

    if model == 'nfw':
        p = ccl.halos.HaloProfileNFW(concentration=c, truncated=False)
        prof = p.real(COSMO, r, halomass, a)
    elif model == 'projected_nfw':
        p = ccl.halos.HaloProfileNFW(concentration=c, truncated=False,
                                     projected_analytic=True)
        prof = p.projected(COSMO, r, halomass, a)
    elif model == 'einasto':
<<<<<<< HEAD
        mdef = ccl.halos.MassDef(halomassdef, 'matter', concentration=c)
        p = ccl.halos.HaloProfileEinasto(c, truncated=False)
        prof = p.real(COSMO, r, halomass, a, mdef)
=======
        mdef = ccl.halos.MassDef(halomassdef, 'matter')
        p = ccl.halos.HaloProfileEinasto(concentration=c, truncated=False)
        prof = p.real(COSMO, r, halomass, a)
>>>>>>> 4c7eda51
    elif model == 'hernquist':
        p = ccl.halos.HaloProfileHernquist(concentration=c, truncated=False)
        prof = p.real(COSMO, r, halomass, a)

    tol = np.clip(np.abs(HALOPROFILE_TOLERANCE * data[:, 1]), 1e-12, np.inf)
    err = np.abs(prof - data[:, 1])
    assert np.all(err <= tol)


def test_weak_lensing_functions():
    data = np.loadtxt("./benchmarks/data/haloprofile_nfw_wl_numcosmo.txt")
    z_lens = 1.0
    z_source = 2.0
    a_lens = 1.0 / (1.0 + z_lens)
    a_source = 1.0 / (1.0 + z_source)
    halomass = 1.0e15
    concentration = 5
    mDelta = "vir"  # 200
    rmin = 0.01
    rmax = 100
    r = np.exp(
        np.log(rmin) +
        np.log(rmax/rmin) * np.arange(data.shape[0]) / (data.shape[0]-1))

    r_al = r / a_lens
    len_r = len(r)
    a_source = [a_source]*len_r

    mdef = ccl.halos.MassDef(mDelta, 'matter')
    c = ccl.halos.ConcentrationConstant(c=concentration, mass_def=mdef)
    p = ccl.halos.HaloProfileNFW(
        concentration=c,
        truncated=False, projected_analytic=True, cumul2d_analytic=True
    )

    kappa = p.convergence(COSMO, r_al, halomass,
                          a_lens=a_lens, a_source=a_source)
    tol = np.clip(np.abs(HALOPROFILE_TOLERANCE * data[:, 1]), 1e-12, np.inf)
    err_kappa = np.abs(kappa - data[:, 1])
    assert np.all(err_kappa <= tol)

    gamma = p.shear(COSMO, r_al, halomass,
                    a_lens=a_lens, a_source=a_source)
    tol = np.clip(np.abs(HALOPROFILE_TOLERANCE * data[:, 2]), 1e-12, np.inf)
    err_gamma = np.abs(gamma - data[:, 2])
    assert np.all(err_gamma <= tol)

    gt = p.reduced_shear(COSMO, r_al, halomass,
                         a_lens=a_lens, a_source=a_source)
    tol = np.clip(np.abs(HALOPROFILE_TOLERANCE * data[:, 3]), 1e-12, np.inf)
    err_gt = np.abs(gt - data[:, 3])
    assert np.all(err_gt <= tol)

    mu = p.magnification(COSMO, r_al, halomass,
                         a_lens=a_lens, a_source=a_source)
    tol = np.clip(np.abs(HALOPROFILE_TOLERANCE * data[:, 4]), 1e-12, np.inf)
    err_mu = np.abs(mu - data[:, 4])
    assert np.all(err_mu <= tol)<|MERGE_RESOLUTION|>--- conflicted
+++ resolved
@@ -57,14 +57,8 @@
         np.log(rmax/rmin) * np.arange(data.shape[0]) / (data.shape[0]-1))
 
     mdef = ccl.halos.MassDef(mDelta, 'matter')
-<<<<<<< HEAD
-    c = ccl.halos.ConcentrationConstant(c=concentration, mdef=mdef)
-    mdef = ccl.halos.MassDef(mDelta, 'matter', concentration=c)
-    p = ccl.halos.HaloProfileEinasto(c, truncated=False)
-=======
     c = ccl.halos.ConcentrationConstant(c=concentration, mass_def=mdef)
     p = ccl.halos.HaloProfileEinasto(concentration=c, truncated=False)
->>>>>>> 4c7eda51
 
     prof = p.real(COSMO, r, halomass, a)
 
@@ -122,15 +116,9 @@
                                      projected_analytic=True)
         prof = p.projected(COSMO, r, halomass, a)
     elif model == 'einasto':
-<<<<<<< HEAD
-        mdef = ccl.halos.MassDef(halomassdef, 'matter', concentration=c)
-        p = ccl.halos.HaloProfileEinasto(c, truncated=False)
-        prof = p.real(COSMO, r, halomass, a, mdef)
-=======
         mdef = ccl.halos.MassDef(halomassdef, 'matter')
         p = ccl.halos.HaloProfileEinasto(concentration=c, truncated=False)
         prof = p.real(COSMO, r, halomass, a)
->>>>>>> 4c7eda51
     elif model == 'hernquist':
         p = ccl.halos.HaloProfileHernquist(concentration=c, truncated=False)
         prof = p.real(COSMO, r, halomass, a)
