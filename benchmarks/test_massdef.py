import os
import numpy as np
import pyccl as ccl

cosmo = ccl.Cosmology(Omega_c=0.25, Omega_b=0.05, Omega_g=0, Omega_k=0,
                      h=0.7, sigma8=0.8, n_s=0.96, Neff=0, m_nu=0.0,
                      w0=-1, wa=0, T_CMB=2.7255,
                      transfer_function='eisenstein_hu')
dirdat = os.path.join(os.path.dirname(__file__), 'data')
Ms, Rs_200m, Rs_500c, Ms_500c = np.loadtxt(os.path.join(dirdat,
                                                        'mdef_bm.txt'),
                                           unpack=True)
dc = np.loadtxt(os.path.join(dirdat, 'conc_bm.txt'), unpack=True)
Ms = dc[0]
cs_200m_d = dc[1]
cs_200c_d = dc[2]
cs_200m_b = dc[3]
cs_200c_b = dc[4]
cs_vir_k = dc[5]
cs_vir_b = dc[6]
cs_200c_p = dc[7]
cs_200c_di = dc[8]

hmd_vir = ccl.halos.MassDefVir()
hmd_200m = ccl.halos.MassDef200m()
hmd_200c = ccl.halos.MassDef200c()
hmd_500c = ccl.halos.MassDef500c()


def test_mdef_get_radius():
    Rs_200m_h = hmd_200m.get_radius(cosmo, Ms, 1.)
    Rs_500c_h = hmd_500c.get_radius(cosmo, Ms, 1.)
    assert np.all(np.fabs(Rs_200m_h/Rs_200m-1) < 1E-6)
    assert np.all(np.fabs(Rs_500c_h/Rs_500c-1) < 1E-6)


def test_mdef_get_mass():
    Ms_h = hmd_200m.get_mass(cosmo, Rs_200m, 1.)
    assert np.all(np.fabs(Ms_h/Ms-1) < 5E-6)
    Ms_h = hmd_500c.get_mass(cosmo, Rs_500c, 1.)
    assert np.all(np.fabs(Ms_h/Ms-1) < 5E-6)


def get_cm(name, mass_def):
    return ccl.halos.Concentration.create_instance(name, mass_def=mass_def)


def test_mdef_concentration():
<<<<<<< HEAD
    # Duffy 200 matter
    cs_200m_dh = hmd_200m.concentration(cosmo, Ms, 1.)
    # Bhattacharya 200 matter
    cs_200m_bh = hmd_200m_b.concentration(cosmo, Ms, 1.)
    # Duffy 200 critical
    cs_200c_dh = hmd_200c.concentration(cosmo, Ms, 1.)
    # Bhattacharya 200 critical
    cs_200c_bh = hmd_200c_b.concentration(cosmo, Ms, 1.)
    # Klypin virial
    cs_vir_kh = hmd_vir.concentration(cosmo, Ms, 1.)
    # Bhattacharya virial
    cs_vir_bh = hmd_vir_b.concentration(cosmo, Ms, 1.)
    # Prada 200 critical
    cs_200c_ph = hmd_200c_p.concentration(cosmo, Ms, 1.)
    # Diemer 200 critical
    cs_200c_dih = hmd_200c_di.concentration(cosmo, Ms, 1.)
    assert np.all(np.fabs(cs_200m_dh/cs_200m_d-1) < 1E-6)
    assert np.all(np.fabs(cs_200c_dh/cs_200c_d-1) < 1E-6)
    assert np.all(np.fabs(cs_200m_bh/cs_200m_b-1) < 3E-3)
    assert np.all(np.fabs(cs_200c_bh/cs_200c_b-1) < 3E-3)
    assert np.all(np.fabs(cs_200c_ph/cs_200c_p-1) < 1E-3)
    assert np.all(np.fabs(cs_200c_dih/cs_200c_di-1) < 1E-2)
    assert np.all(np.fabs(cs_vir_kh/cs_vir_k-1) < 1E-3)
    assert np.all(np.fabs(cs_vir_bh/cs_vir_b-1) < 3E-3)
=======
    cs_200m_dh = get_cm("Duffy08", "200m")(cosmo, Ms, 1)
    cs_200m_bh = get_cm("Bhattacharya13", "200m")(cosmo, Ms, 1)
    assert np.allclose(cs_200m_dh, cs_200m_d, atol=0, rtol=1e-6)
    assert np.allclose(cs_200m_bh, cs_200m_b, atol=0, rtol=3e-3)

    cs_200c_dh = get_cm("Duffy08", "200c")(cosmo, Ms, 1)
    cs_200c_bh = get_cm("Bhattacharya13", "200c")(cosmo, Ms, 1)
    assert np.allclose(cs_200c_dh, cs_200c_d, atol=0, rtol=1e-6)
    assert np.allclose(cs_200c_bh, cs_200c_b, atol=0, rtol=3e-3)

    cs_vir_kh = get_cm("Klypin11", "vir")(cosmo, Ms, 1)
    cs_vir_bh = get_cm("Bhattacharya13", "vir")(cosmo, Ms, 1)
    assert np.allclose(cs_vir_kh, cs_vir_k, atol=0, rtol=1e-6)
    assert np.allclose(cs_vir_bh, cs_vir_b, atol=0, rtol=3e-3)

    cs_200c_ph = get_cm("Prada12", "200c")(cosmo, Ms, 1)
    cs_200c_dih = get_cm("Diemer15", "200c")(cosmo, Ms, 1)
    assert np.allclose(cs_200c_ph, cs_200c_p, atol=0, rtol=1e-3)
    assert np.allclose(cs_200c_dih, cs_200c_di, atol=0, rtol=1e-2)
>>>>>>> 4c7eda51


def test_mdef_translate_mass():
    translator = ccl.halos.mass_translator(mass_in=hmd_200m, mass_out=hmd_500c,
                                           concentration="Duffy08")
    Ms_500c_h = translator(cosmo, Ms, 1.)
    assert np.all(np.fabs(Ms_500c_h/Ms_500c-1) < 1E-6)<|MERGE_RESOLUTION|>--- conflicted
+++ resolved
@@ -46,32 +46,6 @@
 
 
 def test_mdef_concentration():
-<<<<<<< HEAD
-    # Duffy 200 matter
-    cs_200m_dh = hmd_200m.concentration(cosmo, Ms, 1.)
-    # Bhattacharya 200 matter
-    cs_200m_bh = hmd_200m_b.concentration(cosmo, Ms, 1.)
-    # Duffy 200 critical
-    cs_200c_dh = hmd_200c.concentration(cosmo, Ms, 1.)
-    # Bhattacharya 200 critical
-    cs_200c_bh = hmd_200c_b.concentration(cosmo, Ms, 1.)
-    # Klypin virial
-    cs_vir_kh = hmd_vir.concentration(cosmo, Ms, 1.)
-    # Bhattacharya virial
-    cs_vir_bh = hmd_vir_b.concentration(cosmo, Ms, 1.)
-    # Prada 200 critical
-    cs_200c_ph = hmd_200c_p.concentration(cosmo, Ms, 1.)
-    # Diemer 200 critical
-    cs_200c_dih = hmd_200c_di.concentration(cosmo, Ms, 1.)
-    assert np.all(np.fabs(cs_200m_dh/cs_200m_d-1) < 1E-6)
-    assert np.all(np.fabs(cs_200c_dh/cs_200c_d-1) < 1E-6)
-    assert np.all(np.fabs(cs_200m_bh/cs_200m_b-1) < 3E-3)
-    assert np.all(np.fabs(cs_200c_bh/cs_200c_b-1) < 3E-3)
-    assert np.all(np.fabs(cs_200c_ph/cs_200c_p-1) < 1E-3)
-    assert np.all(np.fabs(cs_200c_dih/cs_200c_di-1) < 1E-2)
-    assert np.all(np.fabs(cs_vir_kh/cs_vir_k-1) < 1E-3)
-    assert np.all(np.fabs(cs_vir_bh/cs_vir_b-1) < 3E-3)
-=======
     cs_200m_dh = get_cm("Duffy08", "200m")(cosmo, Ms, 1)
     cs_200m_bh = get_cm("Bhattacharya13", "200m")(cosmo, Ms, 1)
     assert np.allclose(cs_200m_dh, cs_200m_d, atol=0, rtol=1e-6)
@@ -91,7 +65,6 @@
     cs_200c_dih = get_cm("Diemer15", "200c")(cosmo, Ms, 1)
     assert np.allclose(cs_200c_ph, cs_200c_p, atol=0, rtol=1e-3)
     assert np.allclose(cs_200c_dih, cs_200c_di, atol=0, rtol=1e-2)
->>>>>>> 4c7eda51
 
 
 def test_mdef_translate_mass():
