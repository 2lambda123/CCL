include(ExternalProject)

# Old versions of cmake don't seem to play nice with the GIT_SHALLOW option
<<<<<<< HEAD
#if(${CMAKE_VERSION} VERSION_LESS "3.10.0")
#  set(SHALLOW_GIT_CLONE 0)
#else()
#  set(SHALLOW_GIT_CLONE 1)
#endif()
=======
if(${CMAKE_VERSION} VERSION_GREATER "3.10.0")
  set(SHALLOW_GIT_CLONE GIT_SHALLOW 1)
endif()
>>>>>>> dfa5883f

set(CLASSTag v2.6.3)

# In case the compiler being used  is clang, remove the omp flag
if ("${CMAKE_C_COMPILER_ID}" MATCHES "^(Apple)?Clang$")
  # using Clang, disabling OpenMP support
  set(CLASS_OMPFLAG "#OMPFLAG   = -fopenmp")
else()
  set(CLASS_OMPFLAG "OMPFLAG   = -fopenmp")
endif()

# Define class install path and sscape the slashes for the Perl command
STRING(REPLACE "/" "\\/" CLASS_INSTALL_DIR "__CLASSDIR__='\"${CMAKE_INSTALL_PREFIX}/share/ccl\"'")

# Downloads and compiles CLASS
ExternalProject_Add(CLASS
        PREFIX CLASS
        GIT_REPOSITORY https://github.com/lesgourg/class_public.git
        GIT_TAG ${CLASSTag}
<<<<<<< HEAD
        # GIT_SHALLOW ${SHALLOW_GIT_CLONE}
=======
        ${SHALLOW_GIT_CLONE}
>>>>>>> dfa5883f
        DOWNLOAD_NO_PROGRESS 1
        PATCH_COMMAND patch -p1 -i ${CMAKE_CURRENT_SOURCE_DIR}/cmake/class-2.6.3.patch
        # In the configuration step, we comment out the default compiler and
        # provide an appropriate omp flag
        CONFIGURE_COMMAND     perl -pi -e "s/^CC /# CC /" Makefile &&
                              perl -pi -e "s/^OMPFLAG .*/${CLASS_OMPFLAG}/" Makefile &&
                              perl -pi -e "s/__CLASSDIR__.*/${CLASS_INSTALL_DIR}/" Makefile
        BUILD_COMMAND         make CC=${CMAKE_C_COMPILER} libclass.a
        INSTALL_COMMAND       mkdir -p ${CMAKE_BINARY_DIR}/extern/lib &&
                              cp libclass.a ${CMAKE_BINARY_DIR}/extern/lib &&
                              cp -r include ${CMAKE_BINARY_DIR}/extern &&
                              mkdir -p ${CMAKE_BINARY_DIR}/extern/share/class/hyrec &&
                              cp hyrec/Alpha_inf.dat ${CMAKE_BINARY_DIR}/extern/share/class/hyrec &&
                              cp hyrec/R_inf.dat ${CMAKE_BINARY_DIR}/extern/share/class/hyrec &&
                              cp hyrec/two_photon_tables.dat ${CMAKE_BINARY_DIR}/extern/share/class/hyrec &&
                              mkdir -p ${CMAKE_BINARY_DIR}/extern/share/class/bbn &&
                              cp bbn/sBBN_2017.dat ${CMAKE_BINARY_DIR}/extern/share/class/bbn
        BUILD_IN_SOURCE 1)
set(CLASS_LIBRARY_DIRS ${CMAKE_BINARY_DIR}/extern/lib/ )
set(CLASS_INCLUDE_DIRS ${CMAKE_BINARY_DIR}/extern/include/)
set(CLASS_LIBRARIES -lclass)

# We also need to make sure the CLASS parameter files are added to the install
set(EXTRA_DIST_DIRS ${EXTRA_DIST_DIRS} ${CMAKE_BINARY_DIR}/extern/share/class/)<|MERGE_RESOLUTION|>--- conflicted
+++ resolved
@@ -1,17 +1,9 @@
 include(ExternalProject)
 
 # Old versions of cmake don't seem to play nice with the GIT_SHALLOW option
-<<<<<<< HEAD
-#if(${CMAKE_VERSION} VERSION_LESS "3.10.0")
-#  set(SHALLOW_GIT_CLONE 0)
-#else()
-#  set(SHALLOW_GIT_CLONE 1)
-#endif()
-=======
 if(${CMAKE_VERSION} VERSION_GREATER "3.10.0")
   set(SHALLOW_GIT_CLONE GIT_SHALLOW 1)
 endif()
->>>>>>> dfa5883f
 
 set(CLASSTag v2.6.3)
 
@@ -31,11 +23,7 @@
         PREFIX CLASS
         GIT_REPOSITORY https://github.com/lesgourg/class_public.git
         GIT_TAG ${CLASSTag}
-<<<<<<< HEAD
-        # GIT_SHALLOW ${SHALLOW_GIT_CLONE}
-=======
         ${SHALLOW_GIT_CLONE}
->>>>>>> dfa5883f
         DOWNLOAD_NO_PROGRESS 1
         PATCH_COMMAND patch -p1 -i ${CMAKE_CURRENT_SOURCE_DIR}/cmake/class-2.6.3.patch
         # In the configuration step, we comment out the default compiler and
