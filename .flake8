--- conflicted
+++ resolved
@@ -1,11 +1,7 @@
 [flake8]
 ignore = E741,E226,W503,W504
 per-file-ignores =
-<<<<<<< HEAD
-    */__init__.py:F401,F403,F405
-=======
     */__init__.py:F401,F403,
->>>>>>> 4c7eda51
 exclude =
     build/,
     .eggs/,
