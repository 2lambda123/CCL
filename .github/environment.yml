name: test  # default testing environment name from conda-incubator
dependencies:
  - python=3.8
  - pip
  - cmake
  - gsl
  - swig
  - pyyaml
  - numpy
  - scipy
  - camb=1.3.6
  - isitgr
  - fast-pt
  - pytest
  - pytest-cov
  - pip:
<<<<<<< HEAD
      - classy<3
=======
      #- classy<3
>>>>>>> e41e5527
      - velocileptors @ git+https://github.com/sfschen/velocileptors
      - baccoemu @ git+https://bitbucket.org/rangulo/baccoemu.git@master<|MERGE_RESOLUTION|>--- conflicted
+++ resolved
@@ -14,10 +14,6 @@
   - pytest
   - pytest-cov
   - pip:
-<<<<<<< HEAD
-      - classy<3
-=======
       #- classy<3
->>>>>>> e41e5527
       - velocileptors @ git+https://github.com/sfschen/velocileptors
       - baccoemu @ git+https://bitbucket.org/rangulo/baccoemu.git@master