--- conflicted
+++ resolved
@@ -27,17 +27,15 @@
 except AttributeError:
     numpy_include = numpy.get_numpy_include()
 
-<<<<<<< HEAD
 # CCL extension module
-_ccllib = Extension(
-            "_ccllib",
-               ["pyccl/ccl.i",],
-               libraries = ['m', 'gsl', 'gslcblas', 'ccl','fftw3','fftw3_threads','gomp'],
-               include_dirs = [numpy_include, "include/", "class/include"],
-               extra_compile_args=['-O4', '-std=c99','-fopenmp'],
-               swig_opts=['-threads'],
-           )
-=======
+#_ccllib = Extension(
+#            "_ccllib",
+#               ["pyccl/ccl.i",],
+#               libraries = ['m', 'gsl', 'gslcblas', 'ccl','fftw3','fftw3_threads','gomp'],
+#               include_dirs = [numpy_include, "include/", "class/include"],
+#               extra_compile_args=['-O4', '-std=c99','-fopenmp'],
+#               swig_opts=['-threads'],
+#           )
 # This part is taken from healpy's setup.py
 
 # Apple switched default C++ standard libraries (from gcc's libstdc++ to
@@ -261,7 +259,6 @@
                    swig_opts=['-threads'],)]
     shutil.rmtree(tmp_dir)
     return ret_val
->>>>>>> 77a8d561
 
 # CCL setup script
 
