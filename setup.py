#!/usr/bin/env python
from setuptools.command.build_py import build_py as _build
from setuptools.command.develop import develop as _develop
from distutils.command.clean import clean as _clean
from setuptools import Distribution as _distribution
from setuptools import setup, find_packages
from subprocess import call
from io import open
import os
import shutil
import sys


def _compile_ccl(debug=False):
    call(["mkdir", "-p", "build"])
    v = sys.version_info
    cmd = ["cmake", "-H.", "-Bbuild",
           "-DPYTHON_VERSION=%d.%d.%d" % (v.major, v.minor, v.micro)]
    if debug:
        cmd += ["-DCMAKE_BUILD_TYPE=Debug"]
    if call(cmd) != 0:
        raise Exception(
            "Could not run CMake configuration. Make sure "
            "CMake is installed !")

    if call(["make", "-Cbuild", "_ccllib"]) != 0:
        raise Exception("Could not build CCL")

    # Finds the library under its different possible names
    if os.path.exists("build/pyccl/_ccllib.so"):
        call(["cp", "build/pyccl/_ccllib.so", "pyccl/"])
    else:
        raise Exception("Could not find wrapper shared library, "
                        "compilation must have failed.")
    if call(["cp", "build/pyccl/ccllib.py", "pyccl/"]) != 0:
        raise Exception("Could not find python module, "
                        "SWIG must have failed.")


class Distribution(_distribution):
    global_options = _distribution.global_options

    global_options += [
        ("debug", None, "Debug build"),
    ]

    def __init__(self, attr=None):
        self.debug = False
        super().__init__(attr)


class Build(_build):
    """Specialized Python source builder."""

    def run(self):
        _compile_ccl(debug=self.distribution.debug)
        _build.run(self)


class Develop(_develop):
    """Specialized Python develop mode."""
    def run(self):
        _compile_ccl(debug=self.distribution.debug)
        _develop.run(self)


class Clean(_clean):
    """Remove the copied _ccllib.so"""
    def run(self):
        if os.path.isfile("pyccl/_ccllib.so"):
            os.remove("pyccl/_ccllib.so")
            print("Removed pyccl/_ccllib.so")
        _clean.run(self)
        shutil.rmtree("build")
        print("Removed build.")


# read the contents of the README file
with open('README.md', encoding="utf-8") as f:
    long_description = f.read()

setup(
    name="pyccl",
    description="Library of validated cosmological functions.",
    long_description=long_description,
    long_description_content_type='text/markdown',
    author="LSST DESC",
    url="https://github.com/LSSTDESC/CCL",
    packages=find_packages(),
    provides=['pyccl'],
    package_data={'pyccl': ['_ccllib.so']},
    include_package_data=True,
    use_scm_version=True,
    distclass=Distribution,
    python_requires='>=3.7.0',
    setup_requires=['setuptools_scm'],
    install_requires=['numpy', 'pyyaml'],
    cmdclass={'build_py': Build, 'develop': Develop, 'clean': Clean},
    classifiers=[
        'Development Status :: 4 - Beta',
        'Intended Audience :: Science/Research',
        'License :: OSI Approved',
        'Operating System :: MacOS :: MacOS X',
        'Operating System :: POSIX :: Linux',
        'Programming Language :: C',
<<<<<<< HEAD
        'Programming Language :: Python :: 3.5',
        'Programming Language :: Python :: 3.6',
=======
        'Programming Language :: Python',
>>>>>>> 163b319e
        'Topic :: Scientific/Engineering :: Physics'
    ]
)<|MERGE_RESOLUTION|>--- conflicted
+++ resolved
@@ -103,12 +103,7 @@
         'Operating System :: MacOS :: MacOS X',
         'Operating System :: POSIX :: Linux',
         'Programming Language :: C',
-<<<<<<< HEAD
-        'Programming Language :: Python :: 3.5',
-        'Programming Language :: Python :: 3.6',
-=======
         'Programming Language :: Python',
->>>>>>> 163b319e
         'Topic :: Scientific/Engineering :: Physics'
     ]
 )