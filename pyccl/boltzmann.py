import numpy as np
import warnings

try:
    import isitgr  # noqa: F401
except ImportError:
    pass  # prevent nans from isitgr

from . import ccllib as lib
from .pyutils import check
from .pk2d import Pk2D
<<<<<<< HEAD
from .emulator import PowerSpectrumEmulator, EmulatorObject
from .errors import CCLError, CCLWarning
=======
from .errors import CCLError
from .parameters import physical_constants
>>>>>>> b4582fc1


def get_camb_pk_lin(cosmo, nonlin=False):
    """Run CAMB and return the linear power spectrum.

    Args:
        cosmo (:class:`~pyccl.core.Cosmology`): Cosmological
            parameters. The cosmological parameters with
            which to run CAMB.
        nonlin (:obj:`bool`, optional): Whether to compute and return the
            non-linear power spectrum as well.

    Returns:
        :class:`~pyccl.pk2d.Pk2D`: Power spectrum object. The linear power \
            spectrum. If ``nonlin=True``, returns a tuple \
            ``(pk_lin, pk_nonlin)``.
    """
    import camb
    import camb.model

    # Get extra CAMB parameters that were specified
    extra_camb_params = {}
    try:
        extra_camb_params = cosmo["extra_parameters"]["camb"]
    except (KeyError, TypeError):
        pass

    # z sampling from CCL parameters
    na = lib.get_pk_spline_na(cosmo.cosmo)
    status = 0
    a_arr, status = lib.get_pk_spline_a(cosmo.cosmo, na, status)
    check(status, cosmo=cosmo)
    a_arr = np.sort(a_arr)
    zs = 1.0 / a_arr - 1
    zs = np.clip(zs, 0, np.inf)

    # deal with normalization
    if np.isfinite(cosmo["A_s"]):
        A_s_fid = cosmo["A_s"]
    elif np.isfinite(cosmo["sigma8"]):
        # in this case, CCL will internally normalize for us when we init
        # the linear power spectrum - so we just get close
        A_s_fid = 2.43e-9 * (cosmo["sigma8"] / 0.87659)**2
    else:
        raise CCLError(
            "Could not normalize the linear power spectrum! "
            "A_s = %f, sigma8 = %f" % (
                cosmo['A_s'], cosmo['sigma8']))

    # init camb params
    cp = camb.model.CAMBparams()

    # turn some stuff off
    cp.WantCls = False
    cp.DoLensing = False
    cp.Want_CMB = False
    cp.Want_CMB_lensing = False
    cp.Want_cl_2D_array = False
    cp.WantTransfer = True

    # basic background stuff
    h2 = cosmo['h']**2
    cp.H0 = cosmo['h'] * 100
    cp.ombh2 = cosmo['Omega_b'] * h2
    cp.omch2 = cosmo['Omega_c'] * h2
    cp.omk = cosmo['Omega_k']

    # "constants"
    cp.TCMB = cosmo['T_CMB']

    # neutrinos
    # We maually setup the CAMB neutrinos to match the adjustments CLASS
    # makes to their temperatures.
    cp.share_delta_neff = False
    cp.omnuh2 = cosmo['Omega_nu_mass'] * h2
    cp.num_nu_massless = cosmo['N_nu_rel']
    cp.num_nu_massive = int(cosmo['N_nu_mass'])
    cp.nu_mass_eigenstates = int(cosmo['N_nu_mass'])

    delta_neff = cosmo['Neff'] - 3.046  # used for BBN YHe comps

    # CAMB defines a neutrino degeneracy factor as T_i = g^(1/4)*T_nu
    # where T_nu is the standard neutrino temperature from first order
    # computations
    # CLASS defines the temperature of each neutrino species to be
    # T_i_eff = TNCDM * T_cmb where TNCDM is a fudge factor to get the
    # total mass in terms of eV to match second-order computations of the
    # relationship between m_nu and Omega_nu.
    # We are trying to get both codes to use the same neutrino temperature.
    # thus we set T_i_eff = T_i = g^(1/4) * T_nu and solve for the right
    # value of g for CAMB. We get g = (TNCDM / (11/4)^(-1/3))^4
    g = np.power(
        physical_constants.TNCDM / np.power(11.0/4.0, -1.0/3.0),
        4.0)

    if cosmo['N_nu_mass'] > 0:
        nu_mass_fracs = cosmo['m_nu'][:cosmo['N_nu_mass']]
        nu_mass_fracs = nu_mass_fracs / np.sum(nu_mass_fracs)

        cp.nu_mass_numbers = np.ones(cosmo['N_nu_mass'], dtype=np.int)
        cp.nu_mass_fractions = nu_mass_fracs
        cp.nu_mass_degeneracies = np.ones(int(cosmo['N_nu_mass'])) * g
    else:
        cp.nu_mass_numbers = []
        cp.nu_mass_fractions = []
        cp.nu_mass_degeneracies = []

    # get YHe from BBN
    cp.bbn_predictor = camb.bbn.get_predictor()
    cp.YHe = cp.bbn_predictor.Y_He(
        cp.ombh2 * (camb.constants.COBE_CMBTemp / cp.TCMB) ** 3,
        delta_neff)

    camb_de_models = ['DarkEnergyPPF', 'ppf', 'DarkEnergyFluid', 'fluid']
    camb_de_model = extra_camb_params.get('dark_energy_model', 'fluid')
    if camb_de_model not in camb_de_models:
        raise ValueError("The only dark energy models CCL supports with"
                         " camb are fluid and ppf.")
    cp.set_classes(
        dark_energy_model=camb_de_model
    )

    if camb_de_model not in camb_de_models[:2] and cosmo['wa'] and \
            (cosmo['w0'] < -1 - 1e-6 or
                1 + cosmo['w0'] + cosmo['wa'] < - 1e-6):
        raise ValueError("If you want to use w crossing -1,"
                         " then please set the dark_energy_model to ppf.")
    cp.DarkEnergy.set_params(
        w=cosmo['w0'],
        wa=cosmo['wa']
    )

    if nonlin:
        cp.NonLinearModel = camb.nonlinear.Halofit()
        halofit_version = extra_camb_params.get("halofit_version", "mead")
        options = {k: extra_camb_params[k] for k in
                   ["HMCode_A_baryon",
                    "HMCode_eta_baryon",
                    "HMCode_logT_AGN"] if k in extra_camb_params}
        cp.NonLinearModel.set_params(halofit_version=halofit_version,
                                     **options)

    cp.set_matter_power(
        redshifts=[_z for _z in zs],
        kmax=extra_camb_params.get("kmax", 10.0),
        nonlinear=nonlin)
    if not nonlin:
        assert cp.NonLinear == camb.model.NonLinear_none

    cp.set_for_lmax(extra_camb_params.get("lmax", 5000))
    cp.InitPower.set_params(
        As=A_s_fid,
        ns=cosmo['n_s'])

    # run CAMB and get results
    camb_res = camb.get_results(cp)
    k, z, pk = camb_res.get_linear_matter_power_spectrum(
        hubble_units=True, nonlinear=False)

    # convert to non-h inverse units
    k *= cosmo['h']
    pk /= (h2 * cosmo['h'])

    # now build interpolant
    nk = k.shape[0]
    lk_arr = np.log(k)
    a_arr = 1.0 / (1.0 + z)
    na = a_arr.shape[0]
    sinds = np.argsort(a_arr)
    a_arr = a_arr[sinds]
    ln_p_k_and_z = np.zeros((na, nk), dtype=np.float64)
    for i, sind in enumerate(sinds):
        ln_p_k_and_z[i, :] = np.log(pk[sind, :])

    pk_lin = Pk2D(
        pkfunc=None,
        a_arr=a_arr,
        lk_arr=lk_arr,
        pk_arr=ln_p_k_and_z,
        is_logp=True,
        extrap_order_lok=1,
        extrap_order_hik=2,
        cosmo=cosmo)

    if not nonlin:
        return pk_lin
    else:
        k, z, pk = camb_res.get_linear_matter_power_spectrum(
            hubble_units=True, nonlinear=True)

        # convert to non-h inverse units
        k *= cosmo['h']
        pk /= (h2 * cosmo['h'])

        # now build interpolant
        nk = k.shape[0]
        lk_arr = np.log(k)
        a_arr = 1.0 / (1.0 + z)
        na = a_arr.shape[0]
        sinds = np.argsort(a_arr)
        a_arr = a_arr[sinds]
        ln_p_k_and_z = np.zeros((na, nk), dtype=np.float64)
        for i, sind in enumerate(sinds):
            ln_p_k_and_z[i, :] = np.log(pk[sind, :])

        pk_nonlin = Pk2D(
            pkfunc=None,
            a_arr=a_arr,
            lk_arr=lk_arr,
            pk_arr=ln_p_k_and_z,
            is_logp=True,
            extrap_order_lok=1,
            extrap_order_hik=2,
            cosmo=cosmo)

        return pk_lin, pk_nonlin


def get_isitgr_pk_lin(cosmo):
    """Run ISiTGR-CAMB and return the linear power spectrum.

    Args:
        cosmo (:class:`~pyccl.core.Cosmology`): Cosmological
            parameters. The cosmological parameters with
            which to run ISiTGR-CAMB.

    Returns:
        :class:`~pyccl.pk2d.Pk2D`: Power spectrum \
            object. The linear power spectrum.
    """
    import isitgr  # noqa: F811
    import isitgr.model

    # Get extra CAMB parameters that were specified
    extra_camb_params = {}
    try:
        extra_camb_params = cosmo["extra_parameters"]["camb"]
    except (KeyError, TypeError):
        pass

    # z sampling from CCL parameters
    na = lib.get_pk_spline_na(cosmo.cosmo)
    status = 0
    a_arr, status = lib.get_pk_spline_a(cosmo.cosmo, na, status)
    check(status, cosmo=cosmo)
    a_arr = np.sort(a_arr)
    zs = 1.0 / a_arr - 1
    zs = np.clip(zs, 0, np.inf)

    # deal with normalization
    if np.isfinite(cosmo["A_s"]):
        A_s_fid = cosmo["A_s"]
    elif np.isfinite(cosmo["sigma8"]):
        # in this case, CCL will internally normalize for us when we init
        # the linear power spectrum - so we just get close
        A_s_fid = 2.43e-9 * (cosmo["sigma8"] / 0.87659)**2
    else:
        raise CCLError(
            "Could not normalize the linear power spectrum! "
            "A_s = %f, sigma8 = %f" % (
                cosmo['A_s'], cosmo['sigma8']))

    # init isitgr params
    cp = isitgr.model.CAMBparams()

    # turn some stuff off
    cp.WantCls = False
    cp.DoLensing = False
    cp.Want_CMB = False
    cp.Want_CMB_lensing = False
    cp.Want_cl_2D_array = False
    cp.WantTransfer = True

    # basic background stuff
    h2 = cosmo['h']**2
    cp.H0 = cosmo['h'] * 100
    cp.ombh2 = cosmo['Omega_b'] * h2
    cp.omch2 = cosmo['Omega_c'] * h2
    cp.omk = cosmo['Omega_k']
#   cp.GR = 1 means GR modified!
    cp.GR = 1
    cp.ISiTGR_muSigma = True
    cp.mu0 = cosmo['mu_0']
    cp.Sigma0 = cosmo['sigma_0']
    cp.c1 = cosmo['c1_mg']
    cp.c2 = cosmo['c2_mg']
    cp.Lambda = cosmo['lambda_mg']

    # "constants"
    cp.TCMB = cosmo['T_CMB']

    # neutrinos
    # We maually setup the CAMB neutrinos to match the adjustments CLASS
    # makes to their temperatures.
    cp.share_delta_neff = False
    cp.omnuh2 = cosmo['Omega_nu_mass'] * h2
    cp.num_nu_massless = cosmo['N_nu_rel']
    cp.num_nu_massive = int(cosmo['N_nu_mass'])
    cp.nu_mass_eigenstates = int(cosmo['N_nu_mass'])

    delta_neff = cosmo['Neff'] - 3.046  # used for BBN YHe comps

    # ISiTGR built on CAMB which defines a neutrino degeneracy
    # factor as T_i = g^(1/4)*T_nu
    # where T_nu is the standard neutrino temperature from first order
    # computations
    # CLASS defines the temperature of each neutrino species to be
    # T_i_eff = TNCDM * T_cmb where TNCDM is a fudge factor to get the
    # total mass in terms of eV to match second-order computations of the
    # relationship between m_nu and Omega_nu.
    # We are trying to get both codes to use the same neutrino temperature.
    # thus we set T_i_eff = T_i = g^(1/4) * T_nu and solve for the right
    # value of g for CAMB. We get g = (TNCDM / (11/4)^(-1/3))^4
    g = np.power(
        physical_constants.TNCDM / np.power(11.0/4.0, -1.0/3.0),
        4.0)

    if cosmo['N_nu_mass'] > 0:
        nu_mass_fracs = cosmo['m_nu'][:cosmo['N_nu_mass']]
        nu_mass_fracs = nu_mass_fracs / np.sum(nu_mass_fracs)

        cp.nu_mass_numbers = np.ones(cosmo['N_nu_mass'], dtype=np.int)
        cp.nu_mass_fractions = nu_mass_fracs
        cp.nu_mass_degeneracies = np.ones(int(cosmo['N_nu_mass'])) * g
    else:
        cp.nu_mass_numbers = []
        cp.nu_mass_fractions = []
        cp.nu_mass_degeneracies = []

    # get YHe from BBN
    cp.bbn_predictor = isitgr.bbn.get_predictor()
    cp.YHe = cp.bbn_predictor.Y_He(
        cp.ombh2 * (isitgr.constants.COBE_CMBTemp / cp.TCMB) ** 3,
        delta_neff)

    camb_de_models = ['DarkEnergyPPF', 'ppf', 'DarkEnergyFluid', 'fluid']
    camb_de_model = extra_camb_params.get('dark_energy_model', 'fluid')
    if camb_de_model not in camb_de_models:
        raise ValueError("The only dark energy models CCL supports with"
                         " camb are fluid and ppf.")
    cp.set_classes(
        dark_energy_model=camb_de_model
    )
    if camb_de_model not in camb_de_models[:2] and cosmo['wa'] and \
            (cosmo['w0'] < -1 - 1e-6 or
                1 + cosmo['w0'] + cosmo['wa'] < - 1e-6):
        raise ValueError("If you want to use w crossing -1,"
                         " then please set the dark_energy_model to ppf.")
    cp.DarkEnergy.set_params(
        w=cosmo['w0'],
        wa=cosmo['wa']
    )
    # cp.set_cosmology()
    cp.set_matter_power(
        redshifts=[_z for _z in zs],
        kmax=10,
        nonlinear=False)
    assert cp.NonLinear == isitgr.model.NonLinear_none

    cp.set_for_lmax(5000)
    cp.InitPower.set_params(
        As=A_s_fid,
        ns=cosmo['n_s'])

    # run ISITGR and get results
    isitgr_res = isitgr.get_results(cp)
    k, z, pk = isitgr_res.get_linear_matter_power_spectrum(
        hubble_units=True, nonlinear=False)

    # convert to non-h inverse units
    k *= cosmo['h']
    pk /= (h2 * cosmo['h'])

    # now build interpolant
    nk = k.shape[0]
    lk_arr = np.log(k)
    a_arr = 1.0 / (1.0 + z)
    na = a_arr.shape[0]
    sinds = np.argsort(a_arr)
    a_arr = a_arr[sinds]
    ln_p_k_and_z = np.zeros((na, nk), dtype=np.float64)
    for i, sind in enumerate(sinds):
        ln_p_k_and_z[i, :] = np.log(pk[sind, :])

    pk_lin = Pk2D(
        pkfunc=None,
        a_arr=a_arr,
        lk_arr=lk_arr,
        pk_arr=ln_p_k_and_z,
        is_logp=True,
        extrap_order_lok=1,
        extrap_order_hik=2,
        cosmo=cosmo)
    return pk_lin


def get_class_pk_lin(cosmo):
    """Run CLASS and return the linear power spectrum.

    Args:
        cosmo (:class:`~pyccl.core.Cosmology`): Cosmological
            parameters. The cosmological parameters with
            which to run CLASS.

    Returns:
        :class:`~pyccl.pk2d.Pk2D`: Power spectrum object.\
            The linear power spectrum.
    """
    import classy

    params = {
        "output": "mPk",
        "non linear": "none",
        "P_k_max_1/Mpc": cosmo.cosmo.spline_params.K_MAX_SPLINE,
        "z_max_pk": 1.0/cosmo.cosmo.spline_params.A_SPLINE_MINLOG_PK-1.0,
        "modes": "s",
        "lensing": "no",
        "h": cosmo["h"],
        "Omega_cdm": cosmo["Omega_c"],
        "Omega_b": cosmo["Omega_b"],
        "Omega_k": cosmo["Omega_k"],
        "n_s": cosmo["n_s"]}

    # cosmological constant?
    # set Omega_Lambda = 0.0 if w !=-1 or wa != 0
    if cosmo['w0'] != -1 or cosmo['wa'] != 0:
        params["Omega_Lambda"] = 0
        params['w0_fld'] = cosmo['w0']
        params['wa_fld'] = cosmo['wa']

    # neutrino parameters
    # massless neutrinos
    if cosmo["N_nu_rel"] > 1e-4:
        params["N_ur"] = cosmo["N_nu_rel"]
    else:
        params["N_ur"] = 0.0

    # massive neutrinos
    if cosmo["N_nu_mass"] > 0:
        params["N_ncdm"] = cosmo["N_nu_mass"]
        masses = lib.parameters_get_nu_masses(cosmo._params, 3)
        params["m_ncdm"] = ", ".join(
            ["%g" % m for m in masses[:cosmo["N_nu_mass"]]])

    params["T_cmb"] = cosmo["T_CMB"]

    # if we have sigma8, we need to find A_s
    if np.isfinite(cosmo["A_s"]):
        params["A_s"] = cosmo["A_s"]
    elif np.isfinite(cosmo["sigma8"]):
        # in this case, CCL will internally normalize for us when we init
        # the linear power spectrum - so we just get close
        A_s_fid = 2.43e-9 * (cosmo["sigma8"] / 0.87659)**2
        params["A_s"] = A_s_fid
    else:
        raise CCLError(
            "Could not normalize the linear power spectrum! "
            "A_s = %f, sigma8 = %f" % (
                cosmo['A_s'], cosmo['sigma8']))

    model = None
    try:
        model = classy.Class()
        model.set(params)
        model.compute()

        # Set k and a sampling from CCL parameters
        nk = lib.get_pk_spline_nk(cosmo.cosmo)
        na = lib.get_pk_spline_na(cosmo.cosmo)
        status = 0
        a_arr, status = lib.get_pk_spline_a(cosmo.cosmo, na, status)
        check(status, cosmo=cosmo)

        # FIXME - getting the lowest CLASS k value from the python interface
        # appears to be broken - setting to 1e-5 which is close to the
        # old value
        lk_arr = np.log(np.logspace(
            -5,
            np.log10(cosmo.cosmo.spline_params.K_MAX_SPLINE), nk))

        # we need to cut this to the max value used for calling CLASS
        msk = lk_arr < np.log(cosmo.cosmo.spline_params.K_MAX_SPLINE)
        nk = int(np.sum(msk))
        lk_arr = lk_arr[msk]

        # now do interp by hand
        ln_p_k_and_z = np.zeros((na, nk), dtype=np.float64)
        for aind in range(na):
            z = max(1.0 / a_arr[aind] - 1, 1e-10)
            for kind in range(nk):
                ln_p_k_and_z[aind, kind] = np.log(
                    model.pk_lin(np.exp(lk_arr[kind]), z))
    finally:
        if model is not None:
            model.struct_cleanup()
            model.empty()

    params["P_k_max_1/Mpc"] = cosmo.cosmo.spline_params.K_MAX_SPLINE

    # make the Pk2D object
    pk_lin = Pk2D(
        pkfunc=None,
        a_arr=a_arr,
        lk_arr=lk_arr,
        pk_arr=ln_p_k_and_z,
        is_logp=True,
        extrap_order_lok=1,
        extrap_order_hik=2,
        cosmo=cosmo)

    return pk_lin


class PowerSpectrumBACCO(PowerSpectrumEmulator):
    """ Suite of power spectrum emulators described in Arico et al. 2021
    (arXiv:2104.14568). This emulator is part of the BACCO project.

    These emulators are available:
      - linear: :arXiv:2104.14568
      - non-linear: :arXiv:2004.06245
      - baryon model: :arXiv:2011.15018
    """
    name = "bacco"

    def _load_emu(self, which_emu):
        # create the baccoemu input according to which emu we need
        config = {"linear": False, "nonlinear_boost": False,
                  "baryonic_boost": False, "smeared_bao": False,
                  "compute_sigma8": True,   # load to translate from A_s
                  "verbose": False}
        config[which_emu] = True

        # patch for internal baccoemu usage
        if which_emu == "nonlinear_boost":
            config["linear"] = True

        import os
        # supress TensorFlow GPU warnings
        os.environ["TF_CPP_MIN_LOG_LEVEL"] = "3"
        import baccoemu
        with warnings.catch_warnings():
            # supress pickling warnings
            warnings.simplefilter("ignore")
            model = baccoemu.Matter_powerspectrum(**config)  # this is the emu

        # build the emulator bounds
        keymap = {"linear": "linear", "nonlinear_boost": "nonlinear",
                  "baryonic_boost": "baryon", "smeared_bao": "smeared_bao"}
        keys = model.emulator[keymap[which_emu]]["keys"]
        vals = model.emulator[keymap[which_emu]]["bounds"].tolist()
        bounds = dict(zip(keys, vals))
        return EmulatorObject(model, bounds)

    def _build_parameters(self, cosmo, baryon=False):
        # Note `omega_cold` and `sigma8_cold` in this emulator
        # do not contain neutrinos.
        # Assign the usual cosmological parameters
        self._parameters = {
            "omega_cold": cosmo["Omega_c"] + cosmo["Omega_b"],
            "omega_baryon": cosmo["Omega_b"],
            "hubble": cosmo["h"],
            "ns": cosmo["n_s"],
            "w0": cosmo["w0"],
            "wa": cosmo["wa"],
            "neutrino_mass": np.sum(cosmo["m_nu"])
        }

        # Either A_s or sigma8.
        if not np.isnan(cosmo["A_s"]):
            self._parameters["A_s"] = cosmo["A_s"]
        else:
            self._parameters["sigma8_cold"] = cosmo["sigma8"]

        # Finally, populate with baryonic parameters if needed.
        if baryon:
            try:
                extra_params = cosmo["extra_parameters"]["bacco"]
            except (KeyError, TypeError):
                warnings.warn("No dictionary of `extra_parameters in cosmo "
                              "to apply the BACCO baryon correction to "
                              "the power spectrum. Defaulting to baccoemu's "
                              "reference values as described in "
                              "https://baccoemu.readthedocs.io/en/latest/.",
                              CCLWarning)
                extra_params = {
                    "M_c": 14, "eta": -0.3, "beta": -0.22,
                    "M1_z0_cen": 10.5, "theta_out": 0.25,
                    "theta_inn": -0.86, "M_inn": 13.4}
            self._parameters.update(extra_params)

    def _get_pk_linear(self, cosmo):
        # load and build parameters
        emu = self._load_emu("linear")
        self._build_parameters(cosmo)
        emu.check_bounds(self._parameters)

        h = self._parameters["hubble"]
        a_min, a_max = emu.bounds.bounds["expfactor"]
        na = cosmo.cosmo.spline_params.A_SPLINE_NA_PK
        a_arr = np.linspace(a_min, a_max, na)
        self._parameters["expfactor"] = a_arr
        with warnings.catch_warnings():
            # ignore irrelevant numpy warning internal to baccoemu
            warnings.simplefilter("ignore")
            k_arr, pka = emu.model.get_linear_pk(**self._parameters)

        return k_arr*h, a_arr, pka/h**3

    def _get_nonlin_boost(self, cosmo):
        # load and build parameters
        emu = self._load_emu("nonlinear_boost")
        self._build_parameters(cosmo)
        emu.check_bounds(self._parameters)

        h = self._parameters["hubble"]
        a_min, a_max = emu.bounds.bounds["expfactor"]
        na = cosmo.cosmo.spline_params.A_SPLINE_NA_PK
        a_arr = np.linspace(a_min, a_max, na)
        self._parameters["expfactor"] = a_arr
        with warnings.catch_warnings():
            # ignore irrelevant numpy warning internal to baccoemu
            warnings.simplefilter("ignore")
            k_arr, fka = emu.model.get_nonlinear_boost(**self._parameters)

        return k_arr*h, a_arr, fka

    def _get_baryon_boost(self, cosmo):
        # load and build parameters
        emu = self._load_emu("baryonic_boost")
        self._build_parameters(cosmo, baryon=True)
        emu.check_bounds(self._parameters)

        h = self._parameters["hubble"]
        a_min, a_max = emu.bounds.bounds["expfactor"]
        na = cosmo.cosmo.spline_params.A_SPLINE_NA_PK
        a_arr = np.linspace(a_min, a_max, na)
        self._parameters["expfactor"] = a_arr
        with warnings.catch_warnings():
            # ignore irrelevant numpy warning internal to baccoemu
            warnings.simplefilter("ignore")
            k_arr, fka = emu.model.get_baryonic_boost(**self._parameters)

        return k_arr*h, a_arr, fka<|MERGE_RESOLUTION|>--- conflicted
+++ resolved
@@ -9,13 +9,9 @@
 from . import ccllib as lib
 from .pyutils import check
 from .pk2d import Pk2D
-<<<<<<< HEAD
 from .emulator import PowerSpectrumEmulator, EmulatorObject
 from .errors import CCLError, CCLWarning
-=======
-from .errors import CCLError
 from .parameters import physical_constants
->>>>>>> b4582fc1
 
 
 def get_camb_pk_lin(cosmo, nonlin=False):
