import numpy as np
from ..pyutils import _get_spline1d_arrays, _get_spline2d_arrays
from .caching import _to_hashable, hash_


def build_string_simple(self):
    """Simple representation.

    Example output ::

        <pyccl.emulator.Emulator>
    """
    return f"<{self.__module__}.{self.__class__.__qualname__}>"


def build_string_from_attrs(self):
    """Build a representation for an object from a list of attribute names
    given in the hook ``__repr_attrs__`.

    Example output ::

        <pyccl.halos.halo_model.HMCalculator>
            mass_function = MassFuncTinker08,  HASH = 0xd3b29dd3
            halo_bias = HaloBiasTinker10,  HASH = 0x9da644b5
            mass_def = pyccl.halos.MassDef(Delta=500, rho_type=critical)
    """
    params = {param: getattr(self, param) for param in self.__repr_attrs__}
    defaults = {param: value.default
                for param, value in self.__signature__.parameters.items()
                if param != "self"}

    s = build_string_simple(self)
    newline = "\n\t"
    for param, value in params.items():
        if param in defaults and value == defaults[param]:
            # skip printing when value is the default
            continue
        s += f"{newline}{param} = "
        if "\n" in repr(value):
            # if too long, print the type and its hash
            name = value.__class__.__qualname__
            H = hex(hash_(value))
            s += f"{name},  HASH = {H}"
        else:
            s += f"{value}"
    return s


class Table:
    """Build nice tables. Used in the representations of ``Pk2D`` and ``Tk3D``.

    Comments describing the capabilities of each method are included below.
    """

    def __init__(self, *, n_y=6, n_x=6, decimals=2,
                 legend="", newline="\n\t", missing="...",
                 data_x=None, data_y=None, data_z=None, meta=[]):
        self.data_x = data_x
        self.data_y = data_y
        self.data_z = data_z
        self.meta = meta
        self.n_y = n_y
        self.n_x = n_x
        self.newline = newline
        self.missing = missing
        self.legend = legend
        self.entryl = 7 + decimals
        self.div = max(self.entryl, len(self.legend))
        self.form = f"{self.entryl}.{decimals}e"
        self.idx = np.arange(self.n_y//2).tolist() + \
            np.arange(-self.n_y//2, 0).tolist()

    def divider(self, new_line: bool):
        # Horizontal line in Table.
        # +=============+=======================+
        divider = f"+{'=' * (self.div+2)}+"
        divider += f"{'='*(1+(self.n_x*(self.entryl+1))+len(self.missing)+1)}+"
        divider += new_line * f"{self.newline}"
        return divider

    def wrap(self, expr, a, b=None):
        # Wrap the expression with `a` at the beginning and `b` at the end.
        return f"{a}{expr}{b if b is not None else a}"

    def print_left(self, expr):
        # Print the left part of a row of the Table (see `fullrow`).
        return self.wrap(self.wrap(f"{expr:{self.div}}", " "), "|")

    def print_elements(self, arr):
        # Print the elements of `arr`.
        return " ".join([f"{i:{self.form}}" for i in arr])

    def print_right(self, arr, num):
        # Print the right part of a row of the Table (see `fullrow`).
        s = self.wrap(self.print_elements(arr[:num//2]), " ")
        s += f"{self.missing}"
        s += self.wrap(self.wrap(
            self.print_elements(arr[-num//2:]),
            " "), "", f"|{self.newline}")
        return s

    def fullrow(self, s1, s2, num):
        # Print a full row of the Table.
        # |   1.00e-02  | 1.71e-01 ... 3.31e-05 |
        s = self.print_left(f"{s1:{'' if isinstance(s1, str) else self.form}}")
        s += self.print_right(s2, num)
        return s

    def missing_row(self):
        # Print row with skipped values.
        # |  ...   |            ...             |
        s = self.wrap(self.wrap(f"{self.missing:^{self.div}}", " "), "|")
        length = len(self.divider(new_line=False)) - len(s) - 3
        s += self.wrap(self.wrap(
            f"{self.missing:^{length}}",
            " "), "", f"|{self.newline}")
        return s

    def metadata(self):
        # If an object carries metadata that need to be included in `__repr__`
        # pass them here in a list. Each element will start a new row.
        s = ""
        for m in self.meta:
            s += self.wrap(self.wrap(
                f"{m:<{len(self.divider(new_line=False)) - 4}}",
                " "), "|") + self.newline
        return s

    def build(self):
        # Build the table.
        s = self.divider(new_line=True)
        s += self.fullrow(f"{self.legend}", self.data_x, self.n_x)
        s += self.divider(new_line=True)
        s += "".join([self.fullrow(self.data_y[i], self.data_z[i], self.n_x)
                      for i in self.idx[:self.n_y//2]])
        s += self.missing_row()
        s += "".join([self.fullrow(self.data_y[i], self.data_z[i], self.n_x)
                      for i in self.idx[-self.n_y//2:]])
        s += self.divider(new_line=bool(self.meta))
        s += self.metadata()
        s += self.divider(new_line=False) if self.meta else ""
        return s


def build_string_Cosmology(self):
    """Build the ``Cosmology`` representation.

    Cosmology equivalence is tested via its representation. Therefore,
    there is limiting behavior where ``'=='`` will return ``False``
    even though the compared cosmologies return the same theoretical
    predictions. This happens whenever:
        - Exactly one Cosmology is an instance of ``CosmologyCalculator``.
        - Cosmologies defined with different parameter sets, where one can
          be computed from the other (e.g. ``sigma8`` and ``A_s``).
        - Instances of ``CosmologyCalculator`` which do not contain exactly
          the same linear & non-linear power spectrum entries.

    Example output ::

        <pyccl.core.Cosmology>
            Omega_b = 0.05
            Omega_c = 0.25
            h       = 0.67
            n_s     = 0.96
            sigma8  = 0.81
            extra_parameters =
                test = {'param': 18.4}
            HASH_ACCURACY_PARAMS = 0x1959cbc9
            HASH_PK = 0xbca03ab0
    """
    newline = "\n\t"
    cls = self.__class__

    def test_eq(key, val, default):
        # Neutrino masses can be a list, so use `np.all` for comparison.
        # `np.all` is expensive, so only use that with `m_nu`.
        if key not in ["m_nu", "z_mg", "df_mg"]:
            return val == default
        return np.all(val == default)

    def printdict(dic):
        # Print the non-default parameters listed in a parameter dictionary.
        base = cls.__base__ if cls.__qualname__ != "Cosmology" else cls
        params = base.__signature__.parameters
        defaults = {param: value.default for param, value in params.items()}
        dic = {key: val for key, val in dic.items()
               if not test_eq(key, val, defaults.get(key))}
        dic.pop("extra_parameters", None)
        if not dic:
            return ""
        length = max(len(key) for key, val in dic.items())
        tup = _to_hashable(dic)
        s = ""
        for param, value in tup:
            s += f"{newline}{param:{length}} = {value}"
        return s

    def printextras(dic):
        # Print any extra parameters.
        if dic["extra_parameters"] is None:
            return ""
        tup = _to_hashable(dic["extra_parameters"])

        s = f"{newline}extra_parameters ="
        for key, value in tup:
            s += f"{newline}\t{key} = {dict(value)}"
        return s

    def metadata():
        # Print hashes for the accuracy parameters and the stored Pk2D's.
        H = hex(hash_(self._accuracy_params))
        s = f"{newline}HASH_ACCURACY_PARAMS = {H}"
        if self.__class__.__qualname__ == "CosmologyCalculator":
            # only need the pk's if we compare CosmologyCalculator objects
            H = 0
            if self.has_linear_power:
                H += sum([hash_(pk) for pk in self._pk_lin.values()])
            if self.has_nonlin_power:
                H += sum([hash_(pk) for pk in self._pk_nl.values()])
            H = hex(H)
            s += f"{newline}HASH_PK = {H}"
        return s

    s = "<pyccl.core.Cosmology>"
    s += printdict(self._params_init_kwargs)
    s += printdict(self._config_init_kwargs)
    s += printextras(self._params_init_kwargs)
    s += metadata()
    return s


def build_string_Pk2D(self, na=6, nk=6, decimals=2):
    """Build the ``Pk2D`` representation.

    Example output ::

        <pyccl.Pk2D>
            +===============+=============================================+
            | a \\ log10(k) | -4.30e+00 -4.16e+00 ...  9.29e-01  1.02e+00 |
            +===============+=============================================+
            |   1.00e-02    |  1.71e-01  2.36e-01 ...  5.82e-05  3.31e-05 |
            |   1.26e-02    |  2.78e-01  3.82e-01 ...  9.15e-05  5.21e-05 |
            |      ...      |                     ...                     |
            |   9.77e-01    |  1.14e+03  1.57e+03 ...  3.31e-01  1.88e-01 |
            |   1.00e+00    |  1.17e+03  1.60e+03 ...  3.39e-01  1.93e-01 |
            +===============+=============================================+
            | is_log = True , extrap_orders = (1, 2)                      |
            | HASH_ARRS = 0x1d3524ad                                      |
            +===============+=============================================+
    """
    if not self.has_psp:
        return "pyccl.Pk2D(empty=True)"

    # get what's needed from the Pk2D object
    a, lk, pk = self.get_spline_arrays()
    lk /= np.log(10)  # easier to read in log10
    islog = str(bool(self.psp.is_log))
    extrap = (self.psp.extrap_order_lok, self.psp.extrap_order_hik)
    H = hex(sum([hash_(obj) for obj in [a, lk, pk]]))

    newline = "\n\t"  # what to do when starting a new line
    legend = "a \\ log10(k)"  # table legend
    meta = [f"is_log = {islog:5.5s}, extrap_orders = {extrap}"]
    meta += [f"HASH_ARRS = {H:34}"]

    T = Table(n_y=na, n_x=nk, decimals=decimals, legend=legend,
              newline=newline, data_x=lk, data_y=a, data_z=pk, meta=meta)

    s = build_string_simple(self) + f"{newline}"
    s += T.build()
    return s


def build_string_Tk3D(self, na=2, nk=4, decimals=2):
    """Build a representation for a Tk3D object.

    Example output ::

        <pyccl.Tk3D>
            +================+=============================================+
            | a \\ log10(k1) | -4.00e+00 -3.33e+00 ...  1.33e+00  2.00e+00 |
            +================+=============================================+
            |   5.00e-02     |  4.46e+07  9.62e+06 ...  2.07e+02  4.46e+01 |
            |       ...      |                     ...                     |
            |   1.00e+00     |  2.00e+09  4.30e+08 ...  9.26e+03  2.00e+03 |
            +================+=============================================+
            +================+=============================================+
            | a \\ log10(k2) | -4.00e+00 -3.33e+00 ...  1.33e+00  2.00e+00 |
            +================+=============================================+
            |   5.00e-02     |  4.46e+01  1.78e+00 ...  2.82e-10  1.12e-11 |
            |       ...      |                     ...                     |
            |   1.00e+00     |  2.00e+03  7.94e+01 ...  1.26e-08  5.01e-10 |
            +================+=============================================+
            | is_log = True , extrap_orders = (1, 1)                       |
            | HASH_ARRS = 0x780972f4                                       |
            +================+=============================================+
    """
    if not self.has_tsp:
        return "pyccl.Tk3D(empty=True)"

    # get what's needed from the Tk3D object
    a, lk1, lk2, tks = self.get_spline_arrays()
    lk1 /= np.log(10)  # easier to read in log10
    lk2 /= np.log(10)  # easier to read in log10
    islog = str(bool(self.tsp.is_log))
    extrap = (self.tsp.extrap_order_lok, self.tsp.extrap_order_hik)
    H = hex(sum([hash_(obj) for obj in [a, lk1, lk2, *tks]]))

    newline = "\n\t"
    meta = [f"is_log = {islog:5.5s}, extrap_orders = {extrap}"]
    meta += [f"HASH_ARRS = {H:34}"]

    # we will print 2 tables
    if not self.tsp.is_product:
        # get the start and the end of the trispectrum, diagonally in `k`
        tks = [tks[0][:, 0, :], tks[0][:, :, -1]]

<<<<<<< HEAD
    T = Table(n_y=na, n_x=nk, decimals=decimals, newline=newline,
              data_y=a, legend="a \\ log10(k1)", meta=[])
=======
        <pyccl.halos.halo_model.HaloModel>
            mass_function = MassFuncTinker08,  HASH = 0xd3b29dd3
            halo_bias = HaloBiasTinker10,  HASH = 0x9da644b5
            mass_def = pyccl.halos.MassDef(Delta=500, rho_type=critical)
    """
    params = {param: getattr(self, param) for param in self.__repr_attrs__}
    defaults = {param: value.default
                for param, value in self.__signature__.parameters.items()
                if param != "self"}
>>>>>>> 43591ce9

    s = build_string_simple(self) + f"{newline}"
    T.data_x, T.data_z = lk1, tks[0]
    s += T.build() + f"{newline}"
    T.legend = "a \\ log10(k2)"
    T.data_x, T.data_z = lk2, tks[1]
    T.meta = meta
    s += T.build()
    return s


def build_string_Tracer(self):
    """Buld a representation for a Tracer.

    .. note:: Tracer insertion order is important.

    Example output ::

        <pyccl.tracers.Tracer>
            num       kernel             transfer       prefac  bessel
             0  0x82ad882c232406bb  0xa0657c0f1c98fd77    0       2
             1  0x7ab385bb323530da         None           0       0
    """
    def get_tracer_info(tr):
        # Return a string with info for the C-level tracer.

        kernel = []
        if tr.kernel is not None:
            kernel.append(_get_spline1d_arrays(tr.kernel.spline))
        kernel = hex(hash_(kernel)) if kernel else 'None'

        transfer = []
        if tr.transfer is not None:
            attrs = ["fa", "fk"]
            for attr in attrs:
                spline = getattr(tr.transfer, attr, None)
                if spline is not None:
                    transfer.append(_get_spline1d_arrays(spline))
            spline = getattr(tr.transfer, "fka", None)
            if spline is not None:
                transfer.append(_get_spline2d_arrays(spline))
            transfer.append(tr.transfer.is_log)
            transfer.append((tr.transfer.extrap_order_lok,
                             tr.transfer.extrap_order_hik))
        transfer = hex(hash_(transfer)) if transfer else 'None'

        prefac = tr.der_angles
        bessel = tr.der_bessel
        return kernel, transfer, prefac, bessel

    def print_row(newline, num, kernel, transfer, prefac, bessel):
        s = f"{num:^3}{kernel:^20}{transfer:^20}{prefac:^8}{bessel:^8}"
        return f"{newline}{s}"

    tracers = self._trc
    if not tracers:
        return "pyccl.Tracer(empty=True)"

    newline = "\n\t"
    s = build_string_simple(self)
    s += print_row(newline, "num", "kernel", "transfer", "prefac", "bessel")
    for num, tracer in enumerate(tracers):
        s += print_row(newline, num, *get_tracer_info(tracer))
    return s<|MERGE_RESOLUTION|>--- conflicted
+++ resolved
@@ -19,7 +19,7 @@
 
     Example output ::
 
-        <pyccl.halos.halo_model.HMCalculator>
+        <pyccl.halos.halo_model.HaloModel>
             mass_function = MassFuncTinker08,  HASH = 0xd3b29dd3
             halo_bias = HaloBiasTinker10,  HASH = 0x9da644b5
             mass_def = pyccl.halos.MassDef(Delta=500, rho_type=critical)
@@ -315,20 +315,8 @@
         # get the start and the end of the trispectrum, diagonally in `k`
         tks = [tks[0][:, 0, :], tks[0][:, :, -1]]
 
-<<<<<<< HEAD
     T = Table(n_y=na, n_x=nk, decimals=decimals, newline=newline,
               data_y=a, legend="a \\ log10(k1)", meta=[])
-=======
-        <pyccl.halos.halo_model.HaloModel>
-            mass_function = MassFuncTinker08,  HASH = 0xd3b29dd3
-            halo_bias = HaloBiasTinker10,  HASH = 0x9da644b5
-            mass_def = pyccl.halos.MassDef(Delta=500, rho_type=critical)
-    """
-    params = {param: getattr(self, param) for param in self.__repr_attrs__}
-    defaults = {param: value.default
-                for param, value in self.__signature__.parameters.items()
-                if param != "self"}
->>>>>>> 43591ce9
 
     s = build_string_simple(self) + f"{newline}"
     T.data_x, T.data_z = lk1, tks[0]
