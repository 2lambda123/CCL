<<<<<<< HEAD
=======
# flake8: noqa E402
>>>>>>> 163b319e
from pkg_resources import get_distribution, DistributionNotFound
try:
    __version__ = get_distribution(__name__).version
except DistributionNotFound:
    # package is not installed
    pass
del get_distribution, DistributionNotFound

# Set the environment variable for default config path
from os import environ, path
if environ.get("CLASS_PARAM_DIR") is None:
    environ["CLASS_PARAM_DIR"] = path.dirname(path.abspath(__file__))
del environ, path

<<<<<<< HEAD
# SWIG-generated
from . import ccllib as lib

=======
# Patch for deprecated alias in Numpy >= 1.20.0 (used in ISiTGR & FAST-PT).
# Deprecation cycle starts in Numpy 1.20 and ends in Numpy 1.24.
from packaging.version import parse
import numpy
numpy.int = int if parse(numpy.__version__) >= parse("1.20.0") else numpy.int
del parse, numpy

# SWIG-generated
from . import ccllib as lib

# CCL base
from .base import (
    Caching,
    cache,
    hash_,
)

>>>>>>> 163b319e
# Errors
from .errors import (
    CCLError,
    CCLWarning,
    CCLDeprecationWarning,
)
<<<<<<< HEAD
=======

# Constants and accuracy parameters
from .parameters import (
    CCLParameters,
    gsl_params,
    spline_params,
    physical_constants,
)
>>>>>>> 163b319e

# Core data structures
from .core import (
    Cosmology,
    CosmologyVanillaLCDM,
    CosmologyCalculator,
)

# Background cosmology functions and growth functions
from .background import (
    growth_factor,
    growth_factor_unnorm,
    growth_rate,
    comoving_radial_distance,
    angular_diameter_distance,
    comoving_angular_distance,
    luminosity_distance,
    distance_modulus,
    h_over_h0,
    scale_factor_of_chi,
    omega_x,
    rho_x,
    sigma_critical,
)

# Boltzmann solvers
from .boltzmann import (
    get_camb_pk_lin,
    get_isitgr_pk_lin,
    get_class_pk_lin,
)

# Generalized power spectra
from .pk2d import (
    Pk2D,
    parse_pk2d,
)

# Generalized connected trispectra
from .tk3d import Tk3D

# Power spectrum calculations, sigma8 and kNL
from .power import (
    linear_power,
    nonlin_power,
    linear_matter_power,
    nonlin_matter_power,
    sigmaR,
    sigmaV,
    sigma8,
    sigmaM,
    kNL,
)

# Baryons & Neutrinos
from .bcm import (
    bcm_model_fka,
    bcm_correct_pk2d,
)

from .neutrinos import (
    Omeganuh2,
    nu_masses,
)

# Cells & Tracers
from .cls import angular_cl
from .tracers import (
    Tracer,
    NumberCountsTracer,
    WeakLensingTracer,
    CMBLensingTracer,
    tSZTracer,
    CIBTracer,
    ISWTracer,
    get_density_kernel,
    get_kappa_kernel,
    get_lensing_kernel,
)

# Correlations & Covariances
from .correlations import (
    correlation,
    correlation_3d,
    correlation_multipole,
    correlation_3dRsd,
    correlation_3dRsd_avgmu,
    correlation_pi_sigma,
)

from .covariances import (
    angular_cl_cov_cNG,
    angular_cl_cov_SSC,
    sigma2_B_disc,
    sigma2_B_from_mask,
)

<<<<<<< HEAD
# Hashing, Caching, CCL base, Mutation locks
from .base import (
    CCLObject,
    CCLHalosObject,
    Caching,
    cache,
    hash_,
    UnlockInstance,
    unlock_instance,
)

# Parameters
from .parameters import (
    CCLParameters,
    gsl_params,
    spline_params,
    physical_constants,
)

=======
>>>>>>> 163b319e
# Miscellaneous
from .pyutils import debug_mode, resample_array

# Deprecated & Renamed modules
from .halomodel import (
    halomodel_matter_power,
    halo_concentration,
    onehalo_matter_power,
    twohalo_matter_power,
)

from .massfunction import (
    massfunc,
    halo_bias,
    massfunc_m2r,
)

from .haloprofile import (
    nfw_profile_3d,
    einasto_profile_3d,
    hernquist_profile_3d,
    nfw_profile_2d,
)


__all__ = (
<<<<<<< HEAD
    'lib', 'Caching', 'cache', 'hash_', 'CCLObject', 'CCLHalosObject',
    'UnlockInstance', 'unlock_instance',
    'CCLParameters', 'physical_constants', 'gsl_params', 'spline_params',
=======
    'lib',
    'Caching', 'cache', 'hash_',
    'CCLParameters', 'spline_params', 'gsl_params', 'physical_constants',
>>>>>>> 163b319e
    'CCLError', 'CCLWarning', 'CCLDeprecationWarning',
    'Cosmology', 'CosmologyVanillaLCDM', 'CosmologyCalculator',
    'growth_factor', 'growth_factor_unnorm', 'growth_rate',
    'comoving_radial_distance', 'angular_diameter_distance',
    'comoving_angular_distance', 'luminosity_distance', 'distance_modulus',
    'h_over_h0', 'scale_factor_of_chi', 'omega_x', 'rho_x', 'sigma_critical',
    'get_camb_pk_lin', 'get_isitgr_pk_lin', 'get_class_pk_lin',
    'Pk2D', 'parse_pk2d', 'Tk3D',
    'linear_power', 'nonlin_power',
    'linear_matter_power', 'nonlin_matter_power',
    'sigmaR', 'sigmaV', 'sigma8', 'sigmaM', 'kNL',
    'bcm_model_fka', 'bcm_correct_pk2d',
    'Omeganuh2', 'nu_masses',
    'angular_cl',
    'Tracer', 'NumberCountsTracer', 'WeakLensingTracer', 'CMBLensingTracer',
    'tSZTracer', 'CIBTracer', 'ISWTracer',
    'get_density_kernel', 'get_kappa_kernel', 'get_lensing_kernel',
    'correlation', 'correlation_3d', 'correlation_multipole',
    'correlation_3dRsd', 'correlation_3dRsd_avgmu', 'correlation_pi_sigma',
    'angular_cl_cov_cNG', 'angular_cl_cov_SSC',
    'sigma2_B_disc', 'sigma2_B_from_mask',
    'debug_mode', 'resample_array',
    'halomodel_matter_power', 'halo_concentration',
    'onehalo_matter_power', 'twohalo_matter_power',
    'massfunc', 'halo_bias', 'massfunc_m2r', 'nfw_profile_3d',
    'einasto_profile_3d', 'hernquist_profile_3d', 'nfw_profile_2d',
)<|MERGE_RESOLUTION|>--- conflicted
+++ resolved
@@ -1,7 +1,4 @@
-<<<<<<< HEAD
-=======
 # flake8: noqa E402
->>>>>>> 163b319e
 from pkg_resources import get_distribution, DistributionNotFound
 try:
     __version__ = get_distribution(__name__).version
@@ -16,11 +13,6 @@
     environ["CLASS_PARAM_DIR"] = path.dirname(path.abspath(__file__))
 del environ, path
 
-<<<<<<< HEAD
-# SWIG-generated
-from . import ccllib as lib
-
-=======
 # Patch for deprecated alias in Numpy >= 1.20.0 (used in ISiTGR & FAST-PT).
 # Deprecation cycle starts in Numpy 1.20 and ends in Numpy 1.24.
 from packaging.version import parse
@@ -32,21 +24,23 @@
 from . import ccllib as lib
 
 # CCL base
+# Hashing, Caching, CCL base, Mutation locks
 from .base import (
+    CCLObject,
+    CCLHalosObject,
     Caching,
     cache,
     hash_,
-)
-
->>>>>>> 163b319e
+    UnlockInstance,
+    unlock_instance,
+)
+
 # Errors
 from .errors import (
     CCLError,
     CCLWarning,
     CCLDeprecationWarning,
 )
-<<<<<<< HEAD
-=======
 
 # Constants and accuracy parameters
 from .parameters import (
@@ -55,7 +49,6 @@
     spline_params,
     physical_constants,
 )
->>>>>>> 163b319e
 
 # Core data structures
 from .core import (
@@ -153,28 +146,6 @@
     sigma2_B_from_mask,
 )
 
-<<<<<<< HEAD
-# Hashing, Caching, CCL base, Mutation locks
-from .base import (
-    CCLObject,
-    CCLHalosObject,
-    Caching,
-    cache,
-    hash_,
-    UnlockInstance,
-    unlock_instance,
-)
-
-# Parameters
-from .parameters import (
-    CCLParameters,
-    gsl_params,
-    spline_params,
-    physical_constants,
-)
-
-=======
->>>>>>> 163b319e
 # Miscellaneous
 from .pyutils import debug_mode, resample_array
 
@@ -201,15 +172,9 @@
 
 
 __all__ = (
-<<<<<<< HEAD
     'lib', 'Caching', 'cache', 'hash_', 'CCLObject', 'CCLHalosObject',
     'UnlockInstance', 'unlock_instance',
     'CCLParameters', 'physical_constants', 'gsl_params', 'spline_params',
-=======
-    'lib',
-    'Caching', 'cache', 'hash_',
-    'CCLParameters', 'spline_params', 'gsl_params', 'physical_constants',
->>>>>>> 163b319e
     'CCLError', 'CCLWarning', 'CCLDeprecationWarning',
     'Cosmology', 'CosmologyVanillaLCDM', 'CosmologyCalculator',
     'growth_factor', 'growth_factor_unnorm', 'growth_rate',
