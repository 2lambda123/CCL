from pkg_resources import get_distribution, DistributionNotFound
try:
    __version__ = get_distribution(__name__).version
except DistributionNotFound:
    # package is not installed
    pass
del get_distribution, DistributionNotFound

# Set the environment variable for default config path
from os import environ, path
if environ.get("CLASS_PARAM_DIR") is None:
    environ["CLASS_PARAM_DIR"] = path.dirname(path.abspath(__file__))
del environ, path

# SWIG-generated
from . import ccllib as lib

# Errors
from .errors import (
    CCLError,
    CCLWarning,
)

# Core data structures
from .core import (
    Cosmology,
    CosmologyVanillaLCDM,
    CosmologyCalculator,
)

# Background cosmology functions and growth functions
from .background import (
    growth_factor,
    growth_factor_unnorm,
    growth_rate,
    comoving_radial_distance,
    angular_diameter_distance,
    comoving_angular_distance,
    luminosity_distance,
    distance_modulus,
    h_over_h0,
    scale_factor_of_chi,
    omega_x,
    rho_x,
    sigma_critical,
)

# Boltzmann solvers
from .boltzmann import (
    get_camb_pk_lin,
    get_isitgr_pk_lin,
    get_class_pk_lin,
)

# Generalized power spectra
from .pk2d import (
    Pk2D,
    parse_pk2d,
)

# Generalized connected trispectra
from .tk3d import Tk3D

# Power spectrum calculations, sigma8 and kNL
from .power import (
    linear_power,
    nonlin_power,
    linear_matter_power,
    nonlin_matter_power,
    sigmaR,
    sigmaV,
    sigma8,
    sigmaM,
    kNL,
)

# Baryons & Neutrinos
from .bcm import (
    bcm_model_fka,
    bcm_correct_pk2d,
)

from .neutrinos import (
    Omeganuh2,
    nu_masses,
)

# Cells & Tracers
from .cls import angular_cl
from .tracers import (
    Tracer,
    NumberCountsTracer,
    WeakLensingTracer,
    CMBLensingTracer,
    tSZTracer,
    CIBTracer,
    ISWTracer,
    get_density_kernel,
    get_kappa_kernel,
    get_lensing_kernel,
)

# Correlations & Covariances
from .correlations import (
    correlation,
    correlation_3d,
    correlation_multipole,
    correlation_3dRsd,
    correlation_3dRsd_avgmu,
    correlation_pi_sigma,
)

from .covariances import (
    angular_cl_cov_cNG,
    angular_cl_cov_SSC,
    sigma2_B_disc,
    sigma2_B_from_mask,
)

# Hashing, Caching, CCL base, Mutation locks
from .base import (
    CCLObject,
    CCLHalosObject,
    Hashing,
    Caching,
    hash_,
    cache,
    UnlockInstance,
    unlock_instance,
)

# Parameters
from .parameters import (
    CCLParameters,
    gsl_params,
    spline_params,
    physical_constants,
)

# Miscellaneous
from .pyutils import debug_mode, resample_array

<<<<<<< HEAD
# Deprecated & Renamed modules
from .halomodel import (
    halomodel_matter_power,
    halo_concentration,
    onehalo_matter_power,
    twohalo_matter_power,
)

from .massfunction import (
    massfunc,
    halo_bias,
    massfunc_m2r,
)

from .haloprofile import (
    nfw_profile_3d,
    einasto_profile_3d,
    hernquist_profile_3d,
    nfw_profile_2d,
)


__all__ = (
    'lib', 'cache', 'hash_', 'CCLObject', 'CCLHalosObject',
    'UnlockInstance', 'unlock_instance',
    'CCLParameters', 'physical_constants', 'gsl_params', 'spline_params',
    'CCLError', 'CCLWarning',
    'Cosmology', 'CosmologyVanillaLCDM', 'CosmologyCalculator',
    'growth_factor', 'growth_factor_unnorm', 'growth_rate',
    'comoving_radial_distance', 'angular_diameter_distance',
    'comoving_angular_distance', 'luminosity_distance', 'distance_modulus',
    'h_over_h0', 'scale_factor_of_chi', 'omega_x', 'rho_x', 'sigma_critical',
    'get_camb_pk_lin', 'get_isitgr_pk_lin', 'get_class_pk_lin',
    'Pk2D', 'parse_pk2d', 'Tk3D',
    'linear_power', 'nonlin_power',
    'linear_matter_power', 'nonlin_matter_power',
    'sigmaR', 'sigmaV', 'sigma8', 'sigmaM', 'kNL',
    'bcm_model_fka', 'bcm_correct_pk2d',
    'Omeganuh2', 'nu_masses',
    'angular_cl',
    'Tracer', 'NumberCountsTracer', 'WeakLensingTracer', 'CMBLensingTracer',
    'tSZTracer', 'CIBTracer', 'ISWTracer',
    'get_density_kernel', 'get_kappa_kernel', 'get_lensing_kernel',
    'correlation', 'correlation_3d', 'correlation_multipole',
    'correlation_3dRsd', 'correlation_3dRsd_avgmu', 'correlation_pi_sigma',
    'angular_cl_cov_cNG', 'angular_cl_cov_SSC',
    'sigma2_B_disc', 'sigma2_B_from_mask',
    'Hashing', 'Caching',
    'debug_mode', 'resample_array',
    'halomodel_matter_power', 'halo_concentration',
    'onehalo_matter_power', 'twohalo_matter_power',
    'massfunc', 'halo_bias', 'massfunc_m2r', 'nfw_profile_3d',
    'einasto_profile_3d', 'hernquist_profile_3d', 'nfw_profile_2d',
)
=======
from .errors import CCLError, CCLWarning

from .base import Caching, cache, hash_
>>>>>>> 7632b617
<|MERGE_RESOLUTION|>--- conflicted
+++ resolved
@@ -121,10 +121,9 @@
 from .base import (
     CCLObject,
     CCLHalosObject,
-    Hashing,
     Caching,
+    cache,
     hash_,
-    cache,
     UnlockInstance,
     unlock_instance,
 )
@@ -140,7 +139,6 @@
 # Miscellaneous
 from .pyutils import debug_mode, resample_array
 
-<<<<<<< HEAD
 # Deprecated & Renamed modules
 from .halomodel import (
     halomodel_matter_power,
@@ -164,7 +162,7 @@
 
 
 __all__ = (
-    'lib', 'cache', 'hash_', 'CCLObject', 'CCLHalosObject',
+    'lib', 'Caching', 'cache', 'hash_', 'CCLObject', 'CCLHalosObject',
     'UnlockInstance', 'unlock_instance',
     'CCLParameters', 'physical_constants', 'gsl_params', 'spline_params',
     'CCLError', 'CCLWarning',
@@ -188,15 +186,9 @@
     'correlation_3dRsd', 'correlation_3dRsd_avgmu', 'correlation_pi_sigma',
     'angular_cl_cov_cNG', 'angular_cl_cov_SSC',
     'sigma2_B_disc', 'sigma2_B_from_mask',
-    'Hashing', 'Caching',
     'debug_mode', 'resample_array',
     'halomodel_matter_power', 'halo_concentration',
     'onehalo_matter_power', 'twohalo_matter_power',
     'massfunc', 'halo_bias', 'massfunc_m2r', 'nfw_profile_3d',
     'einasto_profile_3d', 'hernquist_profile_3d', 'nfw_profile_2d',
-)
-=======
-from .errors import CCLError, CCLWarning
-
-from .base import Caching, cache, hash_
->>>>>>> 7632b617
+)