--- conflicted
+++ resolved
@@ -80,6 +80,13 @@
     get_class_pk_lin,
 )
 
+# Emulators
+from .emulator import (
+    EmulatorObject,
+    Emulator,
+    PowerSpectrumEmulator
+)
+
 # Generalized power spectra
 from .pk2d import (
     Pk2D,
@@ -145,35 +152,6 @@
     sigma2_B_from_mask,
 )
 
-<<<<<<< HEAD
-# Hashing, Caching, CCL base, Mutation locks
-from .base import (
-    CCLObject,
-    CCLHalosObject,
-    Caching,
-    cache,
-    hash_,
-    UnlockInstance,
-    unlock_instance,
-)
-
-# Parameters
-from .parameters import (
-    CCLParameters,
-    gsl_params,
-    spline_params,
-    physical_constants,
-)
-
-# Emulators
-from .emulator import (
-    EmulatorObject,
-    Emulator,
-    PowerSpectrumEmulator
-)
-
-=======
->>>>>>> 8d2449cf
 # Miscellaneous
 from .pyutils import debug_mode, resample_array
 
