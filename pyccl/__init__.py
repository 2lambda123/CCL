--- conflicted
+++ resolved
@@ -30,10 +30,6 @@
 from pyccl.constants import CLIGHT_HMPC, MPC_TO_METER, PC_TO_METER, \
                       GNEWT, RHO_CRITICAL, SOLAR_MASS
 
-<<<<<<< HEAD
 from pyccl.correlation import correlation, correlation_3d
-=======
-from pyccl.correlation import correlation
 
-from pyccl.neutrinos import Omeganuh2,Omeganuh2_to_Mnu
->>>>>>> c58d0adc
+from pyccl.neutrinos import Omeganuh2,Omeganuh2_to_Mnu