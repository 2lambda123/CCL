from pkg_resources import get_distribution, DistributionNotFound
try:
    __version__ = get_distribution(__name__).version
except DistributionNotFound:
    # package is not installed
    pass
del get_distribution, DistributionNotFound

# Set the environment variable for default config path
from os import environ, path
if environ.get("CLASS_PARAM_DIR") is None:
    environ["CLASS_PARAM_DIR"] = path.dirname(path.abspath(__file__))
del environ, path

# SWIG-generated
from . import ccllib as lib

# Errors
from .errors import (
    CCLError,
    CCLWarning,
)

# Core data structures
from .core import (
    Cosmology,
    CosmologyVanillaLCDM,
    CosmologyCalculator,
)

# Background cosmology functions and growth functions
from .background import (
    growth_factor,
    growth_factor_unnorm,
    growth_rate,
    comoving_radial_distance,
    angular_diameter_distance,
    comoving_angular_distance,
    luminosity_distance,
    distance_modulus,
    h_over_h0,
    scale_factor_of_chi,
    omega_x,
    rho_x,
    sigma_critical,
)

# Boltzmann solvers
from .boltzmann import (
    get_camb_pk_lin,
    get_isitgr_pk_lin,
    get_class_pk_lin,
)

# Generalized power spectra
from .pk2d import (
    Pk2D,
    parse_pk2d,
)

# Generalized connected trispectra
from .tk3d import Tk3D

# Power spectrum calculations, sigma8 and kNL
from .power import (
    linear_power,
    nonlin_power,
    linear_matter_power,
    nonlin_matter_power,
    sigmaR,
    sigmaV,
    sigma8,
    sigmaM,
    kNL,
)

# Baryons & Neutrinos
from .bcm import (
    bcm_model_fka,
    bcm_correct_pk2d,
)

from .neutrinos import (
    Omeganuh2,
    nu_masses,
)

# Cells & Tracers
from .cls import angular_cl
from .tracers import (
    Tracer,
    NumberCountsTracer,
    WeakLensingTracer,
    CMBLensingTracer,
    tSZTracer,
    CIBTracer,
    ISWTracer,
    get_density_kernel,
    get_kappa_kernel,
    get_lensing_kernel,
)

# Correlations & Covariances
from .correlations import (
    correlation,
    correlation_3d,
    correlation_multipole,
    correlation_3dRsd,
    correlation_3dRsd_avgmu,
    correlation_pi_sigma,
)

from .covariances import (
    angular_cl_cov_cNG,
    angular_cl_cov_SSC,
    sigma2_B_disc,
    sigma2_B_from_mask,
)

# Hashing, Caching, CCL base, Mutation locks
from .base import (
    CCLObject,
    CCLHalosObject,
    Caching,
    cache,
    hash_,
    UnlockInstance,
    unlock_instance,
)

# Parameters
from .parameters import (
    CCLParameters,
    gsl_params,
    spline_params,
    physical_constants,
)

# Miscellaneous
from .pyutils import debug_mode, resample_array

<<<<<<< HEAD
# Deprecated & Renamed modules
from .halomodel import (
    halomodel_matter_power,
    halo_concentration,
    onehalo_matter_power,
    twohalo_matter_power,
)

from .massfunction import (
    massfunc,
    halo_bias,
    massfunc_m2r,
)

from .haloprofile import (
    nfw_profile_3d,
    einasto_profile_3d,
    hernquist_profile_3d,
    nfw_profile_2d,
)


__all__ = (
    'lib', 'Caching', 'cache', 'hash_', 'CCLObject', 'CCLHalosObject',
    'UnlockInstance', 'unlock_instance',
    'CCLParameters', 'physical_constants', 'gsl_params', 'spline_params',
    'CCLError', 'CCLWarning',
    'Cosmology', 'CosmologyVanillaLCDM', 'CosmologyCalculator',
    'growth_factor', 'growth_factor_unnorm', 'growth_rate',
    'comoving_radial_distance', 'angular_diameter_distance',
    'comoving_angular_distance', 'luminosity_distance', 'distance_modulus',
    'h_over_h0', 'scale_factor_of_chi', 'omega_x', 'rho_x', 'sigma_critical',
    'get_camb_pk_lin', 'get_isitgr_pk_lin', 'get_class_pk_lin',
    'Pk2D', 'parse_pk2d', 'Tk3D',
    'linear_power', 'nonlin_power',
    'linear_matter_power', 'nonlin_matter_power',
    'sigmaR', 'sigmaV', 'sigma8', 'sigmaM', 'kNL',
    'bcm_model_fka', 'bcm_correct_pk2d',
    'Omeganuh2', 'nu_masses',
    'angular_cl',
    'Tracer', 'NumberCountsTracer', 'WeakLensingTracer', 'CMBLensingTracer',
    'tSZTracer', 'CIBTracer', 'ISWTracer',
    'get_density_kernel', 'get_kappa_kernel', 'get_lensing_kernel',
    'correlation', 'correlation_3d', 'correlation_multipole',
    'correlation_3dRsd', 'correlation_3dRsd_avgmu', 'correlation_pi_sigma',
    'angular_cl_cov_cNG', 'angular_cl_cov_SSC',
    'sigma2_B_disc', 'sigma2_B_from_mask',
    'debug_mode', 'resample_array',
    'halomodel_matter_power', 'halo_concentration',
    'onehalo_matter_power', 'twohalo_matter_power',
    'massfunc', 'halo_bias', 'massfunc_m2r', 'nfw_profile_3d',
    'einasto_profile_3d', 'hernquist_profile_3d', 'nfw_profile_2d',
)
=======
from .errors import CCLError, CCLWarning, CCLDeprecationWarning
>>>>>>> fddcdf39
<|MERGE_RESOLUTION|>--- conflicted
+++ resolved
@@ -19,6 +19,7 @@
 from .errors import (
     CCLError,
     CCLWarning,
+    CCLDeprecationWarning,
 )
 
 # Core data structures
@@ -139,7 +140,6 @@
 # Miscellaneous
 from .pyutils import debug_mode, resample_array
 
-<<<<<<< HEAD
 # Deprecated & Renamed modules
 from .halomodel import (
     halomodel_matter_power,
@@ -166,7 +166,7 @@
     'lib', 'Caching', 'cache', 'hash_', 'CCLObject', 'CCLHalosObject',
     'UnlockInstance', 'unlock_instance',
     'CCLParameters', 'physical_constants', 'gsl_params', 'spline_params',
-    'CCLError', 'CCLWarning',
+    'CCLError', 'CCLWarning', 'CCLDeprecationWarning',
     'Cosmology', 'CosmologyVanillaLCDM', 'CosmologyCalculator',
     'growth_factor', 'growth_factor_unnorm', 'growth_rate',
     'comoving_radial_distance', 'angular_diameter_distance',
@@ -192,7 +192,4 @@
     'onehalo_matter_power', 'twohalo_matter_power',
     'massfunc', 'halo_bias', 'massfunc_m2r', 'nfw_profile_3d',
     'einasto_profile_3d', 'hernquist_profile_3d', 'nfw_profile_2d',
-)
-=======
-from .errors import CCLError, CCLWarning, CCLDeprecationWarning
->>>>>>> fddcdf39
+)