--- conflicted
+++ resolved
@@ -636,11 +636,7 @@
 
 
 def _get_spline3d_arrays(gsl_spline, length):
-<<<<<<< HEAD
-    """Get array data from a 3D GSL spline.
-=======
     """Get array data from an array of 2D GSL splines.
->>>>>>> bc7d2f57
 
     Args:
         gsl_spline (`SWIGObject` of gsl_spline2d **):
