--- conflicted
+++ resolved
@@ -15,14 +15,6 @@
     T_CMB = 2.7255
     #: Non-CDM temperature in units of ``T_CMB``.
     T_ncdm = 0.71611
-
-<<<<<<< HEAD
-    warnings.warn(
-        "The default CMB temperature (T_CMB) will change in "
-        "CCLv3.0.0, from 2.725 to 2.7255 (Kelvin).", CCLDeprecationWarning)
-
-=======
->>>>>>> d421ca0a
 
 class CCLParameters:
     """Base for classes holding global CCL parameters and their values.
