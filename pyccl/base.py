--- conflicted
+++ resolved
@@ -564,17 +564,6 @@
             # Fall back to using `__ccl_repr__` from `CCLObject`.
             cls.__repr__ = cls.__ccl_repr__
 
-<<<<<<< HEAD
-        def Funlock(cl, name, mutate):
-            # Allow instance to change or mutate if method `name` is called.
-            func = vars(cl).get(name)
-            if func is not None:
-                newfunc = unlock_instance(mutate=mutate)(func)
-                setattr(cl, name, newfunc)
-
-        Funlock(cls, "__init__", False)
-        Funlock(cls, "update_parameters", True)
-=======
         # 4. Unlock instance on specific methods.
         def Funlock(cls, name, mutate):
             # Allow instance to change or mutate if method `name` is called.
@@ -582,7 +571,6 @@
             if func is not None:
                 newfunc = unlock_instance(mutate=mutate)(func)
                 setattr(cls, name, newfunc)
->>>>>>> 840b0594
 
         Funlock(cls, "__init__", False)
         Funlock(cls, "update_parameters", True)
