--- conflicted
+++ resolved
@@ -86,21 +86,12 @@
     ccl_scale_factor_of_chis(cosmo, nchi, chi, output, status);
 }
 
-<<<<<<< HEAD
-void omega_m_a_vec(ccl_cosmology * cosmo, 
-                       double* a, int na,
-                       double* output, int nout) {
-    assert(nout == na);
-    for(int i=0; i < na; i++){
-        output[i] = ccl_omega_m_a(cosmo, a[i]);
-=======
 void omega_x_vec(ccl_cosmology * cosmo, int label, 
 		       double* a,  int na,
 		   double* output, int nout) {
     assert(nout == na);
     for(int i=0; i < na; i++){
       output[i] = ccl_omega_x(cosmo, a[i], label);
->>>>>>> 85f29d90
     }
 }
 
