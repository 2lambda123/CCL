--- conflicted
+++ resolved
@@ -2,12 +2,8 @@
 from pyccl import ccllib as lib
 import numpy as np
 from warnings import warn
-<<<<<<< HEAD
 from pyutils import check
 import math
-=======
-from pyccl.pyutils import check 
->>>>>>> c65faaa7
 
 # Configuration types
 transfer_function_types = {
