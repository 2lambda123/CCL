--- conflicted
+++ resolved
@@ -69,7 +69,12 @@
 }
 
 
-<<<<<<< HEAD
+class _Defaults:
+    """Default cosmological parameters used throughout the library."""
+    T_CMB = 2.725
+    T_ncdm = 0.71611
+
+
 def _methods_of_cosmology(cls=None, *, modules=[]):
     """Assign all functions in ``modules`` which take ``cosmo`` as their
     first argument as methods of the class ``cls``.
@@ -100,14 +105,6 @@
 
 
 @_methods_of_cosmology(modules=_modules)
-=======
-class _Defaults:
-    """Default cosmological parameters used throughout the library."""
-    T_CMB = 2.725
-    T_ncdm = 0.71611
-
-
->>>>>>> 693bb678
 class Cosmology(CCLObject):
     """A cosmology including parameters and associated data.
 
@@ -239,32 +236,10 @@
                                      "HMCode_logT_AGN": 7.8}}
 
     """
-<<<<<<< HEAD
+    # TODO: Docstring - Move T_ncdm after T_CMB for CCLv3.
     from ._repr import _build_string_Cosmology as __repr__
     __eq_attrs__ = ("_params_init_kwargs", "_config_init_kwargs",
                     "_accuracy_params",)
-=======
-    from .base.repr_ import build_string_Cosmology as __repr__
-
-    # Go through all functions in the main package and the subpackages
-    # and make every function that takes `cosmo` as its first argument
-    # an attribute of this class.
-    from . import (background, bcm, boltzmann, cells,
-                   correlations, covariances, neutrinos,
-                   pk2d, power, pyutils, tk3d, tracers, halos, nl_pt)
-    subs = [background, boltzmann, bcm, cells, correlations, covariances,
-            neutrinos, pk2d, power, pyutils, tk3d, tracers, halos, nl_pt]
-    funcs = [getmembers(sub, isfunction) for sub in subs]
-    funcs = [func for sub in funcs for func in sub]
-    for name, func in funcs:
-        pars = list(signature(func).parameters)
-        if pars and pars[0] == "cosmo":
-            vars()[name] = func
-    # clear unnecessary locals
-    del (background, boltzmann, bcm, cells, correlations, covariances,
-         neutrinos, pk2d, power, pyutils, tk3d, tracers, halos, nl_pt,
-         subs, funcs, func, name, pars)
->>>>>>> 693bb678
 
     def __init__(
             self, Omega_c=None, Omega_b=None, h=None, n_s=None,
@@ -1215,13 +1190,10 @@
         T_ncdm (:obj:`float`): Non-CDM temperature in units of photon
             temperature. The default is the same as in the base class
     """
-<<<<<<< HEAD
+    # TODO: Docstring - Move T_ncdm after T_CMB for CCLv3.
     __eq_attrs__ = ("_params_init_kwargs", "_config_init_kwargs",
                     "_accuracy_params", "_pk_lin", "_pk_nl",)
 
-=======
-    # TODO: Docstring - Move T_ncdm after T_CMB for CCLv3.
->>>>>>> 693bb678
     def __init__(
             self, Omega_c=None, Omega_b=None, h=None, n_s=None,
             sigma8=None, A_s=None, Omega_k=0., Omega_g=None,
