"""The core functionality of ccl, including the core data types. This includes
the cosmology and parameters objects used to instantiate a model from which one
can compute a set of theoretical predictions.
"""
import warnings
import numpy as np
import yaml
from inspect import getmembers, isfunction, signature

from . import ccllib as lib
from .errors import CCLError, CCLWarning
from ._types import error_types
from .boltzmann import get_class_pk_lin, get_camb_pk_lin, get_isitgr_pk_lin
from .pyutils import check
from .pk2d import Pk2D
<<<<<<< HEAD
from .bcm import bcm_correct_pk2d, baryon_correct
=======
from .bcm import bcm_correct_pk2d
from .base import CCLObject, cache, unlock_instance
from ._repr import _build_string_Cosmology
from .parameters import CCLParameters
>>>>>>> afa68ad1

# Configuration types
transfer_function_types = {
    None: lib.transfer_none,
    'eisenstein_hu': lib.eisenstein_hu,
    'eisenstein_hu_nowiggles': lib.eisenstein_hu_nowiggles,
    'bbks': lib.bbks,
    'boltzmann_class': lib.boltzmann_class,
    'boltzmann_camb': lib.boltzmann_camb,
    'boltzmann_isitgr': lib.boltzmann_isitgr,
    'calculator': lib.pklin_from_input,
    'bacco': lib.pklin_from_input,
}

matter_power_spectrum_types = {
    None: lib.pknl_none,
    'halo_model': lib.halo_model,
    'halofit': lib.halofit,
    'linear': lib.linear,
    'emu': lib.emu,
    'calculator': lib.pknl_from_input,
    'camb': lib.pknl_from_boltzman,
    'bacco': lib.pknl_from_input,
}

baryons_power_spectrum_types = {
    'nobaryons': lib.nobaryons,
    'bcm': lib.bcm,
    'bacco': lib.nobaryons,
}

# List which transfer functions can be used with the muSigma_MG
# parameterisation of modified gravity

mass_function_types = {
    'angulo': lib.angulo,
    'tinker': lib.tinker,
    'tinker10': lib.tinker10,
    'watson': lib.watson,
    'shethtormen': lib.shethtormen
}

halo_concentration_types = {
    'bhattacharya2011': lib.bhattacharya2011,
    'duffy2008': lib.duffy2008,
    'constant_concentration': lib.constant_concentration,
}

emulator_neutrinos_types = {
    'strict': lib.emu_strict,
    'equalize': lib.emu_equalize
}


class Cosmology(CCLObject):
    """A cosmology including parameters and associated data.

    .. note:: Although some arguments default to `None`, they will raise a
              ValueError inside this function if not specified, so they are not
              optional.

    .. note:: The parameter Omega_g can be used to set the radiation density
              (not including relativistic neutrinos) to zero. Doing this will
              give you a model that is physically inconsistent since the
              temperature of the CMB will still be non-zero. Note however
              that this approximation is common for late-time LSS computations.

    .. note:: BCM stands for the "baryonic correction model" of Schneider &
              Teyssier (2015; https://arxiv.org/abs/1510.06034). See the
              `DESC Note <https://github.com/LSSTDESC/CCL/blob/master/doc\
/0000-ccl_note/main.pdf>`_
              for details.

    .. note:: After instantiation, you can set parameters related to the
              internal splines and numerical integration accuracy by setting
              the values of the attributes of
              :obj:`Cosmology.cosmo.spline_params` and
              :obj:`Cosmology.cosmo.gsl_params`. via the `update_parameters`
              method of `Cosmology`. For example, you can set
              the generic relative accuracy for integration by executing
              ``c = Cosmology(...); cosmo.update_parameters(INTEGRATION_EPSREL\
= 1e-5``.
              If you bypass `update_parameters` and set it directly with
              ``setattr``, hashing the Cosmology object will be inconsistent.
              See the module level documentation of `pyccl.core` for details.

    Args:
        Omega_c (:obj:`float`): Cold dark matter density fraction.
        Omega_b (:obj:`float`): Baryonic matter density fraction.
        h (:obj:`float`): Hubble constant divided by 100 km/s/Mpc; unitless.
        A_s (:obj:`float`): Power spectrum normalization. Exactly one of A_s
            and sigma_8 is required.
        sigma8 (:obj:`float`): Variance of matter density perturbations at
            an 8 Mpc/h scale. Exactly one of A_s and sigma_8 is required.
        n_s (:obj:`float`): Primordial scalar perturbation spectral index.
        Omega_k (:obj:`float`, optional): Curvature density fraction.
            Defaults to 0.
        Omega_g (:obj:`float`, optional): Density in relativistic species
            except massless neutrinos. The default of `None` corresponds
            to setting this from the CMB temperature. Note that if a non-`None`
            value is given, this may result in a physically inconsistent model
            because the CMB temperature will still be non-zero in the
            parameters.
        Neff (:obj:`float`, optional): Effective number of massless
            neutrinos present. Defaults to 3.046.
        m_nu (:obj:`float`, optional): Total mass in eV of the massive
            neutrinos present. Defaults to 0.
        m_nu_type (:obj:`str`, optional): The type of massive neutrinos. Should
            be one of 'inverted', 'normal', 'equal', 'single', or 'list'.
            The default of None is the same as 'normal'.
        w0 (:obj:`float`, optional): First order term of dark energy equation
            of state. Defaults to -1.
        wa (:obj:`float`, optional): Second order term of dark energy equation
            of state. Defaults to 0.
        T_CMB (:obj:`float`): The CMB temperature today. The default of
            ``None`` uses the global CCL value in
            ``pyccl.physical_constants.T_CMB``.
        bcm_log10Mc (:obj:`float`, optional): One of the parameters of the
            BCM model. Defaults to `np.log10(1.2e14)`.
        bcm_etab (:obj:`float`, optional): One of the parameters of the BCM
            model. Defaults to 0.5.
        bcm_ks (:obj:`float`, optional): One of the parameters of the BCM
            model. Defaults to 55.0.
        mu_0 (:obj:`float`, optional): One of the parameters of the mu-Sigma
            modified gravity model. Defaults to 0.0
        sigma_0 (:obj:`float`, optional): One of the parameters of the mu-Sigma
            modified gravity model. Defaults to 0.0
        c1_mg (:obj:`float`, optional): MG parameter that enters in the scale
            dependence of mu affecting its large scale behavior. Default to 1.
            See, e.g., Eqs. (46) in Ade et al. 2015, arXiv:1502.01590
            where their f1 and f2 functions are set equal to the commonly used
            ratio of dark energy density parameter at scale factor a over
            the dark energy density parameter today
        c2_mg (:obj:`float`, optional): MG parameter that enters in the scale
            dependence of Sigma affecting its large scale behavior. Default 1.
            See, e.g., Eqs. (47) in Ade et al. 2015, arXiv:1502.01590
            where their f1 and f2 functions are set equal to the commonly used
            ratio of dark energy density parameter at scale factor a over
            the dark energy density parameter today
        lambda_mg (:obj:`float`, optional): MG parameter that sets the start
            of dependance on c1 and c2 MG parameters. Defaults to 0.0
            See, e.g., Eqs. (46) & (47) in Ade et al. 2015, arXiv:1502.01590
            where their f1 and f2 functions are set equal to the commonly used
            ratio of dark energy density parameter at scale factor a over
            the dark energy density parameter today
        df_mg (array_like, optional): Perturbations to the GR growth rate as
            a function of redshift :math:`\\Delta f`. Used to implement simple
            modified growth scenarios.
        z_mg (array_like, optional): Array of redshifts corresponding to df_mg.
        transfer_function (:obj:`str`, optional): The transfer function to
            use. Defaults to 'boltzmann_camb'.
        matter_power_spectrum (:obj:`str`, optional): The matter power
            spectrum to use. Defaults to 'halofit'.
        baryons_power_spectrum (:obj:`str`, optional): The correction from
            baryonic effects to be implemented. Defaults to 'nobaryons'.
        mass_function (:obj:`str`, optional): The mass function to use.
            Defaults to 'tinker10' (2010).
        halo_concentration (:obj:`str`, optional): The halo concentration
            relation to use. Defaults to Duffy et al. (2008) 'duffy2008'.
        emulator_neutrinos (:obj:`str`, optional): If using the emulator for
            the power spectrum, specified treatment of unequal neutrinos.
            Options are 'strict', which will raise an error and quit if the
            user fails to pass either a set of three equal masses or a sum with
            m_nu_type = 'equal', and 'equalize', which will redistribute
            masses to be equal right before calling the emulator but results in
            internal inconsistencies. Defaults to 'strict'.
        extra_parameters (:obj:`dict`, optional): Dictionary holding extra
            parameters. Currently supports extra parameters for CAMB, and
            implemented power spectrum emulator models, with details
            described below.

    Currently supported extra parameters for CAMB are:

        * `halofit_version`
        * `HMCode_A_baryon`
        * `HMCode_eta_baryon`
        * `HMCode_logT_AGN`
        * `kmax`
        * `lmax`
        * `dark_energy_model`

    Consult the CAMB documentation for their usage. These parameters are passed
    in a :obj:`dict` to `extra_parameters` as::

        extra_parameters = {"camb": {"halofit_version": "mead2020_feedback",
                                     "HMCode_logT_AGN": 7.8}}

    """
    __repr__ = _build_string_Cosmology

    # Go through all functions in the main package and the subpackages
    # and make every function that takes `cosmo` as its first argument
    # an attribute of this class.
    from . import background, bcm, boltzmann, \
        cls, correlations, covariances, neutrinos, \
        pk2d, power, tk3d, tracers, halos, nl_pt
    subs = [background, boltzmann, bcm, cls, correlations, covariances,
            neutrinos, pk2d, power, tk3d, tracers, halos, nl_pt]
    funcs = [getmembers(sub, isfunction) for sub in subs]
    funcs = [func for sub in funcs for func in sub]
    for name, func in funcs:
        pars = signature(func).parameters
        if list(pars)[0] == "cosmo":
            vars()[name] = func
    del background, boltzmann, bcm, cls, correlations, covariances, \
        neutrinos, pk2d, power, tk3d, tracers, halos, nl_pt

    def __init__(
            self, Omega_c=None, Omega_b=None, h=None, n_s=None,
            sigma8=None, A_s=None,
            Omega_k=0., Omega_g=None, Neff=3.046, m_nu=0., m_nu_type=None,
            w0=-1., wa=0., T_CMB=None,
            bcm_log10Mc=np.log10(1.2e14), bcm_etab=0.5,
            bcm_ks=55., mu_0=0., sigma_0=0.,
            c1_mg=1., c2_mg=1., lambda_mg=0., z_mg=None, df_mg=None,
            transfer_function='boltzmann_camb',
            matter_power_spectrum='halofit',
            baryons_power_spectrum='nobaryons',
            mass_function='tinker10',
            halo_concentration='duffy2008',
            emulator_neutrinos='strict',
            extra_parameters=None):

        # going to save these for later
        self._params_init_kwargs = dict(
            Omega_c=Omega_c, Omega_b=Omega_b, h=h, n_s=n_s, sigma8=sigma8,
            A_s=A_s, Omega_k=Omega_k, Omega_g=Omega_g, Neff=Neff, m_nu=m_nu,
            m_nu_type=m_nu_type, w0=w0, wa=wa, T_CMB=T_CMB,
            bcm_log10Mc=bcm_log10Mc,
            bcm_etab=bcm_etab, bcm_ks=bcm_ks, mu_0=mu_0, sigma_0=sigma_0,
            c1_mg=c1_mg, c2_mg=c2_mg, lambda_mg=lambda_mg,
            z_mg=z_mg, df_mg=df_mg,
            extra_parameters=extra_parameters)

        self._config_init_kwargs = dict(
            transfer_function=transfer_function,
            matter_power_spectrum=matter_power_spectrum,
            baryons_power_spectrum=baryons_power_spectrum,
            mass_function=mass_function,
            halo_concentration=halo_concentration,
            emulator_neutrinos=emulator_neutrinos)

        self._build_cosmo()

        self._has_pk_lin = False
        self._pk_lin = {}
        self._has_pk_nl = False
        self._pk_nl = {}

    def _build_cosmo(self):
        """Assemble all of the input data into a valid ccl_cosmology object."""
        # We have to make all of the C stuff that goes into a cosmology
        # and then we make the cosmology.
        self._build_parameters(**self._params_init_kwargs)
        self._build_config(**self._config_init_kwargs)
        self.cosmo = lib.cosmology_create(self._params, self._config)
        CCLParameters.populate(self.cosmo)

        if self.cosmo.status != 0:
            raise CCLError(
                "(%d): %s"
                % (self.cosmo.status, self.cosmo.status_message))

    def update_parameters(self, **kwargs):
        """Update any of the ``gsl_params`` or ``spline_params`` associated
        with this Cosmology object.
        """
        from pyccl import gsl_params, spline_params
        keys = list(gsl_params.keys()) + list(spline_params.keys())
        set_diff = list(set(kwargs.keys()) - set(keys))
        if set_diff:
            raise ValueError(f"Parameter(s) {set_diff} not recognized.")
        for param, value in kwargs.items():
            if param in gsl_params.keys():
                attr = getattr(self.cosmo, "gsl_params")
            else:
                attr = getattr(self.cosmo, "spline_params")
            setattr(attr, param, value)

    def write_yaml(self, filename):
        """Write a YAML representation of the parameters to file.

        Args:
            filename (:obj:`str`) Filename, file pointer, or stream to write "
                "parameters to."
        """
        def make_yaml_friendly(d):
            for k, v in d.items():
                if isinstance(v, np.floating):
                    d[k] = float(v)
                elif isinstance(v, np.integer):
                    d[k] = int(v)
                elif isinstance(v, np.bool):
                    d[k] = bool(v)
                elif isinstance(v, dict):
                    make_yaml_friendly(v)

        params = {**self._params_init_kwargs,
                  **self._config_init_kwargs}
        make_yaml_friendly(params)

        if isinstance(filename, str):
            with open(filename, "w") as fp:
                yaml.dump(params, fp,
                          default_flow_style=False, sort_keys=False)
        else:
            yaml.dump(params, filename,
                      default_flow_style=False, sort_keys=False)

    @classmethod
    def read_yaml(cls, filename, **kwargs):
        """Read the parameters from a YAML file.

        Args:
            filename (:obj:`str`) Filename, file pointer, or stream to read
                parameters from.
            **kwargs (dict) Additional keywords that supersede file contents
        """
        if isinstance(filename, str):
            with open(filename, 'r') as fp:
                params = yaml.load(fp, Loader=yaml.Loader)
        else:
            params = yaml.load(filename, Loader=yaml.Loader)

        if "sigma8" in params and params["sigma8"] == "nan":
            del params["sigma8"]
        if "A_s" in params and params["A_s"] == "nan":
            del params["A_s"]

        # Get the call signature of Cosmology (i.e., the names of
        # all arguments)
        init_param_names = signature(cls).parameters.keys()

        # Read the values we need from the loaded yaml dictionary. Missing
        # values take their default values from Cosmology.__init__
        inits = {k: params[k] for k in init_param_names if k in params}

        # Overwrite with extra values
        inits.update(kwargs)

        return cls(**inits)

    def _build_config(
            self, transfer_function=None, matter_power_spectrum=None,
            baryons_power_spectrum=None,
            mass_function=None, halo_concentration=None,
            emulator_neutrinos=None):
        """Build a ccl_configuration struct.

        This function builds C ccl_configuration struct. This structure
        controls which various approximations are used for the transfer
        function, matter power spectrum, baryonic effect in the matter
        power spectrum, mass function, halo concentration relation, and
        neutrino effects in the emulator.

        It also does some error checking on the inputs to make sure they
        are valid and physically consistent.
        """

        # Check validity of configuration-related arguments
        if transfer_function not in transfer_function_types.keys():
            raise ValueError(
                "'%s' is not a valid transfer_function type. "
                "Available options are: %s"
                % (transfer_function,
                   transfer_function_types.keys()))
        if matter_power_spectrum not in matter_power_spectrum_types.keys():
            raise ValueError(
                "'%s' is not a valid matter_power_spectrum "
                "type. Available options are: %s"
                % (matter_power_spectrum,
                   matter_power_spectrum_types.keys()))
        if (baryons_power_spectrum not in
                baryons_power_spectrum_types.keys()):
            raise ValueError(
                "'%s' is not a valid baryons_power_spectrum "
                "type. Available options are: %s"
                % (baryons_power_spectrum,
                   baryons_power_spectrum_types.keys()))
        if mass_function not in mass_function_types.keys():
            raise ValueError(
                "'%s' is not a valid mass_function type. "
                "Available options are: %s"
                % (mass_function,
                   mass_function_types.keys()))
        if halo_concentration not in halo_concentration_types.keys():
            raise ValueError(
                "'%s' is not a valid halo_concentration type. "
                "Available options are: %s"
                % (halo_concentration,
                   halo_concentration_types.keys()))
        if emulator_neutrinos not in emulator_neutrinos_types.keys():
            raise ValueError("'%s' is not a valid emulator neutrinos "
                             "method. Available options are: %s"
                             % (emulator_neutrinos,
                                emulator_neutrinos_types.keys()))

        # Assign values to new ccl_configuration object
        config = lib.configuration()

        config.transfer_function_method = \
            transfer_function_types[transfer_function]
        config.matter_power_spectrum_method = \
            matter_power_spectrum_types[matter_power_spectrum]
        config.baryons_power_spectrum_method = \
            baryons_power_spectrum_types[baryons_power_spectrum]
        config.mass_function_method = \
            mass_function_types[mass_function]
        config.halo_concentration_method = \
            halo_concentration_types[halo_concentration]
        config.emulator_neutrinos_method = \
            emulator_neutrinos_types[emulator_neutrinos]

        # Store ccl_configuration for later access
        self._config = config

    def _build_parameters(
            self, Omega_c=None, Omega_b=None, h=None, n_s=None, sigma8=None,
            A_s=None, Omega_k=None, Neff=None, m_nu=None, m_nu_type=None,
            w0=None, wa=None, T_CMB=None,
            bcm_log10Mc=None, bcm_etab=None, bcm_ks=None,
            mu_0=None, sigma_0=None, c1_mg=None, c2_mg=None, lambda_mg=None,
            z_mg=None, df_mg=None, Omega_g=None,
            extra_parameters=None):
        """Build a ccl_parameters struct"""

        # Check to make sure Omega_k is within reasonable bounds.
        if Omega_k is not None and Omega_k < -1.0135:
            raise ValueError("Omega_k must be more than -1.0135.")

        # Set nz_mg (no. of redshift bins for modified growth fns.)
        if z_mg is not None and df_mg is not None:
            # Get growth array size and do sanity check
            z_mg = np.atleast_1d(z_mg)
            df_mg = np.atleast_1d(df_mg)
            if z_mg.size != df_mg.size:
                raise ValueError(
                    "The parameters `z_mg` and `dF_mg` are "
                    "not the same shape!")
            nz_mg = z_mg.size
        else:
            # If one or both of the MG growth arrays are set to zero, disable
            # all of them
            if z_mg is not None or df_mg is not None:
                raise ValueError("Must specify both z_mg and df_mg.")
            z_mg = None
            df_mg = None
            nz_mg = -1

        # Check to make sure specified amplitude parameter is consistent
        if ((A_s is None and sigma8 is None) or
                (A_s is not None and sigma8 is not None)):
            raise ValueError("Must set either A_s or sigma8 and not both.")

        # Set norm_pk to either A_s or sigma8
        norm_pk = A_s if A_s is not None else sigma8

        # The C library decides whether A_s or sigma8 was the input parameter
        # based on value, so we need to make sure this is consistent too
        if norm_pk >= 1e-5 and A_s is not None:
            raise ValueError("A_s must be less than 1e-5.")

        if norm_pk < 1e-5 and sigma8 is not None:
            raise ValueError("sigma8 must be greater than 1e-5.")

        # Make sure the neutrino parameters are consistent
        # and if a sum is given for mass, split into three masses.
        if hasattr(m_nu, "__len__"):
            if (len(m_nu) != 3):
                raise ValueError("m_nu must be a float or array-like object "
                                 "with length 3.")
            elif m_nu_type in ['normal', 'inverted', 'equal']:
                raise ValueError(
                    "m_nu_type '%s' cannot be passed with a list "
                    "of neutrino masses, only with a sum." % m_nu_type)
            elif m_nu_type is None:
                m_nu_type = 'list'  # False
            mnu_list = [0]*3
            for i in range(0, 3):
                mnu_list[i] = m_nu[i]

        else:
            try:
                m_nu = float(m_nu)
            except Exception:
                raise ValueError(
                    "m_nu must be a float or array-like object with "
                    "length 3.")

            if m_nu_type is None:
                m_nu_type = 'normal'
            m_nu = [m_nu]
            if (m_nu_type == 'normal'):
                if (m_nu[0] < (np.sqrt(7.62E-5) + np.sqrt(2.55E-3))
                        and (m_nu[0] > 1e-15)):
                    raise ValueError("if m_nu_type is 'normal', we are "
                                     "using the normal hierarchy and so "
                                     "m_nu must be greater than (~)0.0592 "
                                     "(or zero)")

                # Split the sum into 3 masses under normal hierarchy.
                if (m_nu[0] > 1e-15):
                    mnu_list = [0]*3
                    # This is a starting guess.
                    mnu_list[0] = 0.
                    mnu_list[1] = np.sqrt(7.62E-5)
                    mnu_list[2] = np.sqrt(2.55E-3)
                    sum_check = mnu_list[0] + mnu_list[1] + mnu_list[2]
                    # This is the Newton's method
                    while (np.abs(m_nu[0] - sum_check) > 1e-15):
                        dsdm1 = (1. + mnu_list[0] / mnu_list[1]
                                 + mnu_list[0] / mnu_list[2])
                        mnu_list[0] = mnu_list[0] - (sum_check
                                                     - m_nu[0]) / dsdm1
                        mnu_list[1] = np.sqrt(mnu_list[0]*mnu_list[0]
                                              + 7.62E-5)
                        mnu_list[2] = np.sqrt(mnu_list[0]*mnu_list[0]
                                              + 2.55E-3)
                        sum_check = mnu_list[0] + mnu_list[1] + mnu_list[2]

            elif (m_nu_type == 'inverted'):
                if (m_nu[0] < (np.sqrt(2.43e-3 - 7.62e-5) + np.sqrt(2.43e-3))
                        and (m_nu[0] > 1e-15)):
                    raise ValueError("if m_nu_type is 'inverted', we "
                                     "are using the inverted hierarchy "
                                     "and so m_nu must be greater than "
                                     "(~)0.0978 (or zero)")
                # Split the sum into 3 masses under inverted hierarchy.
                if (m_nu[0] > 1e-15):
                    mnu_list = [0]*3
                    mnu_list[0] = 0.  # This is a starting guess.
                    mnu_list[1] = np.sqrt(2.43e-3 - 7.62E-5)
                    mnu_list[2] = np.sqrt(2.43e-3)
                    sum_check = mnu_list[0] + mnu_list[1] + mnu_list[2]
                    # This is the Newton's method
                    while (np.abs(m_nu[0] - sum_check) > 1e-15):
                        dsdm1 = (1. + (mnu_list[0] / mnu_list[1])
                                 + (mnu_list[0] / mnu_list[2]))
                        mnu_list[0] = mnu_list[0] - (sum_check
                                                     - m_nu[0]) / dsdm1
                        mnu_list[1] = np.sqrt(mnu_list[0]*mnu_list[0]
                                              + 7.62E-5)
                        mnu_list[2] = np.sqrt(mnu_list[0]*mnu_list[0]
                                              - 2.43e-3)
                        sum_check = mnu_list[0] + mnu_list[1] + mnu_list[2]
            elif (m_nu_type == 'equal'):
                mnu_list = [0]*3
                mnu_list[0] = m_nu[0]/3.
                mnu_list[1] = m_nu[0]/3.
                mnu_list[2] = m_nu[0]/3.
            elif (m_nu_type == 'single'):
                mnu_list = [0]*3
                mnu_list[0] = m_nu[0]
                mnu_list[1] = 0.
                mnu_list[2] = 0.

        # Check which of the neutrino species are non-relativistic today
        N_nu_mass = 0
        if (np.abs(np.amax(m_nu) > 1e-15)):
            for i in range(0, 3):
                if (mnu_list[i] > 0.00017):  # Lesgourges et al. 2012
                    N_nu_mass = N_nu_mass + 1
            N_nu_rel = Neff - (N_nu_mass * 0.71611**4 * (4./11.)**(-4./3.))
            if N_nu_rel < 0.:
                raise ValueError("Neff and m_nu must result in a number "
                                 "of relativistic neutrino species greater "
                                 "than or equal to zero.")

        # Fill an array with the non-relativistic neutrino masses
        if N_nu_mass > 0:
            mnu_final_list = [0]*N_nu_mass
            relativistic = [0]*3
            for i in range(0, N_nu_mass):
                for j in range(0, 3):
                    if (mnu_list[j] > 0.00017 and relativistic[j] == 0):
                        relativistic[j] = 1
                        mnu_final_list[i] = mnu_list[j]
                        break
        else:
            mnu_final_list = [0.]

        # Check if any compulsory parameters are not set
        compul = [Omega_c, Omega_b, Omega_k, w0, wa, h, norm_pk, n_s]
        names = ['Omega_c', 'Omega_b', 'Omega_k',
                 'w0', 'wa', 'h', 'norm_pk', 'n_s']
        for nm, item in zip(names, compul):
            if item is None:
                raise ValueError("Necessary parameter '%s' was not set "
                                 "(or set to None)." % nm)

        # Create new instance of ccl_parameters object
        # Create an internal status variable; needed to check massive neutrino
        # integral.
        T_CMB_old = lib.cvar.constants.T_CMB
        try:
            if T_CMB is not None:
                lib.cvar.constants.T_CMB = T_CMB
            status = 0
            if nz_mg == -1:
                # Create ccl_parameters without modified growth
                self._params, status = lib.parameters_create_nu(
                    Omega_c, Omega_b, Omega_k, Neff,
                    w0, wa, h, norm_pk, n_s, bcm_log10Mc,
                    bcm_etab, bcm_ks, mu_0, sigma_0, c1_mg,
                    c2_mg, lambda_mg, mnu_final_list, status)
            else:
                # Create ccl_parameters with modified growth arrays
                self._params, status = lib.parameters_create_nu_vec(
                    Omega_c, Omega_b, Omega_k, Neff, w0, wa, h,
                    norm_pk, n_s, bcm_log10Mc, bcm_etab, bcm_ks,
                    mu_0, sigma_0, c1_mg, c2_mg, lambda_mg, z_mg,
                    df_mg, mnu_final_list, status)
            check(status)
        finally:
            lib.cvar.constants.T_CMB = T_CMB_old

        if Omega_g is not None:
            total = self._params.Omega_g + self._params.Omega_l
            self._params.Omega_g = Omega_g
            self._params.Omega_l = total - Omega_g

    def __getitem__(self, key):
        """Access parameter values by name."""
        try:
            if key == 'm_nu':
                val = lib.parameters_get_nu_masses(self._params, 3)
            elif key == 'extra_parameters':
                val = self._params_init_kwargs["extra_parameters"]
            else:
                val = getattr(self._params, key)
        except AttributeError:
            raise KeyError("Parameter '%s' not recognized." % key)
        return val

    def __setitem__(self, key, val):
        """Set parameter values by name."""
        raise NotImplementedError("Cosmology objects are immutable; create a "
                                  "new Cosmology() instance instead.")

    def __del__(self):
        """Free the C memory this object is managing as it is being garbage
        collected (hopefully)."""
        if hasattr(self, "cosmo"):
            if (self.cosmo is not None and
                    hasattr(lib, 'cosmology_free') and
                    lib.cosmology_free is not None):
                lib.cosmology_free(self.cosmo)
        if hasattr(self, "_params"):
            if (self._params is not None and
                    hasattr(lib, 'parameters_free') and
                    lib.parameters_free is not None):
                lib.parameters_free(self._params)

        # finally delete some attributes we don't want to be around for safety
        # when the context manager exits or if __del__ is called twice
        if hasattr(self, "cosmo"):
            delattr(self, "cosmo")
        if hasattr(self, "_params"):
            delattr(self, "_params")

    def __enter__(self):
        return self

    def __exit__(self, type, value, traceback):
        """Free the C memory this object is managing when the context manager
        exits."""
        self.__del__()

    @unlock_instance
    def __getstate__(self):
        # we are removing any C data before pickling so that the
        # is pure python when pickled.
        state = self.__dict__.copy()
        state.pop('cosmo', None)
        state.pop('_params', None)
        state.pop('_config', None)
        return state

    @unlock_instance
    def __setstate__(self, state):
        self.__dict__ = state
        # we removed the C data when it was pickled, so now we unpickle
        # and rebuild the C data
        self._build_cosmo()

    def compute_distances(self):
        """Compute the distance splines."""
        if self.has_distances:
            return
        status = 0
        status = lib.cosmology_compute_distances(self.cosmo, status)
        check(status, self)

    def compute_growth(self):
        """Compute the growth function."""
        if self.has_growth:
            return
        if self['N_nu_mass'] > 0:
            warnings.warn(
                "CCL does not properly compute the linear growth rate in "
                "cosmological models with massive neutrinos!",
                category=CCLWarning)

            if self._params_init_kwargs['df_mg'] is not None:
                warnings.warn(
                    "Modified growth rates via the `df_mg` keyword argument "
                    "cannot be consistently combined with cosmological models "
                    "with massive neutrinos in CCL!",
                    category=CCLWarning)

            if (self._params_init_kwargs['mu_0'] > 0 or
                    self._params_init_kwargs['sigma_0'] > 0):
                warnings.warn(
                    "Modified growth rates via the mu-Sigma model "
                    "cannot be consistently combined with cosmological models "
                    "with massive neutrinos in CCL!",
                    category=CCLWarning)

        status = 0
        status = lib.cosmology_compute_growth(self.cosmo, status)
        check(status, self)

    @cache
    def _compute_linear_power(self):
        """Return the linear power spectrum."""
        if (self['N_nu_mass'] > 0 and
                self._config_init_kwargs['transfer_function'] in
                ['bbks', 'eisenstein_hu', 'eisenstein_hu_nowiggles', ]):
            warnings.warn(
                "The '%s' linear power spectrum model does not properly "
                "account for massive neutrinos!" %
                self._config_init_kwargs['transfer_function'],
                category=CCLWarning)

        if self._config_init_kwargs['matter_power_spectrum'] == 'emu':
            warnings.warn(
                "None of the linear power spectrum models in CCL are "
                "consistent with that implicitly used in the emulated "
                "non-linear power spectrum!",
                category=CCLWarning)

        # needed to init some models
        self.compute_growth()

        # Populate power spectrum splines
        trf = self._config_init_kwargs['transfer_function']
        pk = None
        rescale_s8 = True
        rescale_mg = True
        if trf is None:
            raise CCLError("You want to compute the linear power spectrum, "
                           "but you selected `transfer_function=None`.")
        elif trf == 'boltzmann_class':
            pk = get_class_pk_lin(self)
        elif trf == 'boltzmann_isitgr':
            rescale_mg = False
            pk = get_isitgr_pk_lin(self)
        elif trf == 'boltzmann_camb':
            pk_nl_from_camb = False
            if self._config_init_kwargs['matter_power_spectrum'] == "camb":
                pk_nl_from_camb = True
            pk = get_camb_pk_lin(self, nonlin=pk_nl_from_camb)
            if pk_nl_from_camb:
                pk, pk_nl = pk
                self._pk_nl['delta_matter:delta_matter'] = pk_nl
                self._has_pk_nl = True
                rescale_mg = False
                rescale_s8 = False
                if abs(self["mu_0"]) > 1e-14:
                    warnings.warn("You want to compute the non-linear power "
                                  "spectrum using CAMB. This cannot be "
                                  "consistently done with mu_0 > 0.",
                                  category=CCLWarning)
                if np.isfinite(self["sigma8"]) \
                        and not np.isfinite(self["A_s"]):
                    raise CCLError("You want to compute the non-linear "
                                   "power spectrum using CAMB and specified "
                                   "sigma8 but the non-linear power spectrum "
                                   "cannot be consistenty rescaled.")
        elif trf in ['bbks', 'eisenstein_hu', 'eisenstein_hu_nowiggles',
                     'bacco']:
            rescale_s8 = False
            rescale_mg = False
            pk = Pk2D.pk_from_model(self, model=trf)

        # Rescale by sigma8/mu-sigma if needed
        if pk:
            status = 0
            status = lib.rescale_linpower(self.cosmo, pk.psp,
                                          int(rescale_mg),
                                          int(rescale_s8),
                                          status)
            check(status, self)

        return pk

    @unlock_instance(mutate=False)
    def compute_linear_power(self):
        """Compute the linear power spectrum."""
        if self.has_linear_power:
            return
        pk = self._compute_linear_power()
        # Assign
        self._pk_lin['delta_matter:delta_matter'] = pk
        if pk:
            self._has_pk_lin = True

    def _get_halo_model_nonlin_power(self):
        from . import halos as hal
        mdef = hal.MassDef('vir', 'matter')
        conc = self._config.halo_concentration_method
        mfm = self._config.mass_function_method

        if conc == lib.bhattacharya2011:
            c = hal.ConcentrationBhattacharya13(mdef=mdef)
        elif conc == lib.duffy2008:
            c = hal.ConcentrationDuffy08(mdef=mdef)
        elif conc == lib.constant_concentration:
            c = hal.ConcentrationConstant(c=4., mdef=mdef)

        if mfm == lib.tinker10:
            hmf = hal.MassFuncTinker10(self, mass_def=mdef,
                                       mass_def_strict=False)
            hbf = hal.HaloBiasTinker10(self, mass_def=mdef,
                                       mass_def_strict=False)
        elif mfm == lib.shethtormen:
            hmf = hal.MassFuncSheth99(self, mass_def=mdef,
                                      mass_def_strict=False,
                                      use_delta_c_fit=True)
            hbf = hal.HaloBiasSheth99(self, mass_def=mdef,
                                      mass_def_strict=False)
        else:
            raise ValueError("Halo model spectra not available for your "
                             "current choice of mass function with the "
                             "deprecated implementation.")
        prf = hal.HaloProfileNFW(c)
        hmc = hal.HMCalculator(self, hmf, hbf, mdef)
        return hal.halomod_Pk2D(self, hmc, prf, normprof1=True)

    @cache
    def _compute_nonlin_power(self):
        """Return the non-linear power spectrum."""
        if self.has_nonlin_power:
            return self._pk_nl['delta_matter:delta_matter']

        if self._config_init_kwargs['matter_power_spectrum'] != 'linear':
            if self._params_init_kwargs['df_mg'] is not None:
                warnings.warn(
                    "Modified growth rates via the `df_mg` keyword argument "
                    "cannot be consistently combined with '%s' for "
                    "computing the non-linear power spectrum!" %
                    self._config_init_kwargs['matter_power_spectrum'],
                    category=CCLWarning)

            if (self._params_init_kwargs['mu_0'] != 0 or
                    self._params_init_kwargs['sigma_0'] != 0):
                warnings.warn(
                    "mu-Sigma modified cosmologies "
                    "cannot be consistently combined with '%s' "
                    "for computing the non-linear power spectrum!" %
                    self._config_init_kwargs['matter_power_spectrum'],
                    category=CCLWarning)

        if (self['N_nu_mass'] > 0 and
                self._config_init_kwargs['baryons_power_spectrum'] == 'bcm'):
            warnings.warn(
                "The BCM baryonic correction model's default parameters "
                "were not calibrated for cosmological models with "
                "massive neutrinos!",
                category=CCLWarning)

        self.compute_distances()

        # Populate power spectrum splines
        mps = self._config_init_kwargs['matter_power_spectrum']
        # needed for halofit, halomodel and linear options
        if (mps != 'emu') and (mps is not None):
            self.compute_linear_power()

        if mps == "camb" and self._has_pk_nl:
            # Already computed
            return self._pk_nl['delta_matter:delta_matter']

        pk = None
        if mps is None:
            raise CCLError("You want to compute the non-linear power "
                           "spectrum, but you selected "
                           "`matter_power_spectrum=None`.")
        elif mps == 'halo_model':
            warnings.warn(
                "The halo model option for the internal CCL matter power "
                "spectrum is deprecated. Use the more general functionality "
                "in the `halos` module.", category=CCLWarning)
            pk = self._get_halo_model_nonlin_power()
        elif mps == 'halofit':
            pkl = self._pk_lin['delta_matter:delta_matter']
            if pkl is None:
                raise CCLError("The linear power spectrum is a "
                               "necessary input for halofit")
            pk = Pk2D.apply_halofit(self, pkl)
        elif mps == 'emu':
            pk = Pk2D.pk_from_model(self, model='emu')
        elif mps == 'linear':
            pk = self._pk_lin['delta_matter:delta_matter']
        elif mps in ['bacco', ]:  # other emulators go in here
            pkl = self._pk_lin['delta_matter:delta_matter']
            pk = Pk2D.apply_nonlin_model(self, model=mps, pk_linear=pkl)

        # Correct for baryons if required
        bps = self._config_init_kwargs['baryons_power_spectrum']
        if bps == ['bcm', 'bacco', ]:
            pk = pk.include_baryons(self, model=bps)

        return pk

    @unlock_instance(mutate=False)
    def compute_nonlin_power(self):
        """Compute the non-linear power spectrum."""
        if self.has_nonlin_power:
            return
        pk = self._compute_nonlin_power()
        # Assign
        self._pk_nl['delta_matter:delta_matter'] = pk
        if pk:
            self._has_pk_nl = True

    def compute_sigma(self):
        """Compute the sigma(M) spline."""
        if self.has_sigma:
            return

        # we need these things before building the mass function splines
        if self['N_nu_mass'] > 0:
            # these are not consistent with anything - fun
            warnings.warn(
                "All of the halo mass function, concentration, and bias "
                "models in CCL are not properly calibrated for cosmological "
                "models with massive neutrinos!",
                category=CCLWarning)

        if self._config_init_kwargs['baryons_power_spectrum'] != 'nobaryons':
            warnings.warn(
                "All of the halo mass function, concentration, and bias "
                "models in CCL are not consistently adjusted for baryons "
                "when the power spectrum is via the BCM model!",
                category=CCLWarning)

        self.compute_linear_power()
        pk = self._pk_lin['delta_matter:delta_matter']
        if pk is None:
            raise CCLError("Linear power spectrum can't be None")
        status = 0
        status = lib.cosmology_compute_sigma(self.cosmo, pk.psp, status)
        check(status, self)

    def get_linear_power(self, name='delta_matter:delta_matter'):
        """Get the :class:`~pyccl.pk2d.Pk2D` object associated with
        the linear power spectrum with name `name`.

        Args:
            name (:obj:`str` or `None`): name of the power spectrum to
                return. If `None`, `'delta_matter:delta_matter'` will
                be used.

        Returns:
            :class:`~pyccl.pk2d.Pk2D` object containing the linear
            power spectrum with name `name`.
        """
        if name is None:
            name = 'delta_matter:delta_matter'
        if name not in self._pk_lin:
            raise KeyError("Unknown power spectrum %s." % name)
        return self._pk_lin[name]

    def get_nonlin_power(self, name='delta_matter:delta_matter'):
        """Get the :class:`~pyccl.pk2d.Pk2D` object associated with
        the non-linear power spectrum with name `name`.

        Args:
            name (:obj:`str` or `None`): name of the power spectrum to
                return. If `None`, `'delta_matter:delta_matter'` will
                be used.

        Returns:
            :class:`~pyccl.pk2d.Pk2D` object containing the non-linear
            power spectrum with name `name`.
        """
        if name is None:
            name = 'delta_matter:delta_matter'
        if name not in self._pk_nl:
            raise KeyError("Unknown power spectrum %s." % name)
        return self._pk_nl[name]

    @property
    def has_distances(self):
        """Checks if the distances have been precomputed."""
        return bool(self.cosmo.computed_distances)

    @property
    def has_growth(self):
        """Checks if the growth function has been precomputed."""
        return bool(self.cosmo.computed_growth)

    @property
    def has_linear_power(self):
        """Checks if the linear power spectra have been precomputed."""
        return self._has_pk_lin

    @property
    def has_nonlin_power(self):
        """Checks if the non-linear power spectra have been precomputed."""
        return self._has_pk_nl

    @property
    def has_sigma(self):
        """Checks if sigma(M) is precomputed."""
        return bool(self.cosmo.computed_sigma)

    def status(self):
        """Get error status of the ccl_cosmology object.

        .. note:: The error statuses are currently under development and
                  may not be fully descriptive.

        Returns:
            :obj:`str` containing the status message.
        """
        # Get status ID string if one exists
        if self.cosmo.status in error_types.keys():
            status = error_types[self.cosmo.status]
        else:
            status = self.cosmo.status

        # Get status message
        msg = self.cosmo.status_message

        # Return status information
        return "status(%s): %s" % (status, msg)


class CosmologyVanillaLCDM(Cosmology):
    """A cosmology with typical flat Lambda-CDM parameters (`Omega_c=0.25`,
    `Omega_b = 0.05`, `Omega_k = 0`, `sigma8 = 0.81`, `n_s = 0.96`, `h = 0.67`,
    no massive neutrinos).

    Args:
        **kwargs (dict): a dictionary of parameters passed as arguments
            to the `Cosmology` constructor. It should not contain any of
            the LambdaCDM parameters (`"Omega_c"`, `"Omega_b"`, `"n_s"`,
            `"sigma8"`, `"A_s"`, `"h"`), since these are fixed.
    """
    def __init__(self, **kwargs):
        p = {'h': 0.67,
             'Omega_c': 0.25,
             'Omega_b': 0.05,
             'n_s': 0.96,
             'sigma8': 0.81,
             'A_s': None}
        if any(k in kwargs for k in p.keys()):
            raise ValueError("You cannot change the LCDM parameters: "
                             "%s " % list(p.keys()))
        kwargs.update(p)
        super(CosmologyVanillaLCDM, self).__init__(**kwargs)


class CosmologyCalculator(Cosmology):
    """A "calculator-mode" CCL `Cosmology` object.
    This allows users to build a cosmology from a set of arrays
    describing the background expansion, linear growth factor and
    linear and non-linear power spectra, which can then be used
    to compute more complex observables (e.g. angular power
    spectra or halo-model quantities). These are stored in
    `background`, `growth`, `pk_linear` and `pk_nonlin`.

    .. note:: Although in principle these arrays should suffice
              to compute most observable quantities some
              calculations implemented in CCL (e.g. the halo
              mass function) requires knowledge of basic
              cosmological parameters such as :math:`\\Omega_M`.
              For this reason, users must pass a minimal set
              of :math:`\\Lambda` CDM cosmological parameters.

    Args:
        Omega_c (:obj:`float`): Cold dark matter density fraction.
        Omega_b (:obj:`float`): Baryonic matter density fraction.
        h (:obj:`float`): Hubble constant divided by 100 km/s/Mpc;
            unitless.
        A_s (:obj:`float`): Power spectrum normalization. Exactly
            one of A_s and sigma_8 is required.
        sigma8 (:obj:`float`): Variance of matter density
            perturbations at an 8 Mpc/h scale. Exactly one of A_s
            and sigma_8 is required.
        n_s (:obj:`float`): Primordial scalar perturbation spectral
            index.
        Omega_k (:obj:`float`, optional): Curvature density fraction.
            Defaults to 0.
        Omega_g (:obj:`float`, optional): Density in relativistic species
            except massless neutrinos. The default of `None` corresponds
            to setting this from the CMB temperature. Note that if a
            non-`None` value is given, this may result in a physically
            inconsistent model because the CMB temperature will still
            be non-zero in the parameters.
        Neff (:obj:`float`, optional): Effective number of massless
            neutrinos present. Defaults to 3.046.
        m_nu (:obj:`float`, optional): Total mass in eV of the massive
            neutrinos present. Defaults to 0.
        m_nu_type (:obj:`str`, optional): The type of massive neutrinos.
            Should be one of 'inverted', 'normal', 'equal', 'single', or
            'list'. The default of None is the same as 'normal'.
        w0 (:obj:`float`, optional): First order term of dark energy
            equation of state. Defaults to -1.
        wa (:obj:`float`, optional): Second order term of dark energy
            equation of state. Defaults to 0.
        T_CMB (:obj:`float`): The CMB temperature today. The default of
            ``None`` uses the global CCL value in
            ``pyccl.physical_constants.T_CMB``.
        background (:obj:`dict`): a dictionary describing the background
            expansion. It must contain three mandatory entries: `'a'`: an
            array of monotonically ascending scale-factor values. `'chi'`:
            an array containing the values of the comoving radial distance
            (in units of Mpc) at the scale factor values stored in `a`.
            '`h_over_h0`': an array containing the Hubble expansion rate at
            the scale factor values stored in `a`, divided by its value
            today (at `a=1`).
        growth (:obj:`dict`): a dictionary describing the linear growth of
            matter fluctuations. It must contain three mandatory entries:
            `'a'`: an array of monotonically ascending scale-factor
            values. `'growth_factor'`: an array containing the values of
            the linear growth factor :math:`D(a)` at the scale factor
            values stored in `a`. '`growth_rate`': an array containing the
            growth rate :math:`f(a)\\equiv d\\log D/d\\log a` at the scale
            factor values stored in `a`.
        pk_linear (:obj:`dict`): a dictionary containing linear power
            spectra. It must contain the following mandatory entries:
            `'a'`: an array of scale factor values. `'k'`: an array of
            comoving wavenumbers in units of inverse Mpc.
            `'delta_matter:delta_matter'`: a 2D array of shape
            `(n_a, n_k)`, where `n_a` and `n_k` are the lengths of
            `'a'` and `'k'` respectively, containing the linear matter
            power spectrum :math:`P(k,a)`. This dictionary may also
            contain other entries with keys of the form `'q1:q2'`,
            containing other cross-power spectra between quantities
            `'q1'` and `'q2'`.
        pk_nonlin (:obj:`dict`): a dictionary containing non-linear
            power spectra. It must contain the following mandatory
            entries: `'a'`: an array of scale factor values.
            `'k'`: an array of comoving wavenumbers in units of
            inverse Mpc. If `nonlinear_model` is `None`, it should also
            contain `'delta_matter:delta_matter'`: a 2D array of
            shape `(n_a, n_k)`, where `n_a` and `n_k` are the lengths
            of `'a'` and `'k'` respectively, containing the non-linear
            matter power spectrum :math:`P(k,a)`. This dictionary may
            also contain other entries with keys of the form `'q1:q2'`,
            containing other cross-power spectra between quantities
            `'q1'` and `'q2'`.
        nonlinear_model (:obj:`str`, :obj:`dict` or `None`): model to
            compute non-linear power spectra. If a string, the associated
            non-linear model will be applied to all entries in `pk_linear`
            which do not appear in `pk_nonlin`. If a dictionary, it should
            contain entries of the form `'q1:q2': model`, where `model`
            is a string designating the non-linear model to apply to the
            `'q1:q2'` power spectrum, which must also be present in
            `pk_linear`. If `model` is `None`, this non-linear power
            spectrum will not be calculated. If `nonlinear_model` is
            `None`, no additional non-linear power spectra will be
            computed. The only non-linear model supported is `'halofit'`,
            corresponding to the "HALOFIT" transformation of
            Takahashi et al. 2012 (arXiv:1208.2701).
    """
    def __init__(
            self, Omega_c=None, Omega_b=None, h=None, n_s=None,
            sigma8=None, A_s=None, Omega_k=0., Omega_g=None,
            Neff=3.046, m_nu=0., m_nu_type=None, w0=-1., wa=0.,
            T_CMB=None, background=None, growth=None,
            pk_linear=None, pk_nonlin=None, nonlinear_model=None):
        if pk_linear:
            transfer_function = 'calculator'
        else:
            transfer_function = None
        if pk_nonlin or nonlinear_model:
            matter_power_spectrum = 'calculator'
        else:
            matter_power_spectrum = None

        # Cosmology
        super(CosmologyCalculator, self).__init__(
            Omega_c=Omega_c, Omega_b=Omega_b, h=h,
            n_s=n_s, sigma8=sigma8, A_s=A_s,
            Omega_k=Omega_k, Omega_g=Omega_g,
            Neff=Neff, m_nu=m_nu, m_nu_type=m_nu_type,
            w0=w0, wa=wa, T_CMB=T_CMB,
            transfer_function=transfer_function,
            matter_power_spectrum=matter_power_spectrum)

        # Parse arrays
        has_bg = background is not None
        has_dz = growth is not None
        has_pklin = pk_linear is not None
        has_pknl = pk_nonlin is not None
        has_nonlin_model = nonlinear_model is not None

        if has_bg:
            self._init_bg(background)
        if has_dz:
            self._init_growth(growth)
        if has_pklin:
            self._init_pklin(pk_linear)
        if has_pknl:
            self._init_pknl(pk_nonlin, has_nonlin_model)
        self._apply_nonlinear_model(nonlinear_model)

    def _init_bg(self, background):
        # Background
        if not isinstance(background, dict):
            raise TypeError("`background` must be a dictionary.")
        if (('a' not in background) or ('chi' not in background) or
                ('h_over_h0' not in background)):
            raise ValueError("`background` must contain keys "
                             "'a', 'chi' and 'h_over_h0'")
        a = background['a']
        chi = background['chi']
        hoh0 = background['h_over_h0']
        # Check that input arrays have the same size.
        if not (a.shape == chi.shape == hoh0.shape):
            raise ValueError("Input arrays must have the same size.")
        # Check that `a` is a monotonically increasing array.
        if not np.array_equal(a, np.sort(a)):
            raise ValueError("Input scale factor array is not "
                             "monotonically increasing.")
        # Check that the last element of a_array_back is 1:
        if np.abs(a[-1]-1.0) > 1e-5:
            raise ValueError("The last element of the input scale factor"
                             "array must be 1.0.")
        status = 0
        status = lib.cosmology_distances_from_input(self.cosmo,
                                                    a, chi, hoh0,
                                                    status)
        check(status, self)

    def _init_growth(self, growth):
        # Growth
        if not isinstance(growth, dict):
            raise TypeError("`growth` must be a dictionary.")
        if (('a' not in growth) or ('growth_factor' not in growth) or
                ('growth_rate' not in growth)):
            raise ValueError("`growth` must contain keys "
                             "'a', 'growth_factor' and 'growth_rate'")
        a = growth['a']
        dz = growth['growth_factor']
        fz = growth['growth_rate']
        # Check that input arrays have the same size.
        if not (a.shape == dz.shape
                == fz.shape):
            raise ValueError("Input arrays must have the same size.")
        # Check that a_array_grth is a monotonically increasing array.
        if not np.array_equal(a,
                              np.sort(a)):
            raise ValueError("Input scale factor array is not "
                             "monotonically increasing.")
        # Check that the last element of a is 1:
        if np.abs(a[-1]-1.0) > 1e-5:
            raise ValueError("The last element of the input scale factor"
                             "array must be 1.0.")
        status = 0
        status = lib.cosmology_growth_from_input(self.cosmo,
                                                 a, dz, fz,
                                                 status)
        check(status, self)

    def _init_pklin(self, pk_linear):
        # Linear power spectrum
        if not isinstance(pk_linear, dict):
            raise TypeError("`pk_linear` must be a dictionary")
        if (('delta_matter:delta_matter' not in pk_linear) or
                ('a' not in pk_linear) or ('k' not in pk_linear)):
            raise ValueError("`pk_linear` must contain keys 'a', 'k' "
                             "and 'delta_matter:delta_matter' "
                             "(at least)")

        # Check that `a` is a monotonically increasing array.
        if not np.array_equal(pk_linear['a'], np.sort(pk_linear['a'])):
            raise ValueError("Input scale factor array in `pk_linear` is not "
                             "monotonically increasing.")

        # needed for high-z extrapolation
        self.compute_growth()

        na = len(pk_linear['a'])
        nk = len(pk_linear['k'])
        lk = np.log(pk_linear['k'])
        pk_names = [key for key in pk_linear if key not in ('a', 'k')]
        for n in pk_names:
            qs = n.split(':')
            if len(qs) != 2:
                raise ValueError("Power spectrum label %s could " % n +
                                 "not be parsed. Label must be of the " +
                                 "form 'q1:q2'")
            pk = pk_linear[n]
            if pk.shape != (na, nk):
                raise ValueError("Power spectrum %s has shape " % n +
                                 str(pk.shape) + " but shape " +
                                 "(%d, %d) was expected." % (na, nk))
            # Spline in log-space if the P(k) is positive-definite
            use_log = np.all(pk > 0)
            if use_log:
                pk = np.log(pk)
            # Initialize and store
            pk = Pk2D(pkfunc=None,
                      a_arr=pk_linear['a'], lk_arr=lk, pk_arr=pk,
                      is_logp=use_log, extrap_order_lok=1,
                      extrap_order_hik=2, cosmo=None)
            self._pk_lin[n] = pk
        # Set linear power spectrum as initialized
        self._has_pk_lin = True

    def _init_pknl(self, pk_nonlin, has_nonlin_model):
        # Non-linear power spectrum
        if not isinstance(pk_nonlin, dict):
            raise TypeError("`pk_nonlin` must be a dictionary")
        if (('a' not in pk_nonlin) or ('k' not in pk_nonlin)):
            raise ValueError("`pk_nonlin` must contain keys "
                             "'a' and 'k' (at least)")
        # Check that `a` is a monotonically increasing array.
        if not np.array_equal(pk_nonlin['a'], np.sort(pk_nonlin['a'])):
            raise ValueError("Input scale factor array in `pk_nonlin` is not "
                             "monotonically increasing.")

        if ((not has_nonlin_model) and
                ('delta_matter:delta_matter' not in pk_nonlin)):
            raise ValueError("`pk_nonlin` must contain key "
                             "'delta_matter:delta_matter' or "
                             "use halofit to compute it")
        na = len(pk_nonlin['a'])
        nk = len(pk_nonlin['k'])
        lk = np.log(pk_nonlin['k'])
        pk_names = [key for key in pk_nonlin if key not in ('a', 'k')]
        for n in pk_names:
            qs = n.split(':')
            if len(qs) != 2:
                raise ValueError("Power spectrum label %s could " % n +
                                 "not be parsed. Label must be of the " +
                                 "form 'q1:q2'")
            pk = pk_nonlin[n]
            if pk.shape != (na, nk):
                raise ValueError("Power spectrum %s has shape " % n +
                                 str(pk.shape) + " but shape " +
                                 "(%d, %d) was expected." % (na, nk))
            # Spline in log-space if the P(k) is positive-definite
            use_log = np.all(pk > 0)
            if use_log:
                pk = np.log(pk)
            # Initialize and store
            pk = Pk2D(pkfunc=None,
                      a_arr=pk_nonlin['a'], lk_arr=lk, pk_arr=pk,
                      is_logp=use_log, extrap_order_lok=1,
                      extrap_order_hik=2, cosmo=None)
            self._pk_nl[n] = pk
        # Set non-linear power spectrum as initialized
        self._has_pk_nl = True

    def _apply_nonlinear_model(self, nonlin_model):
        if nonlin_model is None:
            return
        elif isinstance(nonlin_model, str):
            if not self._pk_lin:
                raise ValueError("You asked to use the non-linear "
                                 "model " + nonlin_model + " but "
                                 "provided no linear power spectrum "
                                 "to apply it to.")
            nld = {n: nonlin_model
                   for n in self._pk_lin}
        elif isinstance(nonlin_model, dict):
            nld = nonlin_model
        else:
            raise TypeError("`nonlinear_model` must be a string, "
                            "a dictionary or `None`")

        for name, model in nld.items():
            if name in self._pk_nl:
                continue

            if name not in self._pk_lin:
                raise KeyError(name + " is not a "
                               "known linear power spectrum")

            if ((name == 'delta_matter:delta_matter') and
                    (model is None)):
                raise ValueError("The non-linear matter power spectrum "
                                 "can't be `None`")

            if model == 'halofit':
                pkl = self._pk_lin[name]
                self._pk_nl[name] = Pk2D.apply_halofit(self, pkl)
            elif model is None:
                pass
            else:
                raise KeyError(model + " is not a valid "
                               "non-linear model.")
        # Set non-linear power spectrum as initialized
        self._has_pk_nl = True<|MERGE_RESOLUTION|>--- conflicted
+++ resolved
@@ -13,14 +13,10 @@
 from .boltzmann import get_class_pk_lin, get_camb_pk_lin, get_isitgr_pk_lin
 from .pyutils import check
 from .pk2d import Pk2D
-<<<<<<< HEAD
 from .bcm import bcm_correct_pk2d, baryon_correct
-=======
-from .bcm import bcm_correct_pk2d
 from .base import CCLObject, cache, unlock_instance
 from ._repr import _build_string_Cosmology
 from .parameters import CCLParameters
->>>>>>> afa68ad1
 
 # Configuration types
 transfer_function_types = {
