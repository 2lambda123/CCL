--- conflicted
+++ resolved
@@ -157,14 +157,9 @@
             self.parameters, status \
                 = lib.parameters_create_vec( Omega_c, Omega_b, Omega_k, N_nu_rel, 
                                              N_nu_mass, m_nu, w0, wa, h, norm_pk, 
-<<<<<<< HEAD
                                              n_s, bcm_log10Mc, bcm_etab, bcm_ks,
                                              z_mg, df_mg, status )
         check(status)    
-=======
-                                             n_s, z_mg, df_mg, status )
-        check(status)   
->>>>>>> 87eef042
     
     def __getitem__(self, key):
         """Access parameter values by name.
@@ -232,12 +227,8 @@
                  z_mg=None, df_mg=None, 
                  transfer_function='boltzmann_class',
                  matter_power_spectrum='halofit',
-<<<<<<< HEAD
                  baryons_power_spectrum='nobaryons',
-                 mass_function='tinker'):
-=======
                  mass_function='tinker10'):
->>>>>>> 87eef042
         """Creates a wrapper for ccl_cosmology.
 
         TODO: enumerate transfer_function and 
