from . import ccllib as lib
from .core import check
from .background import comoving_radial_distance, growth_rate, \
    growth_factor, scale_factor_of_chi, h_over_h0
<<<<<<< HEAD
from .pyutils import _check_array_params, NoneArr, _vectorize_fn6
from .parameters import physical_constants
from .base import CCLObject, unlock_instance
from ._repr import _build_string_Tracer
=======
from .pyutils import _check_array_params, NoneArr, _vectorize_fn6, \
    _get_spline1d_arrays
>>>>>>> f39c5b76
import numpy as np


def _Sig_MG(cosmo, a, k=None):
    """Redshift-dependent modification to Poisson equation for massless
    particles under modified gravity.

    Args:
        cosmo (:class:`~pyccl.core.Cosmology`): a Cosmology object.
        a (float or array_like): Scale factor(s), normalized to 1 today.
        k (float or array_like): Wavenumber for scale

    Returns:
        float or array_like: Modification to Poisson equation under \
            modified gravity at scale factor a. \
            Sig_MG is assumed to be proportional to Omega_Lambda(z), \
            see e.g. Abbott et al. 2018, 1810.02499, Eq. 9.
    """
    return _vectorize_fn6(lib.Sig_MG, lib.Sig_MG_vec, cosmo, a, k)


def _check_background_spline_compatibility(cosmo, z):
    """Check that a redshift array lies within the support of the
    CCL background splines.
    """
    a_bg, _ = _get_spline1d_arrays(cosmo.cosmo.data.chi)
    a = 1/(1+z)

    if a.min() < a_bg.min() or a.max() > a_bg.max():
        raise ValueError(f"Tracer defined over wider redshift range than "
                         f"internal CCL splines. Tracer: "
                         f"z=[{1/a.max()-1}, {1/a.min()-1}]. Background "
                         f"splines: z=[{1/a_bg.max()-1}, {1/a_bg.min()-1}].")


def get_density_kernel(cosmo, dndz):
    """This convenience function returns the radial kernel for
    galaxy-clustering-like tracers. Given an unnormalized
    redshift distribution, it returns two arrays: chi, w(chi),
    where chi is an array of radial distances in units of
    Mpc and w(chi) = p(z) * H(z), where H(z) is the expansion
    rate in units of Mpc^-1 and p(z) is the normalized
    redshift distribution.

    Args:
        cosmo (:class:`~pyccl.core.Cosmology`): cosmology object used to
            transform redshifts into distances.
        dndz (tulple of arrays): A tuple of arrays (z, N(z))
            giving the redshift distribution of the objects.
            The units are arbitrary; N(z) will be normalized
            to unity.
    """
    z_n, n = _check_array_params(dndz, 'dndz')
    _check_background_spline_compatibility(cosmo, dndz[0])
    # this call inits the distance splines neded by the kernel functions
    chi = comoving_radial_distance(cosmo, 1./(1.+z_n))
    status = 0
    wchi, status = lib.get_number_counts_kernel_wrapper(cosmo.cosmo,
                                                        z_n, n,
                                                        len(z_n),
                                                        status)
    check(status, cosmo=cosmo)
    return chi, wchi


def get_lensing_kernel(cosmo, dndz, mag_bias=None):
    """This convenience function returns the radial kernel for
    weak-lensing-like. Given an unnormalized redshift distribution
    and an optional magnification bias function, it returns
    two arrays: chi, w(chi), where chi is an array of radial
    distances in units of Mpc and w(chi) is the lensing shear
    kernel (or the magnification one if `mag_bias` is not `None`).

    Args:
        cosmo (:class:`~pyccl.core.Cosmology`): cosmology object used to
            transform redshifts into distances.
        dndz (tulple of arrays): A tuple of arrays (z, N(z))
            giving the redshift distribution of the objects.
            The units are arbitrary; N(z) will be normalized
            to unity.
        mag_bias (tuple of arrays, optional): A tuple of arrays (z, s(z))
            giving the magnification bias as a function of redshift. If
            `None`, s=0 will be assumed
    """
    # we need the distance functions at the C layer
    cosmo.compute_distances()

    z_n, n = _check_array_params(dndz, 'dndz')
    has_magbias = mag_bias is not None
    z_s, s = _check_array_params(mag_bias, 'mag_bias')
    _check_background_spline_compatibility(cosmo, dndz[0])

    # Calculate number of samples in chi
    nchi = lib.get_nchi_lensing_kernel_wrapper(z_n)
    # Compute array of chis
    status = 0
    chi, status = lib.get_chis_lensing_kernel_wrapper(cosmo.cosmo, z_n[-1],
                                                      nchi, status)
    # Compute kernel
    wchi, status = lib.get_lensing_kernel_wrapper(cosmo.cosmo,
                                                  z_n, n, z_n[-1],
                                                  int(has_magbias), z_s, s,
                                                  chi, nchi, status)
    check(status, cosmo=cosmo)
    return chi, wchi


def get_kappa_kernel(cosmo, z_source, nsamples):
    """This convenience function returns the radial kernel for
    CMB-lensing-like tracers.

    Args:
        cosmo (:class:`~pyccl.core.Cosmology`): Cosmology object.
        z_source (float): Redshift of source plane for CMB lensing.
        nsamples (int): number of samples over which the kernel
            is desired. These will be equi-spaced in radial distance.
            The kernel is quite smooth, so usually O(100) samples
            is enough.
    """
    _check_background_spline_compatibility(cosmo, np.array([z_source]))
    # this call inits the distance splines neded by the kernel functions
    chi_source = comoving_radial_distance(cosmo, 1./(1.+z_source))
    chi = np.linspace(0, chi_source, nsamples)

    status = 0
    wchi, status = lib.get_kappa_kernel_wrapper(cosmo.cosmo, chi_source,
                                                chi, nsamples, status)
    check(status, cosmo=cosmo)
    return chi, wchi


class Tracer(CCLObject, init_attrs=True):
    """Tracers contain the information necessary to describe the
    contribution of a given sky observable to its cross-power spectrum
    with any other tracer. Tracers are composed of 4 main ingredients:

    * A radial kernel: this expresses the support in redshift/distance
      over which this tracer extends.

    * A transfer function: this is a function of wavenumber and
      scale factor that describes the connection between the tracer
      and the power spectrum on different scales and at different
      cosmic times.

    * An ell-dependent prefactor: normally associated with angular
      derivatives of a given fundamental quantity.

    * The order of the derivative of the Bessel functions with which
      they enter the computation of the angular power spectrum.

    A `Tracer` object will in reality be a list of different such
    tracers that get combined linearly when computing power spectra.
    Further details can be found in Section 4.9 of the CCL note.
    """
    __repr__ = _build_string_Tracer

    def __init__(self):
        """By default this `Tracer` object will contain no actual
        tracers
        """
        # Do nothing, just initialize list of tracers
        self._trc = []

    def _dndz(self, z):
        raise NotImplementedError("`get_dndz` not implemented for "
                                  "this `Tracer` type.")

    def get_dndz(self, z):
        """Get the redshift distribution for this tracer.
        Only available for some tracers (:class:`NumberCountsTracer` and
        :class:`WeakLensingTracer`).

        Args:
            z (float or array_like): redshift values.

        Returns:
            array_like: redshift distribution evaluated at the \
                input values of `z`.
        """
        return self._dndz(z)

    def get_kernel(self, chi):
        """Get the radial kernels for all tracers contained
        in this `Tracer`.

        Args:
            chi (float or array_like): values of the comoving
                radial distance in increasing order and in Mpc.

        Returns:
            array_like: list of radial kernels for each tracer. \
                The shape will be `(n_tracer, chi.size)`, where \
                `n_tracer` is the number of tracers. The last \
                dimension will be squeezed if the input is a \
                scalar.
        """
        if not hasattr(self, '_trc'):
            return []

        chi_use = np.atleast_1d(chi)
        kernels = []
        for t in self._trc:
            status = 0
            w, status = lib.cl_tracer_get_kernel(t, chi_use,
                                                 chi_use.size,
                                                 status)
            check(status)
            kernels.append(w)
        kernels = np.array(kernels)
        if np.ndim(chi) == 0:
            if kernels.shape != (0,):
                kernels = np.squeeze(kernels, axis=-1)
        return kernels

    def get_f_ell(self, ell):
        """Get the ell-dependent prefactors for all tracers
        contained in this `Tracer`.

        Args:
            ell (float or array_like): angular multipole values.

        Returns:
            array_like: list of prefactors for each tracer. \
                The shape will be `(n_tracer, ell.size)`, where \
                `n_tracer` is the number of tracers. The last \
                dimension will be squeezed if the input is a \
                scalar.
        """
        if not hasattr(self, '_trc'):
            return []

        ell_use = np.atleast_1d(ell)
        f_ells = []
        for t in self._trc:
            status = 0
            f, status = lib.cl_tracer_get_f_ell(t, ell_use,
                                                ell_use.size,
                                                status)
            check(status)
            f_ells.append(f)
        f_ells = np.array(f_ells)
        if np.ndim(ell) == 0:
            if f_ells.shape != (0,):
                f_ells = np.squeeze(f_ells, axis=-1)
        return f_ells

    def get_transfer(self, lk, a):
        """Get the transfer functions for all tracers contained
        in this `Tracer`.

        Args:
            lk (float or array_like): values of the natural logarithm of
                the wave number (in units of inverse Mpc) in increasing
                order.
            a (float or array_like): values of the scale factor.

        Returns:
            array_like: list of transfer functions for each tracer. \
                The shape will be `(n_tracer, lk.size, a.size)`, where \
                `n_tracer` is the number of tracers. The other \
                dimensions will be squeezed if the inputs are scalars.
        """
        if not hasattr(self, '_trc'):
            return []

        lk_use = np.atleast_1d(lk)
        a_use = np.atleast_1d(a)
        transfers = []
        for t in self._trc:
            status = 0
            t, status = lib.cl_tracer_get_transfer(t, lk_use, a_use,
                                                   lk_use.size * a_use.size,
                                                   status)
            check(status)
            transfers.append(t.reshape([lk_use.size, a_use.size]))
        transfers = np.array(transfers)
        if transfers.shape != (0,):
            if np.ndim(a) == 0:
                transfers = np.squeeze(transfers, axis=-1)
                if np.ndim(lk) == 0:
                    transfers = np.squeeze(transfers, axis=-1)
            else:
                if np.ndim(lk) == 0:
                    transfers = np.squeeze(transfers, axis=-2)
        return transfers

    def get_bessel_derivative(self):
        """Get Bessel function derivative orders for all tracers contained
        in this `Tracer`.

        Returns:
            array_like: list of Bessel derivative orders for each tracer.
        """
        if not hasattr(self, '_trc'):
            return []

        return np.array([t.der_bessel for t in self._trc])

    def _MG_add_tracer(self, cosmo, kernel, z_b, der_bessel=0, der_angles=0,
                       bias_transfer_a=None, bias_transfer_k=None):
        """ function to set mg_transfer in the right format and add MG tracers
            for different cases including different cases and biases like
            intrinsic alignements (IA) when present
        """
        # Getting MG transfer function and building a k-array
        mg_transfer = self._get_MG_transfer_function(cosmo, z_b)

        # case with no astro biases
        if ((bias_transfer_a is None) and (bias_transfer_k is None)):
            self.add_tracer(cosmo, kernel, transfer_ka=mg_transfer,
                            der_bessel=der_bessel, der_angles=der_angles)

        #  case of an astro bias depending on a and  k
        elif ((bias_transfer_a is not None) and (bias_transfer_k is not None)):
            mg_transfer_new = (mg_transfer[0], mg_transfer[1],
                               (bias_transfer_a[1] * (bias_transfer_k[1] *
                                mg_transfer[2]).T).T)
            self.add_tracer(cosmo, kernel, transfer_ka=mg_transfer_new,
                            der_bessel=der_bessel, der_angles=der_angles)

        #  case of an astro bias depending on a but not k
        elif ((bias_transfer_a is not None) and (bias_transfer_k is None)):
            mg_transfer_new = (mg_transfer[0], mg_transfer[1],
                               (bias_transfer_a[1] * mg_transfer[2].T).T)
            self.add_tracer(cosmo, kernel, transfer_ka=mg_transfer_new,
                            der_bessel=der_bessel, der_angles=der_angles)

        #  case of an astro bias depending on k but not a
        elif ((bias_transfer_a is None) and (bias_transfer_k is not None)):
            mg_transfer_new = (mg_transfer[0], mg_transfer[1],
                               (bias_transfer_k[1] * mg_transfer[2]))
            self.add_tracer(cosmo, kernel, transfer_ka=mg_transfer_new,
                            der_bessel=der_bessel, der_angles=der_angles)

    def _get_MG_transfer_function(self, cosmo, z):
        """ This function allows to obtain the function Sigma(z,k) (1 or 2D
            arrays) for an array of redshifts coming from a redshift
            distribution (defined by the user) and a single value or
            an array of k specified by the user. We obtain then Sigma(z,k) as a
            1D array for those z and k arrays and then convert it to a 2D array
            taking into consideration the given sizes of the arrays for z and k
            The MG parameter array goes then as a multiplicative factor within
            the MG transfer function. If k is not specified then only a 1D
            array for Sigma(a,k=0) is used.

        Args:
            cosmo (:class:`~pyccl.core.Cosmology`): cosmology object used to
                transform redshifts into distances.
            z (float or tuple of arrays): a single z value (e.g. for CMB)
                or a tuple of arrays (z, N(z)) giving the redshift distribution
                of the objects. The units are arbitrary; N(z) will be
                normalized to unity.
            k (float or array): a single k value or an array of k for which we
                calculate the MG parameter Sigma(a,k). For now, the k range
                should be limited to linear scales.
        """
        # Sampling scale factor from a very small (at CMB for example)
        # all the way to 1 here and today for the transfer function.
        # For a < a_single it is GR (no early MG)
        if isinstance(z, float):
            a_single = 1/(1+z)
            a = np.linspace(a_single, 1, 100)
            # a_single is for example like for the CMB surface
        else:
            if z[0] != 0.0:
                stepsize = z[1]-z[0]
                samplesize = int(z[0]/stepsize)
                z_0_to_zmin = np.linspace(0.0, z[0] - stepsize, samplesize)
                z = np.concatenate((z_0_to_zmin, z))
            a = 1./(1.+z)
        a.sort()
        # Scale-dependant MG case with an array of k
        nk = lib.get_pk_spline_nk(cosmo.cosmo)
        status = 0
        lk, status = lib.get_pk_spline_lk(cosmo.cosmo, nk, status)
        check(status, cosmo=cosmo)
        k = np.exp(lk)
        # computing MG factor array
        mgfac_1d = 1
        mgfac_1d += _Sig_MG(cosmo, a, k)
        # converting 1D MG factor to a 2D array, so it is compatible
        # with the transfer_ka input structure in MG_add.tracer and
        # add.tracer
        mgfac_2d = mgfac_1d.reshape(len(a), -1, order='F')
        # setting transfer_ka for this case
        mg_transfer = (a, lk, mgfac_2d)

        return mg_transfer

    @unlock_instance
    def add_tracer(self, cosmo, kernel=None,
                   transfer_ka=None, transfer_k=None, transfer_a=None,
                   der_bessel=0, der_angles=0,
                   is_logt=False, extrap_order_lok=0, extrap_order_hik=2):
        """Adds one more tracer to the list contained in this `Tracer`.

        Args:
            cosmo (:class:`~pyccl.core.Cosmology`): cosmology object.
            kernel (tulple of arrays, optional): A tuple of arrays
                (`chi`, `w_chi`) describing the radial kernel of this
                tracer. `chi` should contain values of the comoving
                radial distance in increasing order, and `w_chi` should
                contain the values of the kernel at those values of the
                radial distance. The kernel will be assumed to be zero
                outside the range of distances covered by `chi`. If
                `kernel` is `None` a constant kernel w(chi)=1 will be
                assumed everywhere.
            transfer_ka (tuple of arrays, optional): a tuple of arrays
                (`a`,`lk`,`t_ka`) describing the most general transfer
                function for a tracer. `a` should be an array of scale
                factor values in increasing order. `lk` should be an
                array of values of the natural logarithm of the wave
                number (in units of inverse Mpc) in increasing order.
                `t_ka` should be an array of shape `(na,nk)`, where
                `na` and `nk` are the sizes of `a` and `lk` respectively.
                `t_ka` should hold the values of the transfer function at
                the corresponding values of `a` and `lk`. If your transfer
                function is factorizable (i.e. T(a,k) = A(a) * K(k)), it is
                more efficient to set this to `None` and use `transfer_k`
                and `transfer_a` to describe K and A respectively. The
                transfer function will be assumed continuous and constant
                outside the range of scale factors covered by `a`. It will
                be extrapolated using polynomials of order `extrap_order_lok`
                and `extrap_order_hik` below and above the range of
                wavenumbers covered by `lk` respectively. If this argument
                is not `None`, the values of `transfer_k` and `transfer_a`
                will be ignored.
            transfer_k (tuple of arrays, optional): a tuple of arrays
                (`lk`,`t_k`) describing the scale-dependent part of a
                factorizable transfer function. `lk` should be an
                array of values of the natural logarithm of the wave
                number (in units of inverse Mpc) in increasing order.
                `t_k ` should be an array of the same size holding the
                values of the k-dependent part of the transfer function
                at those wavenumbers. It will be extrapolated using
                polynomials of order `extrap_order_lok` and `extrap_order_hik`
                below and above the range of wavenumbers covered by `lk`
                respectively. If `None`, the k-dependent part of the transfer
                function will be set to 1 everywhere.
            transfer_a (tuple of arrays, optional): a tuple of arrays
                (`a`,`t_a`) describing the time-dependent part of a
                factorizable transfer function. `a` should be an array of
                scale factor values in increasing order. `t_a` should
                contain the time-dependent part of the transfer function
                at those values of the scale factor. The time dependence
                will be assumed continuous and constant outside the range
                covered by `a`. If `None`, the time-dependent part of the
                transfer function will be set to 1 everywhere.
            der_bessel (int): order of the derivative of the Bessel
                functions with which this tracer enters the calculation
                of the power spectrum. Allowed values are -1, 0, 1 and 2.
                0, 1 and 2 correspond to the raw functions, their first
                derivatives or their second derivatives. -1 corresponds to
                the raw functions divided by the square of their argument.
                We enable this special value because this type of dependence
                is ubiquitous for many common tracers (lensing, IAs), and
                makes the corresponding transfer functions more stables
                for small k or chi.
            der_angles (int): integer describing the ell-dependent prefactor
                associated with this tracer. Allowed values are 0, 1 and 2.
                0 means no prefactor. 1 means a prefactor ell*(ell+1),
                associated with the angular laplacian and used e.g. for
                lensing convergence and magnification. 2 means a prefactor
                sqrt((ell+2)!/(ell-2)!), associated with the angular
                derivatives of spin-2 fields (e.g. cosmic shear, IAs).
            is_logt (bool): if `True`, `transfer_ka`, `transfer_k` and
                `transfer_a` will contain the natural logarithm of the
                transfer function (or their factorizable parts). Default is
                `False`.
            extrap_order_lok (int): polynomial order used to extrapolate the
                transfer functions for low wavenumbers not covered by the
                input arrays.
            extrap_order_hik (int): polynomial order used to extrapolate the
                transfer functions for high wavenumbers not covered by the
                input arrays.
        """
        is_factorizable = transfer_ka is None
        is_k_constant = (transfer_ka is None) and (transfer_k is None)
        is_a_constant = (transfer_ka is None) and (transfer_a is None)
        is_kernel_constant = kernel is None

        chi_s, wchi_s = _check_array_params(kernel, 'kernel')
        if is_factorizable:
            a_s, ta_s = _check_array_params(transfer_a, 'transfer_a')
            lk_s, tk_s = _check_array_params(transfer_k, 'transfer_k')
            tka_s = NoneArr
            if (not is_a_constant) and (a_s.shape != ta_s.shape):
                raise ValueError("Time-dependent transfer arrays "
                                 "should have the same shape")
            if (not is_k_constant) and (lk_s.shape != tk_s.shape):
                raise ValueError("Scale-dependent transfer arrays "
                                 "should have the same shape")
        else:
            a_s, lk_s, tka_s = _check_array_params(transfer_ka, 'transer_ka',
                                                   arr3=True)
            if tka_s.shape != (len(a_s), len(lk_s)):
                raise ValueError("2D transfer array has inconsistent "
                                 "shape. Should be (na,nk)")
            tka_s = tka_s.flatten()
            ta_s = NoneArr
            tk_s = NoneArr

        status = 0
        ret = lib.cl_tracer_t_new_wrapper(cosmo.cosmo,
                                          int(der_bessel),
                                          int(der_angles),
                                          chi_s, wchi_s,
                                          a_s, lk_s,
                                          tka_s, tk_s, ta_s,
                                          int(is_logt),
                                          int(is_factorizable),
                                          int(is_k_constant),
                                          int(is_a_constant),
                                          int(is_kernel_constant),
                                          int(extrap_order_lok),
                                          int(extrap_order_hik),
                                          status)
        self._trc.append(_check_returned_tracer(ret))

    def __del__(self):
        # Sometimes lib is freed before some Tracers, in which case, this
        # doesn't work.
        # So just check that lib.cl_tracer_t_free is still a real function.
        if hasattr(self, '_trc') and lib.cl_tracer_t_free is not None:
            for t in self._trc:
                lib.cl_tracer_t_free(t)


class NumberCountsTracer(Tracer):
    """Specific `Tracer` associated to galaxy clustering with linear
    scale-independent bias, including redshift-space distortions and
    magnification.

    Args:
        cosmo (:class:`~pyccl.core.Cosmology`): Cosmology object.
        has_rsd (bool): Flag for whether the tracer has a
            redshift-space distortion term.
        dndz (tuple of arrays): A tuple of arrays (z, N(z))
            giving the redshift distribution of the objects. The units are
            arbitrary; N(z) will be normalized to unity.
        bias (tuple of arrays): A tuple of arrays (z, b(z))
            giving the galaxy bias. If `None`, this tracer won't include
            a term proportional to the matter density contrast.
        mag_bias (tuple of arrays, optional): A tuple of arrays (z, s(z))
            giving the magnification bias as a function of redshift. If
            `None`, the tracer is assumed to not have magnification bias
            terms. Defaults to None.
    """
    def __init__(self, cosmo, has_rsd, dndz, bias, mag_bias=None):
        self._trc = []

        # we need the distance functions at the C layer
        cosmo.compute_distances()

        from scipy.interpolate import interp1d
        z_n, n = _check_array_params(dndz, 'dndz')
        self._dndz = interp1d(z_n, n, bounds_error=False,
                              fill_value=0)

        kernel_d = None
        if bias is not None:  # Has density term
            # Kernel
            if kernel_d is None:
                kernel_d = get_density_kernel(cosmo, dndz)
            # Transfer
            z_b, b = _check_array_params(bias, 'bias')
            # Reverse order for increasing a
            t_a = (1./(1+z_b[::-1]), b[::-1])
            self.add_tracer(cosmo, kernel=kernel_d, transfer_a=t_a)

        if has_rsd:  # Has RSDs
            # Kernel
            if kernel_d is None:
                kernel_d = get_density_kernel(cosmo, dndz)
            # Transfer (growth rate)
            z_b, _ = _check_array_params(dndz, 'dndz')
            a_s = 1./(1+z_b[::-1])
            t_a = (a_s, -growth_rate(cosmo, a_s))
            self.add_tracer(cosmo, kernel=kernel_d,
                            transfer_a=t_a, der_bessel=2)
        if mag_bias is not None:  # Has magnification bias
            # Kernel
            chi, w = get_lensing_kernel(cosmo, dndz, mag_bias=mag_bias)
            # Multiply by -2 for magnification
            kernel_m = (chi, -2 * w)
            if (cosmo['sigma_0'] == 0):
                # GR case
                self.add_tracer(cosmo, kernel=kernel_m,
                                der_bessel=-1, der_angles=1)
            else:
                # MG case
                z_b, _ = _check_array_params(dndz, 'dndz')
                self._MG_add_tracer(cosmo, kernel_m, z_b,
                                    der_bessel=-1, der_angles=1)


class WeakLensingTracer(Tracer):
    """Specific `Tracer` associated to galaxy shape distortions including
    lensing shear and intrinsic alignments within the L-NLA model.

    Args:
        cosmo (:class:`~pyccl.core.Cosmology`): Cosmology object.
        dndz (tuple of arrays): A tuple of arrays (z, N(z))
            giving the redshift distribution of the objects. The units are
            arbitrary; N(z) will be normalized to unity.
        has_shear (bool): set to `False` if you want to omit the lensing shear
            contribution from this tracer.
        ia_bias (tuple of arrays, optional): A tuple of arrays
            (z, A_IA(z)) giving the intrinsic alignment amplitude A_IA(z).
            If `None`, the tracer is assumped to not have intrinsic
            alignments. Defaults to None.
        use_A_ia (bool): set to True to use the conventional IA
            normalization. Set to False to use the raw input amplitude,
            which will usually be 1 for use with PT IA modeling.
            Defaults to True.
    """
    def __init__(self, cosmo, dndz, has_shear=True, ia_bias=None,
                 use_A_ia=True):
        self._trc = []

        # we need the distance functions at the C layer
        cosmo.compute_distances()

        from scipy.interpolate import interp1d
        z_n, n = _check_array_params(dndz, 'dndz')
        self._dndz = interp1d(z_n, n, bounds_error=False,
                              fill_value=0)

        if has_shear:
            kernel_l = get_lensing_kernel(cosmo, dndz)
            if (cosmo['sigma_0'] == 0):
                # GR case
                self.add_tracer(cosmo, kernel=kernel_l,
                                der_bessel=-1, der_angles=2)
            else:
                # MG case
                self._MG_add_tracer(cosmo, kernel_l, z_n,
                                    der_bessel=-1, der_angles=2)
        if ia_bias is not None:  # Has intrinsic alignments
            z_a, tmp_a = _check_array_params(ia_bias, 'ia_bias')
            # Kernel
            kernel_i = get_density_kernel(cosmo, dndz)
            if use_A_ia:
                # Normalize so that A_IA=1
                D = growth_factor(cosmo, 1./(1+z_a))
                # Transfer
                # See Joachimi et al. (2011), arXiv: 1008.3491, Eq. 6.
                # and note that we use C_1= 5e-14 from arXiv:0705.0166
                rho_m = physical_constants.RHO_CRITICAL * cosmo['Omega_m']
                a = - tmp_a * 5e-14 * rho_m / D
            else:
                # use the raw input normalization. Normally, this will be 1
                # to allow nonlinear PT IA models, where normalization is
                # already applied to the power spectrum.
                a = tmp_a
            # Reverse order for increasing a
            t_a = (1./(1+z_a[::-1]), a[::-1])
            self.add_tracer(cosmo, kernel=kernel_i, transfer_a=t_a,
                            der_bessel=-1, der_angles=2)


class CMBLensingTracer(Tracer):
    """A Tracer for CMB lensing.

    Args:
        cosmo (:class:`~pyccl.core.Cosmology`): Cosmology object.
        z_source (float): Redshift of source plane for CMB lensing.
        nsamples (int, optional): number of samples over which the kernel
            is desired. These will be equi-spaced in radial distance.
            The kernel is quite smooth, so usually O(100) samples
            is enough.
    """
    def __init__(self, cosmo, z_source, n_samples=100):
        self._trc = []

        # we need the distance functions at the C layer
        cosmo.compute_distances()
        kernel = get_kappa_kernel(cosmo, z_source, n_samples)
        if (cosmo['sigma_0'] == 0):
            self.add_tracer(cosmo, kernel=kernel, der_bessel=-1, der_angles=1)
        else:
            self._MG_add_tracer(cosmo, kernel, z_source,
                                der_bessel=-1, der_angles=1)


class tSZTracer(Tracer):
    """Specific :class:`Tracer` associated with the thermal Sunyaev Zel'dovich
    Compton-y parameter. The radial kernel for this tracer is simply given by

    .. math::
       W(\\chi) = \\frac{\\sigma_T}{m_ec^2} \\frac{1}{1+z},

    where :math:`\\sigma_T` is the Thomson scattering cross section and
    :math:`m_e` is the electron mass.

    Any angular power spectra computed with this tracer, should use
    a three-dimensional power spectrum involving the electron pressure
    in physical (non-comoving) units of :math:`eV\\,{\\rm cm}^{-3}`.

    Args:
        cosmo (:class:`~pyccl.core.Cosmology`): Cosmology object.
        zmax (float): maximum redshift up to which we define the
            kernel.
        n_chi (float): number of intervals in the radial comoving
            distance on which we sample the kernel.
    """
    def __init__(self, cosmo, z_max=6., n_chi=1024):
        self.chi_max = comoving_radial_distance(cosmo, 1./(1+z_max))
        chi_arr = np.linspace(0, self.chi_max, n_chi)
        a_arr = scale_factor_of_chi(cosmo, chi_arr)
        # This is \sigma_T / (m_e * c^2)
        prefac = 4.01710079e-06
        w_arr = prefac * a_arr

        self._trc = []
        self.add_tracer(cosmo, kernel=(chi_arr, w_arr))


class CIBTracer(Tracer):
    """Specific :class:`Tracer` associated with the cosmic infrared
    background (CIB). The radial kernel for this tracer is simply

    .. math::
       W(\\chi) = \\frac{1}{1+z}.

    Any angular power spectra computed with this tracer, should use
    a three-dimensional power spectrum involving the CIB emissivity
    density in units of
    :math:`{\\rm Jy}\\,{\\rm Mpc}^{-1}\\,{\\rm srad}^{-1}` (or
    multiples thereof).

    Args:
        cosmo (:class:`~pyccl.core.Cosmology`): Cosmology object.
        zmin (float): minimum redshift down to which we define the
            kernel.
        zmax (float): maximum redshift up to which we define the
            kernel.
        n_chi (float): number of intervals in the radial comoving
            distance on which we sample the kernel.
    """
    def __init__(self, cosmo, z_min=0., z_max=6., n_chi=1024):
        self.chi_max = comoving_radial_distance(cosmo, 1./(1+z_max))
        self.chi_min = comoving_radial_distance(cosmo, 1./(1+z_min))
        chi_arr = np.linspace(self.chi_min, self.chi_max, n_chi)
        a_arr = scale_factor_of_chi(cosmo, chi_arr)

        self._trc = []
        self.add_tracer(cosmo, kernel=(chi_arr, a_arr))


class ISWTracer(Tracer):
    """Specific :class:`Tracer` associated with the integrated Sachs-Wolfe
    effect (ISW). Useful when cross-correlating any low-redshift probe with
    the primary CMB anisotropies. The ISW contribution to the temperature
    fluctuations is:

    .. math::
        \\Delta T_{\\rm CMB} =
        2T_{\\rm CMB} \\int_0^{\\chi_{LSS}}d\\chi a\\,\\dot{\\phi}

    Any angular power spectra computed with this tracer, should use
    a three-dimensional power spectrum involving the matter power spectrum.
    The current implementation of this tracers assumes a standard Poisson
    equation relating :math:`\\phi` and :math:`\\delta`, and linear structure
    growth. Although this should be valid in :math:`\\Lambda` CDM and on
    the large scales the ISW is sensitive to, these approximations must be
    borne in mind.

    Args:
        cosmo (:class:`~pyccl.core.Cosmology`): Cosmology object.
        zmax (float): maximum redshift up to which we define the
            kernel.
        n_chi (float): number of intervals in the radial comoving
            distance on which we sample the kernel.
    """
    def __init__(self, cosmo, z_max=6., n_chi=1024):
        self.chi_max = comoving_radial_distance(cosmo, 1./(1+z_max))
        chi = np.linspace(0, self.chi_max, n_chi)
        a_arr = scale_factor_of_chi(cosmo, chi)
        H0 = cosmo['h'] / physical_constants.CLIGHT_HMPC
        OM = cosmo['Omega_c']+cosmo['Omega_b']
        Ez = h_over_h0(cosmo, a_arr)
        fz = growth_rate(cosmo, a_arr)
        w_arr = 3*cosmo['T_CMB']*H0**3*OM*Ez*chi**2*(1-fz)

        self._trc = []
        self.add_tracer(cosmo, kernel=(chi, w_arr), der_bessel=-1)


def _check_returned_tracer(return_val):
    """Wrapper to catch exceptions when tracers are spawned from C.
    """
    if (isinstance(return_val, int)):
        check(return_val)
        tr = None
    else:
        tr, _ = return_val
    return tr<|MERGE_RESOLUTION|>--- conflicted
+++ resolved
@@ -2,15 +2,11 @@
 from .core import check
 from .background import comoving_radial_distance, growth_rate, \
     growth_factor, scale_factor_of_chi, h_over_h0
-<<<<<<< HEAD
-from .pyutils import _check_array_params, NoneArr, _vectorize_fn6
 from .parameters import physical_constants
 from .base import CCLObject, unlock_instance
 from ._repr import _build_string_Tracer
-=======
-from .pyutils import _check_array_params, NoneArr, _vectorize_fn6, \
-    _get_spline1d_arrays
->>>>>>> f39c5b76
+from .pyutils import (_check_array_params, NoneArr, _vectorize_fn6,
+                      _get_spline1d_arrays)
 import numpy as np
 
 
