import warnings

import numpy as np

from . import ccllib as lib
from .core import check
from .background import (comoving_radial_distance, growth_rate,
                         growth_factor, scale_factor_of_chi, h_over_h0)
from .errors import CCLWarning
<<<<<<< HEAD
from .parameters import physical_constants
from .base import CCLObject, UnlockInstance, unlock_instance
from .pyutils import (_check_array_params, NoneArr, _vectorize_fn6,
                      _get_spline1d_arrays)
=======
from .pyutils import (_check_array_params, NoneArr, _vectorize_fn6,
                      _get_spline1d_arrays)
from .parameters import physical_constants
>>>>>>> 163b319e


def _Sig_MG(cosmo, a, k=None):
    """Redshift-dependent modification to Poisson equation for massless
    particles under modified gravity.

    Args:
        cosmo (:class:`~pyccl.core.Cosmology`): a Cosmology object.
        a (float or array_like): Scale factor(s), normalized to 1 today.
        k (float or array_like): Wavenumber for scale

    Returns:
        float or array_like: Modification to Poisson equation under
            modified gravity at scale factor a.
            Sig_MG is assumed to be proportional to Omega_Lambda(z),
            see e.g. Abbott et al. 2018, 1810.02499, Eq. 9.
    """
    return _vectorize_fn6(lib.Sig_MG, lib.Sig_MG_vec, cosmo, a, k)


def _check_background_spline_compatibility(cosmo, z):
    """Check that a redshift array lies within the support of the
    CCL background splines.
    """
    cosmo.compute_distances()
    a_bg, _ = _get_spline1d_arrays(cosmo.cosmo.data.chi)
    a = 1/(1+z)

    if a.min() < a_bg.min() or a.max() > a_bg.max():
        raise ValueError(f"Tracer defined over wider redshift range than "
                         f"internal CCL splines. Tracer: "
                         f"z=[{1/a.max()-1}, {1/a.min()-1}]. Background "
                         f"splines: z=[{1/a_bg.max()-1}, {1/a_bg.min()-1}].")


def get_density_kernel(cosmo, dndz):
    """This convenience function returns the radial kernel for
    galaxy-clustering-like tracers. Given an unnormalized
    redshift distribution, it returns two arrays: chi, w(chi),
    where chi is an array of radial distances in units of
    Mpc and w(chi) = p(z) * H(z), where H(z) is the expansion
    rate in units of Mpc^-1 and p(z) is the normalized
    redshift distribution.

    Args:
        cosmo (:class:`~pyccl.core.Cosmology`): cosmology object used to
            transform redshifts into distances.
        dndz (tulple of arrays): A tuple of arrays (z, N(z))
            giving the redshift distribution of the objects.
            The units are arbitrary; N(z) will be normalized
            to unity.
    """
    z_n, n = _check_array_params(dndz, 'dndz')
    _check_background_spline_compatibility(cosmo, dndz[0])
    # this call inits the distance splines neded by the kernel functions
    chi = comoving_radial_distance(cosmo, 1./(1.+z_n))
    status = 0
    wchi, status = lib.get_number_counts_kernel_wrapper(cosmo.cosmo,
                                                        z_n, n,
                                                        len(z_n),
                                                        status)
    check(status, cosmo=cosmo)
    return chi, wchi


def get_lensing_kernel(cosmo, dndz, mag_bias=None, n_chi=None):
    """This convenience function returns the radial kernel for
    weak-lensing-like. Given an unnormalized redshift distribution
    and an optional magnification bias function, it returns
    two arrays: chi, w(chi), where chi is an array of radial
    distances in units of Mpc and w(chi) is the lensing shear
    kernel (or the magnification one if `mag_bias` is not `None`).

    Args:
        cosmo (:class:`~pyccl.core.Cosmology`): cosmology object used to
            transform redshifts into distances.
        dndz (tulple of arrays): A tuple of arrays (z, N(z))
            giving the redshift distribution of the objects.
            The units are arbitrary; N(z) will be normalized
            to unity.
        mag_bias (tuple of arrays, optional): A tuple of arrays (z, s(z))
            giving the magnification bias as a function of redshift. If
            `None`, s=0 will be assumed
    """
    # we need the distance functions at the C layer
    cosmo.compute_distances()

    z_n, n = _check_array_params(dndz, 'dndz')
    has_magbias = mag_bias is not None
    z_s, s = _check_array_params(mag_bias, 'mag_bias')
    _check_background_spline_compatibility(cosmo, dndz[0])

    if n_chi is None:
        # Calculate number of samples in chi
        n_chi = lib.get_nchi_lensing_kernel_wrapper(z_n)

    if n_chi > len(z_n):
        warnings.warn(
            f"The number of samples in the n(z) ({len(z_n)}) is smaller than "
            f"the number of samples in the lensing kernel ({n_chi}). Consider "
            f"disabling spline integration for the lensing kernel by setting "
            f"pyccl.gsl_params.LENSING_KERNEL_SPLINE_INTEGRATION "
            f"= False",
            category=CCLWarning)

    # Compute array of chis
    status = 0
    chi, status = lib.get_chis_lensing_kernel_wrapper(cosmo.cosmo, z_n[-1],
                                                      n_chi, status)
    # Compute kernel
    wchi, status = lib.get_lensing_kernel_wrapper(cosmo.cosmo,
                                                  z_n, n, z_n[-1],
                                                  int(has_magbias), z_s, s,
                                                  chi, n_chi, status)
    check(status, cosmo=cosmo)
    return chi, wchi


def get_kappa_kernel(cosmo, z_source, nsamples):
    """This convenience function returns the radial kernel for
    CMB-lensing-like tracers.

    Args:
        cosmo (:class:`~pyccl.core.Cosmology`): Cosmology object.
        z_source (float): Redshift of source plane for CMB lensing.
        nsamples (int): number of samples over which the kernel
            is desired. These will be equi-spaced in radial distance.
            The kernel is quite smooth, so usually O(100) samples
            is enough.
    """
    _check_background_spline_compatibility(cosmo, np.array([z_source]))
    # this call inits the distance splines neded by the kernel functions
    chi_source = comoving_radial_distance(cosmo, 1./(1.+z_source))
    chi = np.linspace(0, chi_source, nsamples)

    status = 0
    wchi, status = lib.get_kappa_kernel_wrapper(cosmo.cosmo, chi_source,
                                                chi, nsamples, status)
    check(status, cosmo=cosmo)
    return chi, wchi


class Tracer(CCLObject):
    """Tracers contain the information necessary to describe the
    contribution of a given sky observable to its cross-power spectrum
    with any other tracer. Tracers are composed of 4 main ingredients:

    * A radial kernel: this expresses the support in redshift/distance
      over which this tracer extends.

    * A transfer function: this is a function of wavenumber and
      scale factor that describes the connection between the tracer
      and the power spectrum on different scales and at different
      cosmic times.

    * An ell-dependent prefactor: normally associated with angular
      derivatives of a given fundamental quantity.

    * The order of the derivative of the Bessel functions with which
      they enter the computation of the angular power spectrum.

    A `Tracer` object will in reality be a list of different such
    tracers that get combined linearly when computing power spectra.
    Further details can be found in Section 4.9 of the CCL note.
    """
    from ._repr import _build_string_Tracer as __repr__

    def __init__(self):
        """By default this `Tracer` object will contain no actual
        tracers
        """
        # Do nothing, just initialize list of tracers
        self._trc = []

    def __bool__(self):
        return bool(self._trc)

    @property
    def chi_min(self):
<<<<<<< HEAD
        """Return ``chi_min`` for this ``Tracer``. If it contains more than
        one tracers and their ``chi_mins`` are different it will raise an
        ``AttributeError``.
        """
        chis = [tr.chi_min for tr in self._trc]
        if chis.count(chis[0]) != len(chis):
            raise AttributeError("Tracers have different chi_min.")
        return chis[0]

    @property
    def chi_max(self):
        """Return ``chi_max`` for this ``Tracer``. If it contains more than
        one tracers and their ``chi_maxs`` are different it will raise an
        ``AttributeError``.
        """
        chis = [tr.chi_max for tr in self._trc]
        if chis.count(chis[0]) != len(chis):
            raise AttributeError("Tracers have different chi_max.")
        return chis[0]
=======
        """Return ``chi_min`` for this ``Tracer``, if it exists. For more than
        one tracers containing a ``chi_min`` in the tracer collection, the
        lowest value is returned.
        """
        chis = [tr.chi_min for tr in self._trc]
        return min(chis) if chis else None

    @property
    def chi_max(self):
        """Return ``chi_max`` for this ``Tracer``, if it exists. For more than
        one tracers containing a ``chi_max`` in the tracer collection, the
        highest value is returned.
        """
        chis = [tr.chi_max for tr in self._trc]
        return max(chis) if chis else None
>>>>>>> 163b319e

    def _dndz(self, z):
        raise NotImplementedError("`get_dndz` not implemented for "
                                  "this `Tracer` type.")

    def get_dndz(self, z):
        """Get the redshift distribution for this tracer.
        Only available for some tracers (:class:`NumberCountsTracer` and
        :class:`WeakLensingTracer`).

        Args:
            z (float or array_like): redshift values.

        Returns:
            array_like: redshift distribution evaluated at the
                input values of `z`.
        """
        return self._dndz(z)

    def get_kernel(self, chi=None):
        """Get the radial kernels for all tracers contained
        in this `Tracer`.

        Args:
            chi (float or array_like, optional): values of the comoving
                radial distance in increasing order and in Mpc. If None,
                returns the kernel at the internal spline knots.

        Returns:
            array_like: list of radial kernels for each tracer.
                The shape will be `(n_tracer, chi.size)`, where
                `n_tracer` is the number of tracers. The last
                dimension will be squeezed if the input is a
                scalar.
                If no chi was provided, returns two arrays, the radial kernels
                and the comoving radial distances corresponding to the internal
                values used for interpolation.
        """
        if chi is None:
            chis = []
        else:
            chi_use = np.atleast_1d(chi)
        kernels = []
        for t in self._trc:
            if chi is None:
                chi_use, w = _get_spline1d_arrays(t.kernel.spline)
                chis.append(chi_use)
            else:
                status = 0
                w, status = lib.cl_tracer_get_kernel(t, chi_use,
                                                     chi_use.size,
                                                     status)
                check(status)
            kernels.append(w)
        if chi is None:
            return kernels, chis
        else:
            kernels = np.array(kernels)
            if np.ndim(chi) == 0:
                if kernels.shape != (0,):
                    kernels = np.squeeze(kernels, axis=-1)
            return kernels

    def get_f_ell(self, ell):
        """Get the ell-dependent prefactors for all tracers
        contained in this `Tracer`.

        Args:
            ell (float or array_like): angular multipole values.

        Returns:
            array_like: list of prefactors for each tracer.
                The shape will be `(n_tracer, ell.size)`, where
                `n_tracer` is the number of tracers. The last
                dimension will be squeezed if the input is a
                scalar.
        """
        ell_use = np.atleast_1d(ell)
        f_ells = []
        for t in self._trc:
            status = 0
            f, status = lib.cl_tracer_get_f_ell(t, ell_use,
                                                ell_use.size,
                                                status)
            check(status)
            f_ells.append(f)
        f_ells = np.array(f_ells)
        if np.ndim(ell) == 0:
            if f_ells.shape != (0,):
                f_ells = np.squeeze(f_ells, axis=-1)
        return f_ells

    def get_transfer(self, lk, a):
        """Get the transfer functions for all tracers contained
        in this `Tracer`.

        Args:
            lk (float or array_like): values of the natural logarithm of
                the wave number (in units of inverse Mpc) in increasing
                order.
            a (float or array_like): values of the scale factor.

        Returns:
            array_like: list of transfer functions for each tracer.
                The shape will be `(n_tracer, lk.size, a.size)`, where
                `n_tracer` is the number of tracers. The other
                dimensions will be squeezed if the inputs are scalars.
        """
        if not hasattr(self, '_trc'):
            return []

        lk_use = np.atleast_1d(lk)
        a_use = np.atleast_1d(a)
        transfers = []
        for t in self._trc:
            status = 0
            t, status = lib.cl_tracer_get_transfer(t, lk_use, a_use,
                                                   lk_use.size * a_use.size,
                                                   status)
            check(status)
            transfers.append(t.reshape([lk_use.size, a_use.size]))
        transfers = np.array(transfers)
        if transfers.shape != (0,):
            if np.ndim(a) == 0:
                transfers = np.squeeze(transfers, axis=-1)
                if np.ndim(lk) == 0:
                    transfers = np.squeeze(transfers, axis=-1)
            else:
                if np.ndim(lk) == 0:
                    transfers = np.squeeze(transfers, axis=-2)
        return transfers

    def get_bessel_derivative(self):
        """Get Bessel function derivative orders for all tracers contained
        in this `Tracer`.

        Returns:
            array_like: list of Bessel derivative orders for each tracer.
        """
        if not hasattr(self, '_trc'):
            return []

        return np.array([t.der_bessel for t in self._trc])

    def _MG_add_tracer(self, cosmo, kernel, z_b, der_bessel=0, der_angles=0,
                       bias_transfer_a=None, bias_transfer_k=None):
        """ function to set mg_transfer in the right format and add MG tracers
            for different cases including different cases and biases like
            intrinsic alignements (IA) when present
        """
        # Getting MG transfer function and building a k-array
        mg_transfer = self._get_MG_transfer_function(cosmo, z_b)

        # case with no astro biases
        if ((bias_transfer_a is None) and (bias_transfer_k is None)):
            self.add_tracer(cosmo, kernel, transfer_ka=mg_transfer,
                            der_bessel=der_bessel, der_angles=der_angles)

        #  case of an astro bias depending on a and  k
        elif ((bias_transfer_a is not None) and (bias_transfer_k is not None)):
            mg_transfer_new = (mg_transfer[0], mg_transfer[1],
                               (bias_transfer_a[1] * (bias_transfer_k[1] *
                                mg_transfer[2]).T).T)
            self.add_tracer(cosmo, kernel, transfer_ka=mg_transfer_new,
                            der_bessel=der_bessel, der_angles=der_angles)

        #  case of an astro bias depending on a but not k
        elif ((bias_transfer_a is not None) and (bias_transfer_k is None)):
            mg_transfer_new = (mg_transfer[0], mg_transfer[1],
                               (bias_transfer_a[1] * mg_transfer[2].T).T)
            self.add_tracer(cosmo, kernel, transfer_ka=mg_transfer_new,
                            der_bessel=der_bessel, der_angles=der_angles)

        #  case of an astro bias depending on k but not a
        elif ((bias_transfer_a is None) and (bias_transfer_k is not None)):
            mg_transfer_new = (mg_transfer[0], mg_transfer[1],
                               (bias_transfer_k[1] * mg_transfer[2]))
            self.add_tracer(cosmo, kernel, transfer_ka=mg_transfer_new,
                            der_bessel=der_bessel, der_angles=der_angles)

    def _get_MG_transfer_function(self, cosmo, z):
        """ This function allows to obtain the function Sigma(z,k) (1 or 2D
            arrays) for an array of redshifts coming from a redshift
            distribution (defined by the user) and a single value or
            an array of k specified by the user. We obtain then Sigma(z,k) as a
            1D array for those z and k arrays and then convert it to a 2D array
            taking into consideration the given sizes of the arrays for z and k
            The MG parameter array goes then as a multiplicative factor within
            the MG transfer function. If k is not specified then only a 1D
            array for Sigma(a,k=0) is used.

        Args:
            cosmo (:class:`~pyccl.core.Cosmology`): cosmology object used to
                transform redshifts into distances.
            z (float or tuple of arrays): a single z value (e.g. for CMB)
                or a tuple of arrays (z, N(z)) giving the redshift distribution
                of the objects. The units are arbitrary; N(z) will be
                normalized to unity.
            k (float or array): a single k value or an array of k for which we
                calculate the MG parameter Sigma(a,k). For now, the k range
                should be limited to linear scales.
        """
        # Sampling scale factor from a very small (at CMB for example)
        # all the way to 1 here and today for the transfer function.
        # For a < a_single it is GR (no early MG)
        if isinstance(z, (int, float)):
            a_single = 1/(1+z)
            a = np.linspace(a_single, 1, 100)
            # a_single is for example like for the CMB surface
        else:
            if z[0] != 0.0:
                stepsize = z[1]-z[0]
                samplesize = int(z[0]/stepsize)
                z_0_to_zmin = np.linspace(0.0, z[0] - stepsize, samplesize)
                z = np.concatenate((z_0_to_zmin, z))
            a = 1./(1.+z)
        a.sort()
        # Scale-dependant MG case with an array of k
        nk = lib.get_pk_spline_nk(cosmo.cosmo)
        status = 0
        lk, status = lib.get_pk_spline_lk(cosmo.cosmo, nk, status)
        check(status, cosmo=cosmo)
        k = np.exp(lk)
        # computing MG factor array
        mgfac_1d = 1
        mgfac_1d += _Sig_MG(cosmo, a, k)
        # converting 1D MG factor to a 2D array, so it is compatible
        # with the transfer_ka input structure in MG_add.tracer and
        # add.tracer
        mgfac_2d = mgfac_1d.reshape(len(a), -1, order='F')
        # setting transfer_ka for this case
        mg_transfer = (a, lk, mgfac_2d)

        return mg_transfer

    @unlock_instance
    def add_tracer(self, cosmo, kernel=None,
                   transfer_ka=None, transfer_k=None, transfer_a=None,
                   der_bessel=0, der_angles=0,
                   is_logt=False, extrap_order_lok=0, extrap_order_hik=2):
        """Adds one more tracer to the list contained in this `Tracer`.

        Args:
            cosmo (:class:`~pyccl.core.Cosmology`): cosmology object.
            kernel (tulple of arrays, optional): A tuple of arrays
                (`chi`, `w_chi`) describing the radial kernel of this
                tracer. `chi` should contain values of the comoving
                radial distance in increasing order, and `w_chi` should
                contain the values of the kernel at those values of the
                radial distance. The kernel will be assumed to be zero
                outside the range of distances covered by `chi`. If
                `kernel` is `None` a constant kernel w(chi)=1 will be
                assumed everywhere.
            transfer_ka (tuple of arrays, optional): a tuple of arrays
                (`a`,`lk`,`t_ka`) describing the most general transfer
                function for a tracer. `a` should be an array of scale
                factor values in increasing order. `lk` should be an
                array of values of the natural logarithm of the wave
                number (in units of inverse Mpc) in increasing order.
                `t_ka` should be an array of shape `(na,nk)`, where
                `na` and `nk` are the sizes of `a` and `lk` respectively.
                `t_ka` should hold the values of the transfer function at
                the corresponding values of `a` and `lk`. If your transfer
                function is factorizable (i.e. T(a,k) = A(a) * K(k)), it is
                more efficient to set this to `None` and use `transfer_k`
                and `transfer_a` to describe K and A respectively. The
                transfer function will be assumed continuous and constant
                outside the range of scale factors covered by `a`. It will
                be extrapolated using polynomials of order `extrap_order_lok`
                and `extrap_order_hik` below and above the range of
                wavenumbers covered by `lk` respectively. If this argument
                is not `None`, the values of `transfer_k` and `transfer_a`
                will be ignored.
            transfer_k (tuple of arrays, optional): a tuple of arrays
                (`lk`,`t_k`) describing the scale-dependent part of a
                factorizable transfer function. `lk` should be an
                array of values of the natural logarithm of the wave
                number (in units of inverse Mpc) in increasing order.
                `t_k ` should be an array of the same size holding the
                values of the k-dependent part of the transfer function
                at those wavenumbers. It will be extrapolated using
                polynomials of order `extrap_order_lok` and `extrap_order_hik`
                below and above the range of wavenumbers covered by `lk`
                respectively. If `None`, the k-dependent part of the transfer
                function will be set to 1 everywhere.
            transfer_a (tuple of arrays, optional): a tuple of arrays
                (`a`,`t_a`) describing the time-dependent part of a
                factorizable transfer function. `a` should be an array of
                scale factor values in increasing order. `t_a` should
                contain the time-dependent part of the transfer function
                at those values of the scale factor. The time dependence
                will be assumed continuous and constant outside the range
                covered by `a`. If `None`, the time-dependent part of the
                transfer function will be set to 1 everywhere.
            der_bessel (int): order of the derivative of the Bessel
                functions with which this tracer enters the calculation
                of the power spectrum. Allowed values are -1, 0, 1 and 2.
                0, 1 and 2 correspond to the raw functions, their first
                derivatives or their second derivatives. -1 corresponds to
                the raw functions divided by the square of their argument.
                We enable this special value because this type of dependence
                is ubiquitous for many common tracers (lensing, IAs), and
                makes the corresponding transfer functions more stables
                for small k or chi.
            der_angles (int): integer describing the ell-dependent prefactor
                associated with this tracer. Allowed values are 0, 1 and 2.
                0 means no prefactor. 1 means a prefactor ell*(ell+1),
                associated with the angular laplacian and used e.g. for
                lensing convergence and magnification. 2 means a prefactor
                sqrt((ell+2)!/(ell-2)!), associated with the angular
                derivatives of spin-2 fields (e.g. cosmic shear, IAs).
            is_logt (bool): if `True`, `transfer_ka`, `transfer_k` and
                `transfer_a` will contain the natural logarithm of the
                transfer function (or their factorizable parts). Default is
                `False`.
            extrap_order_lok (int): polynomial order used to extrapolate the
                transfer functions for low wavenumbers not covered by the
                input arrays.
            extrap_order_hik (int): polynomial order used to extrapolate the
                transfer functions for high wavenumbers not covered by the
                input arrays.
        """
        is_factorizable = transfer_ka is None
        is_k_constant = (transfer_ka is None) and (transfer_k is None)
        is_a_constant = (transfer_ka is None) and (transfer_a is None)
        is_kernel_constant = kernel is None

        chi_s, wchi_s = _check_array_params(kernel, 'kernel')
        if is_factorizable:
            a_s, ta_s = _check_array_params(transfer_a, 'transfer_a')
            lk_s, tk_s = _check_array_params(transfer_k, 'transfer_k')
            tka_s = NoneArr
            if (not is_a_constant) and (a_s.shape != ta_s.shape):
                raise ValueError("Time-dependent transfer arrays "
                                 "should have the same shape")
            if (not is_k_constant) and (lk_s.shape != tk_s.shape):
                raise ValueError("Scale-dependent transfer arrays "
                                 "should have the same shape")
        else:
            a_s, lk_s, tka_s = _check_array_params(transfer_ka, 'transer_ka',
                                                   arr3=True)
            if tka_s.shape != (len(a_s), len(lk_s)):
                raise ValueError("2D transfer array has inconsistent "
                                 "shape. Should be (na,nk)")
            tka_s = tka_s.flatten()
            ta_s = NoneArr
            tk_s = NoneArr

        if not (np.diff(a_s) > 0).all():
            raise ValueError("Scale factor must be monotonically "
                             "increasing")

        status = 0
        ret = lib.cl_tracer_t_new_wrapper(cosmo.cosmo,
                                          int(der_bessel),
                                          int(der_angles),
                                          chi_s, wchi_s,
                                          a_s, lk_s,
                                          tka_s, tk_s, ta_s,
                                          int(is_logt),
                                          int(is_factorizable),
                                          int(is_k_constant),
                                          int(is_a_constant),
                                          int(is_kernel_constant),
                                          int(extrap_order_lok),
                                          int(extrap_order_hik),
                                          status)
        self._trc.append(_check_returned_tracer(ret))

    def __del__(self):
        # Sometimes lib is freed before some Tracers, in which case, this
        # doesn't work.
        # So just check that lib.cl_tracer_t_free is still a real function.
        if hasattr(self, '_trc') and lib.cl_tracer_t_free is not None:
            for t in self._trc:
                lib.cl_tracer_t_free(t)


def NumberCountsTracer(cosmo, has_rsd, dndz, bias=None,
                       mag_bias=None, n_samples=256):
    """Specific `Tracer` associated to galaxy clustering with linear
    scale-independent bias, including redshift-space distortions and
    magnification.

    Args:
        cosmo (:class:`~pyccl.core.Cosmology`): Cosmology object.
        has_rsd (bool): Flag for whether the tracer has a
            redshift-space distortion term.
        dndz (tuple of arrays): A tuple of arrays (z, N(z))
            giving the redshift distribution of the objects. The units are
            arbitrary; N(z) will be normalized to unity.
        bias (tuple of arrays): A tuple of arrays (z, b(z))
            giving the galaxy bias. If `None`, this tracer won't include
            a term proportional to the matter density contrast.
        mag_bias (tuple of arrays, optional): A tuple of arrays (z, s(z))
            giving the magnification bias as a function of redshift. If
            `None`, the tracer is assumed to not have magnification bias
            terms. Defaults to None.
        n_samples (int, optional): number of samples over which the
            magnification lensing kernel is desired. These will be equi-spaced
            in radial distance. The kernel is quite smooth, so usually O(100)
            samples is enough.
    """
    tracer = Tracer()

    # we need the distance functions at the C layer
    cosmo.compute_distances()

    from scipy.interpolate import interp1d
    z_n, n = _check_array_params(dndz, 'dndz')
    with UnlockInstance(tracer, mutate=False):
        tracer._dndz = interp1d(z_n, n, bounds_error=False, fill_value=0)

    kernel_d = None
    if bias is not None:  # Has density term
        # Kernel
        if kernel_d is None:
            kernel_d = get_density_kernel(cosmo, dndz)
        # Transfer
        z_b, b = _check_array_params(bias, 'bias')
        # Reverse order for increasing a
        t_a = (1./(1+z_b[::-1]), b[::-1])
        tracer.add_tracer(cosmo, kernel=kernel_d, transfer_a=t_a)

    if has_rsd:  # Has RSDs
        # Kernel
        if kernel_d is None:
            kernel_d = get_density_kernel(cosmo, dndz)
        # Transfer (growth rate)
        z_b, _ = _check_array_params(dndz, 'dndz')
        a_s = 1./(1+z_b[::-1])
        t_a = (a_s, -growth_rate(cosmo, a_s))
        tracer.add_tracer(cosmo, kernel=kernel_d,
                          transfer_a=t_a, der_bessel=2)
    if mag_bias is not None:  # Has magnification bias
        # Kernel
        chi, w = get_lensing_kernel(cosmo, dndz, mag_bias=mag_bias,
                                    n_chi=n_samples)
        # Multiply by -2 for magnification
        kernel_m = (chi, -2 * w)
        if (cosmo['sigma_0'] == 0):
            # GR case
            tracer.add_tracer(cosmo, kernel=kernel_m,
                              der_bessel=-1, der_angles=1)
        else:
            # MG case
            z_b, _ = _check_array_params(dndz, 'dndz')
            tracer._MG_add_tracer(cosmo, kernel_m, z_b,
                                  der_bessel=-1, der_angles=1)
    return tracer


def WeakLensingTracer(cosmo, dndz, has_shear=True, ia_bias=None,
                      use_A_ia=True, n_samples=256):
    """Specific `Tracer` associated to galaxy shape distortions including
    lensing shear and intrinsic alignments within the L-NLA model.

    Args:
        cosmo (:class:`~pyccl.core.Cosmology`): Cosmology object.
        dndz (tuple of arrays): A tuple of arrays (z, N(z))
            giving the redshift distribution of the objects. The units are
            arbitrary; N(z) will be normalized to unity.
        has_shear (bool): set to `False` if you want to omit the lensing shear
            contribution from this tracer.
        ia_bias (tuple of arrays, optional): A tuple of arrays
            (z, A_IA(z)) giving the intrinsic alignment amplitude A_IA(z).
            If `None`, the tracer is assumped to not have intrinsic
            alignments. Defaults to None.
        use_A_ia (bool): set to True to use the conventional IA
            normalization. Set to False to use the raw input amplitude,
            which will usually be 1 for use with PT IA modeling.
            Defaults to True.
        n_samples (int, optional): number of samples over which the lensing
            kernel is desired. These will be equi-spaced in radial distance.
            The kernel is quite smooth, so usually O(100) samples
            is enough.
    """
    tracer = Tracer()

<<<<<<< HEAD
    # we need the distance functions at the C layer
    cosmo.compute_distances()
=======
        from scipy.interpolate import interp1d
        z_n, n = _check_array_params(dndz, 'dndz')
        self._dndz = interp1d(z_n, n, bounds_error=False,
                              fill_value=0)

        if has_shear:
            kernel_l = get_lensing_kernel(cosmo, dndz, n_chi=n_samples)
            if (cosmo['sigma_0'] == 0):
                # GR case
                self.add_tracer(cosmo, kernel=kernel_l,
                                der_bessel=-1, der_angles=2)
            else:
                # MG case
                self._MG_add_tracer(cosmo, kernel_l, z_n,
                                    der_bessel=-1, der_angles=2)
        if ia_bias is not None:  # Has intrinsic alignments
            z_a, tmp_a = _check_array_params(ia_bias, 'ia_bias')
            # Kernel
            kernel_i = get_density_kernel(cosmo, dndz)
            if use_A_ia:
                # Normalize so that A_IA=1
                D = growth_factor(cosmo, 1./(1+z_a))
                # Transfer
                # See Joachimi et al. (2011), arXiv: 1008.3491, Eq. 6.
                # and note that we use C_1= 5e-14 from arXiv:0705.0166
                rho_m = physical_constants.RHO_CRITICAL * cosmo['Omega_m']
                a = - tmp_a * 5e-14 * rho_m / D
            else:
                # use the raw input normalization. Normally, this will be 1
                # to allow nonlinear PT IA models, where normalization is
                # already applied to the power spectrum.
                a = tmp_a
            # Reverse order for increasing a
            t_a = (1./(1+z_a[::-1]), a[::-1])
            self.add_tracer(cosmo, kernel=kernel_i, transfer_a=t_a,
                            der_bessel=-1, der_angles=2)
>>>>>>> 163b319e

    from scipy.interpolate import interp1d
    z_n, n = _check_array_params(dndz, 'dndz')
    with UnlockInstance(tracer, mutate=False):
        tracer._dndz = interp1d(z_n, n, bounds_error=False, fill_value=0)

    if has_shear:
        kernel_l = get_lensing_kernel(cosmo, dndz, n_chi=n_samples)
        if (cosmo['sigma_0'] == 0):
            # GR case
            tracer.add_tracer(cosmo, kernel=kernel_l,
                              der_bessel=-1, der_angles=2)
        else:
            # MG case
            tracer._MG_add_tracer(cosmo, kernel_l, z_n,
                                  der_bessel=-1, der_angles=2)
    if ia_bias is not None:  # Has intrinsic alignments
        z_a, tmp_a = _check_array_params(ia_bias, 'ia_bias')
        # Kernel
        kernel_i = get_density_kernel(cosmo, dndz)
        if use_A_ia:
            # Normalize so that A_IA=1
            D = growth_factor(cosmo, 1./(1+z_a))
            # Transfer
            # See Joachimi et al. (2011), arXiv: 1008.3491, Eq. 6.
            # and note that we use C_1= 5e-14 from arXiv:0705.0166
            rho_m = physical_constants.RHO_CRITICAL * cosmo['Omega_m']
            a = - tmp_a * 5e-14 * rho_m / D
        else:
            # use the raw input normalization. Normally, this will be 1
            # to allow nonlinear PT IA models, where normalization is
            # already applied to the power spectrum.
            a = tmp_a
        # Reverse order for increasing a
        t_a = (1./(1+z_a[::-1]), a[::-1])
        tracer.add_tracer(cosmo, kernel=kernel_i, transfer_a=t_a,
                          der_bessel=-1, der_angles=2)
    return tracer


def CMBLensingTracer(cosmo, z_source, n_samples=100):
    """A Tracer for CMB lensing.

    Args:
        cosmo (:class:`~pyccl.core.Cosmology`): Cosmology object.
        z_source (float): Redshift of source plane for CMB lensing.
        n_samples (int, optional): number of samples over which the kernel
            is desired. These will be equi-spaced in radial distance.
            The kernel is quite smooth, so usually O(100) samples
            is enough.
    """
    tracer = Tracer()

    # we need the distance functions at the C layer
    cosmo.compute_distances()
    kernel = get_kappa_kernel(cosmo, z_source, n_samples)
    if (cosmo['sigma_0'] == 0):
        tracer.add_tracer(cosmo, kernel=kernel, der_bessel=-1, der_angles=1)
    else:
        tracer._MG_add_tracer(cosmo, kernel, z_source,
                              der_bessel=-1, der_angles=1)
    return tracer


def tSZTracer(cosmo, z_max=6., n_chi=1024):
    """Specific :class:`Tracer` associated with the thermal Sunyaev Zel'dovich
    Compton-y parameter. The radial kernel for this tracer is simply given by

    .. math::
       W(\\chi) = \\frac{\\sigma_T}{m_ec^2} \\frac{1}{1+z},

    where :math:`\\sigma_T` is the Thomson scattering cross section and
    :math:`m_e` is the electron mass.

    Any angular power spectra computed with this tracer, should use
    a three-dimensional power spectrum involving the electron pressure
    in physical (non-comoving) units of :math:`eV\\,{\\rm cm}^{-3}`.

    Args:
        cosmo (:class:`~pyccl.core.Cosmology`): Cosmology object.
        zmax (float): maximum redshift up to which we define the
            kernel.
        n_chi (float): number of intervals in the radial comoving
            distance on which we sample the kernel.
    """
<<<<<<< HEAD
    tracer = Tracer()
=======
    def __init__(self, cosmo, z_max=6., n_chi=1024):
        chi_max = comoving_radial_distance(cosmo, 1./(1+z_max))
        chi_arr = np.linspace(0, chi_max, n_chi)
        a_arr = scale_factor_of_chi(cosmo, chi_arr)
        # This is \sigma_T / (m_e * c^2)
        prefac = 4.01710079e-06
        w_arr = prefac * a_arr
>>>>>>> 163b319e

    chi_max = comoving_radial_distance(cosmo, 1./(1+z_max))
    chi_arr = np.linspace(0, chi_max, n_chi)
    a_arr = scale_factor_of_chi(cosmo, chi_arr)
    # This is \sigma_T / (m_e * c^2)
    prefac = 4.01710079e-06
    w_arr = prefac * a_arr

    tracer.add_tracer(cosmo, kernel=(chi_arr, w_arr))
    return tracer


def CIBTracer(cosmo, z_min=0., z_max=6., n_chi=1024):
    """Specific :class:`Tracer` associated with the cosmic infrared
    background (CIB). The radial kernel for this tracer is simply

    .. math::
       W(\\chi) = \\frac{1}{1+z}.

    Any angular power spectra computed with this tracer, should use
    a three-dimensional power spectrum involving the CIB emissivity
    density in units of
    :math:`{\\rm Jy}\\,{\\rm Mpc}^{-1}\\,{\\rm srad}^{-1}` (or
    multiples thereof).

    Args:
        cosmo (:class:`~pyccl.core.Cosmology`): Cosmology object.
        zmin (float): minimum redshift down to which we define the
            kernel.
        zmax (float): maximum redshift up to which we define the
            kernel.
        n_chi (float): number of intervals in the radial comoving
            distance on which we sample the kernel.
    """
<<<<<<< HEAD
    tracer = Tracer()
=======
    def __init__(self, cosmo, z_min=0., z_max=6., n_chi=1024):
        chi_max = comoving_radial_distance(cosmo, 1./(1+z_max))
        chi_min = comoving_radial_distance(cosmo, 1./(1+z_min))
        chi_arr = np.linspace(chi_min, chi_max, n_chi)
        a_arr = scale_factor_of_chi(cosmo, chi_arr)
>>>>>>> 163b319e

    chi_max = comoving_radial_distance(cosmo, 1./(1+z_max))
    chi_min = comoving_radial_distance(cosmo, 1./(1+z_min))
    chi_arr = np.linspace(chi_min, chi_max, n_chi)
    a_arr = scale_factor_of_chi(cosmo, chi_arr)

    tracer.add_tracer(cosmo, kernel=(chi_arr, a_arr))
    return tracer


def ISWTracer(cosmo, z_max=6., n_chi=1024):
    """Specific :class:`Tracer` associated with the integrated Sachs-Wolfe
    effect (ISW). Useful when cross-correlating any low-redshift probe with
    the primary CMB anisotropies. The ISW contribution to the temperature
    fluctuations is:

    .. math::
        \\Delta T_{\\rm CMB} =
        2T_{\\rm CMB} \\int_0^{\\chi_{LSS}}d\\chi a\\,\\dot{\\phi}

    Any angular power spectra computed with this tracer, should use
    a three-dimensional power spectrum involving the matter power spectrum.
    The current implementation of this tracers assumes a standard Poisson
    equation relating :math:`\\phi` and :math:`\\delta`, and linear structure
    growth. Although this should be valid in :math:`\\Lambda` CDM and on
    the large scales the ISW is sensitive to, these approximations must be
    borne in mind.

    Args:
        cosmo (:class:`~pyccl.core.Cosmology`): Cosmology object.
        zmax (float): maximum redshift up to which we define the
            kernel.
        n_chi (float): number of intervals in the radial comoving
            distance on which we sample the kernel.
    """
<<<<<<< HEAD
    tracer = Tracer()
=======
    def __init__(self, cosmo, z_max=6., n_chi=1024):
        chi_max = comoving_radial_distance(cosmo, 1./(1+z_max))
        chi = np.linspace(0, chi_max, n_chi)
        a_arr = scale_factor_of_chi(cosmo, chi)
        H0 = cosmo['h'] / physical_constants.CLIGHT_HMPC
        OM = cosmo['Omega_c']+cosmo['Omega_b']
        Ez = h_over_h0(cosmo, a_arr)
        fz = growth_rate(cosmo, a_arr)
        w_arr = 3*cosmo['T_CMB']*H0**3*OM*Ez*chi**2*(1-fz)
>>>>>>> 163b319e

    chi_max = comoving_radial_distance(cosmo, 1./(1+z_max))
    chi = np.linspace(0, chi_max, n_chi)
    a_arr = scale_factor_of_chi(cosmo, chi)
    H0 = cosmo['h'] / physical_constants.CLIGHT_HMPC
    OM = cosmo['Omega_c']+cosmo['Omega_b']
    Ez = h_over_h0(cosmo, a_arr)
    fz = growth_rate(cosmo, a_arr)
    w_arr = 3*cosmo['T_CMB']*H0**3*OM*Ez*chi**2*(1-fz)

    tracer.add_tracer(cosmo, kernel=(chi, w_arr), der_bessel=-1)
    return tracer


def _check_returned_tracer(return_val):
    """Wrapper to catch exceptions when tracers are spawned from C."""
    if (isinstance(return_val, int)):
        check(return_val)
        tr = None
    else:
        tr, _ = return_val
    return tr<|MERGE_RESOLUTION|>--- conflicted
+++ resolved
@@ -7,16 +7,10 @@
 from .background import (comoving_radial_distance, growth_rate,
                          growth_factor, scale_factor_of_chi, h_over_h0)
 from .errors import CCLWarning
-<<<<<<< HEAD
 from .parameters import physical_constants
 from .base import CCLObject, UnlockInstance, unlock_instance
 from .pyutils import (_check_array_params, NoneArr, _vectorize_fn6,
                       _get_spline1d_arrays)
-=======
-from .pyutils import (_check_array_params, NoneArr, _vectorize_fn6,
-                      _get_spline1d_arrays)
-from .parameters import physical_constants
->>>>>>> 163b319e
 
 
 def _Sig_MG(cosmo, a, k=None):
@@ -196,27 +190,6 @@
 
     @property
     def chi_min(self):
-<<<<<<< HEAD
-        """Return ``chi_min`` for this ``Tracer``. If it contains more than
-        one tracers and their ``chi_mins`` are different it will raise an
-        ``AttributeError``.
-        """
-        chis = [tr.chi_min for tr in self._trc]
-        if chis.count(chis[0]) != len(chis):
-            raise AttributeError("Tracers have different chi_min.")
-        return chis[0]
-
-    @property
-    def chi_max(self):
-        """Return ``chi_max`` for this ``Tracer``. If it contains more than
-        one tracers and their ``chi_maxs`` are different it will raise an
-        ``AttributeError``.
-        """
-        chis = [tr.chi_max for tr in self._trc]
-        if chis.count(chis[0]) != len(chis):
-            raise AttributeError("Tracers have different chi_max.")
-        return chis[0]
-=======
         """Return ``chi_min`` for this ``Tracer``, if it exists. For more than
         one tracers containing a ``chi_min`` in the tracer collection, the
         lowest value is returned.
@@ -232,7 +205,6 @@
         """
         chis = [tr.chi_max for tr in self._trc]
         return max(chis) if chis else None
->>>>>>> 163b319e
 
     def _dndz(self, z):
         raise NotImplementedError("`get_dndz` not implemented for "
@@ -712,47 +684,8 @@
     """
     tracer = Tracer()
 
-<<<<<<< HEAD
     # we need the distance functions at the C layer
     cosmo.compute_distances()
-=======
-        from scipy.interpolate import interp1d
-        z_n, n = _check_array_params(dndz, 'dndz')
-        self._dndz = interp1d(z_n, n, bounds_error=False,
-                              fill_value=0)
-
-        if has_shear:
-            kernel_l = get_lensing_kernel(cosmo, dndz, n_chi=n_samples)
-            if (cosmo['sigma_0'] == 0):
-                # GR case
-                self.add_tracer(cosmo, kernel=kernel_l,
-                                der_bessel=-1, der_angles=2)
-            else:
-                # MG case
-                self._MG_add_tracer(cosmo, kernel_l, z_n,
-                                    der_bessel=-1, der_angles=2)
-        if ia_bias is not None:  # Has intrinsic alignments
-            z_a, tmp_a = _check_array_params(ia_bias, 'ia_bias')
-            # Kernel
-            kernel_i = get_density_kernel(cosmo, dndz)
-            if use_A_ia:
-                # Normalize so that A_IA=1
-                D = growth_factor(cosmo, 1./(1+z_a))
-                # Transfer
-                # See Joachimi et al. (2011), arXiv: 1008.3491, Eq. 6.
-                # and note that we use C_1= 5e-14 from arXiv:0705.0166
-                rho_m = physical_constants.RHO_CRITICAL * cosmo['Omega_m']
-                a = - tmp_a * 5e-14 * rho_m / D
-            else:
-                # use the raw input normalization. Normally, this will be 1
-                # to allow nonlinear PT IA models, where normalization is
-                # already applied to the power spectrum.
-                a = tmp_a
-            # Reverse order for increasing a
-            t_a = (1./(1+z_a[::-1]), a[::-1])
-            self.add_tracer(cosmo, kernel=kernel_i, transfer_a=t_a,
-                            der_bessel=-1, der_angles=2)
->>>>>>> 163b319e
 
     from scipy.interpolate import interp1d
     z_n, n = _check_array_params(dndz, 'dndz')
@@ -838,17 +771,7 @@
         n_chi (float): number of intervals in the radial comoving
             distance on which we sample the kernel.
     """
-<<<<<<< HEAD
     tracer = Tracer()
-=======
-    def __init__(self, cosmo, z_max=6., n_chi=1024):
-        chi_max = comoving_radial_distance(cosmo, 1./(1+z_max))
-        chi_arr = np.linspace(0, chi_max, n_chi)
-        a_arr = scale_factor_of_chi(cosmo, chi_arr)
-        # This is \sigma_T / (m_e * c^2)
-        prefac = 4.01710079e-06
-        w_arr = prefac * a_arr
->>>>>>> 163b319e
 
     chi_max = comoving_radial_distance(cosmo, 1./(1+z_max))
     chi_arr = np.linspace(0, chi_max, n_chi)
@@ -883,15 +806,7 @@
         n_chi (float): number of intervals in the radial comoving
             distance on which we sample the kernel.
     """
-<<<<<<< HEAD
     tracer = Tracer()
-=======
-    def __init__(self, cosmo, z_min=0., z_max=6., n_chi=1024):
-        chi_max = comoving_radial_distance(cosmo, 1./(1+z_max))
-        chi_min = comoving_radial_distance(cosmo, 1./(1+z_min))
-        chi_arr = np.linspace(chi_min, chi_max, n_chi)
-        a_arr = scale_factor_of_chi(cosmo, chi_arr)
->>>>>>> 163b319e
 
     chi_max = comoving_radial_distance(cosmo, 1./(1+z_max))
     chi_min = comoving_radial_distance(cosmo, 1./(1+z_min))
@@ -927,19 +842,7 @@
         n_chi (float): number of intervals in the radial comoving
             distance on which we sample the kernel.
     """
-<<<<<<< HEAD
     tracer = Tracer()
-=======
-    def __init__(self, cosmo, z_max=6., n_chi=1024):
-        chi_max = comoving_radial_distance(cosmo, 1./(1+z_max))
-        chi = np.linspace(0, chi_max, n_chi)
-        a_arr = scale_factor_of_chi(cosmo, chi)
-        H0 = cosmo['h'] / physical_constants.CLIGHT_HMPC
-        OM = cosmo['Omega_c']+cosmo['Omega_b']
-        Ez = h_over_h0(cosmo, a_arr)
-        fz = growth_rate(cosmo, a_arr)
-        w_arr = 3*cosmo['T_CMB']*H0**3*OM*Ez*chi**2*(1-fz)
->>>>>>> 163b319e
 
     chi_max = comoving_radial_distance(cosmo, 1./(1+z_max))
     chi = np.linspace(0, chi_max, n_chi)
