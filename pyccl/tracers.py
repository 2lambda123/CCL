import warnings

import numpy as np

from . import ccllib as lib
from .core import check
from .errors import CCLWarning
from .parameters import physical_constants
from .base import CCLObject, UnlockInstance, unlock_instance, warn_api
from .pyutils import (_check_array_params, NoneArr, _vectorize_fn6,
                      _get_spline1d_arrays, _get_spline2d_arrays)


def _Sig_MG(cosmo, a, k):
    """Redshift-dependent modification to Poisson equation for massless
    particles under modified gravity.

    Args:
        cosmo (:class:`~pyccl.core.Cosmology`): a Cosmology object.
        a (float or array_like): Scale factor(s), normalized to 1 today.
        k (float or array_like): Wavenumber for scale

    Returns:
        float or array_like: Modification to Poisson equation under
            modified gravity at scale factor a.
            Sig_MG is assumed to be proportional to Omega_Lambda(z),
            see e.g. Abbott et al. 2018, 1810.02499, Eq. 9.
    """
    cosmo.compute_distances()
    return _vectorize_fn6(lib.Sig_MG, lib.Sig_MG_vec, cosmo, a, k)


def _check_background_spline_compatibility(cosmo, z):
    """Check that a redshift array lies within the support of the
    CCL background splines.
    """
    cosmo.compute_distances()
    a_bg, _ = _get_spline1d_arrays(cosmo.cosmo.data.chi)
    a = 1/(1+z)

    if a.min() < a_bg.min() or a.max() > a_bg.max():
        raise ValueError(f"Tracer defined over wider redshift range than "
                         f"internal CCL splines. Tracer: "
                         f"z=[{1/a.max()-1}, {1/a.min()-1}]. Background "
                         f"splines: z=[{1/a_bg.max()-1}, {1/a_bg.min()-1}].")


@warn_api
def get_density_kernel(cosmo, *, dndz):
    """This convenience function returns the radial kernel for
    galaxy-clustering-like tracers. Given an unnormalized
    redshift distribution, it returns two arrays: chi, w(chi),
    where chi is an array of radial distances in units of
    Mpc and w(chi) = p(z) * H(z), where H(z) is the expansion
    rate in units of Mpc^-1 and p(z) is the normalized
    redshift distribution.

    Args:
        cosmo (:class:`~pyccl.core.Cosmology`): cosmology object used to
            transform redshifts into distances.
        dndz (tulple of arrays): A tuple of arrays (z, N(z))
            giving the redshift distribution of the objects.
            The units are arbitrary; N(z) will be normalized
            to unity.
    """
    z_n, n = _check_array_params(dndz, 'dndz')
    _check_background_spline_compatibility(cosmo, dndz[0])
    # this call inits the distance splines neded by the kernel functions
    chi = cosmo.comoving_radial_distance(1./(1.+z_n))
    status = 0
    wchi, status = lib.get_number_counts_kernel_wrapper(cosmo.cosmo,
                                                        z_n, n,
                                                        len(z_n),
                                                        status)
    check(status, cosmo=cosmo)
    return chi, wchi


@warn_api
def get_lensing_kernel(cosmo, *, dndz, mag_bias=None, n_chi=None):
    """This convenience function returns the radial kernel for
    weak-lensing-like. Given an unnormalized redshift distribution
    and an optional magnification bias function, it returns
    two arrays: chi, w(chi), where chi is an array of radial
    distances in units of Mpc and w(chi) is the lensing shear
    kernel (or the magnification one if `mag_bias` is not `None`).

    Args:
        cosmo (:class:`~pyccl.core.Cosmology`): cosmology object used to
            transform redshifts into distances.
        dndz (tulple of arrays): A tuple of arrays (z, N(z))
            giving the redshift distribution of the objects.
            The units are arbitrary; N(z) will be normalized
            to unity.
        mag_bias (tuple of arrays, optional): A tuple of arrays (z, s(z))
            giving the magnification bias as a function of redshift. If
            `None`, s=0 will be assumed
    """
    # we need the distance functions at the C layer
    cosmo.compute_distances()

    z_n, n = _check_array_params(dndz, 'dndz')
    has_magbias = mag_bias is not None
    z_s, s = _check_array_params(mag_bias, 'mag_bias')
    _check_background_spline_compatibility(cosmo, dndz[0])

    if n_chi is None:
        # Calculate number of samples in chi
        n_chi = lib.get_nchi_lensing_kernel_wrapper(z_n)

    if (n_chi > len(z_n)
            and cosmo.cosmo.gsl_params.LENSING_KERNEL_SPLINE_INTEGRATION):
        warnings.warn(
            f"The number of samples in the n(z) ({len(z_n)}) is smaller than "
            f"the number of samples in the lensing kernel ({n_chi}). Consider "
            "disabling spline integration for the lensing kernel by setting "
            "pyccl.gsl_params.LENSING_KERNEL_SPLINE_INTEGRATION = False "
            "before instantiating the Cosmology passed.", category=CCLWarning)

    # Compute array of chis
    status = 0
    chi, status = lib.get_chis_lensing_kernel_wrapper(cosmo.cosmo, z_n[-1],
                                                      n_chi, status)
    # Compute kernel
    wchi, status = lib.get_lensing_kernel_wrapper(cosmo.cosmo,
                                                  z_n, n, z_n[-1],
                                                  int(has_magbias), z_s, s,
                                                  chi, n_chi, status)
    check(status, cosmo=cosmo)
    return chi, wchi


@warn_api(pairs=[("nsamples", "n_samples")])
def get_kappa_kernel(cosmo, *, z_source, n_samples=100):
    """This convenience function returns the radial kernel for
    CMB-lensing-like tracers.

    Args:
        cosmo (:class:`~pyccl.core.Cosmology`): Cosmology object.
        z_source (float): Redshift of source plane for CMB lensing.
        n_samples (int): number of samples over which the kernel
            is desired. These will be equi-spaced in radial distance.
            The kernel is quite smooth, so usually O(100) samples
            is enough.
    """
    _check_background_spline_compatibility(cosmo, np.array([z_source]))
    # this call inits the distance splines neded by the kernel functions
    chi_source = cosmo.comoving_radial_distance(1./(1.+z_source))
    chi = np.linspace(0, chi_source, n_samples)

    status = 0
    wchi, status = lib.get_kappa_kernel_wrapper(cosmo.cosmo, chi_source,
                                                chi, n_samples, status)
    check(status, cosmo=cosmo)
    return chi, wchi


class Tracer(CCLObject):
    """Tracers contain the information necessary to describe the
    contribution of a given sky observable to its cross-power spectrum
    with any other tracer. Tracers are composed of 4 main ingredients:

    * A radial kernel: this expresses the support in redshift/distance
      over which this tracer extends.

    * A transfer function: this is a function of wavenumber and
      scale factor that describes the connection between the tracer
      and the power spectrum on different scales and at different
      cosmic times.

    * An ell-dependent prefactor: normally associated with angular
      derivatives of a given fundamental quantity.

    * The order of the derivative of the Bessel functions with which
      they enter the computation of the angular power spectrum.

    A `Tracer` object will in reality be a list of different such
    tracers that get combined linearly when computing power spectra.
    Further details can be found in Section 4.9 of the CCL note.
    """
    from .base.repr_ import build_string_Tracer as __repr__

    def __init__(self):
        """By default this `Tracer` object will contain no actual
        tracers
        """
        # Do nothing, just initialize list of tracers
        self._trc = []

    def __eq__(self, other):
        # Check the object class.
        if type(self) is not type(other):
            return False

        # If the tracer collections are empty, return early.
        if not (self or other):
            return True

        # If the tracer collections are not the same length, return early.
        if len(self._trc) != len(other._trc):
            return False

        # Check `der_angles` & `der_bessel` for each tracer in the collection.
        bessel = self.get_bessel_derivative(), other.get_bessel_derivative()
        angles = self.get_angles_derivative(), other.get_angles_derivative()
        if not (np.array_equal(*bessel) and np.array_equal(*angles)):
            return False

        # Check the kernels.
        for t1, t2 in zip(self._trc, other._trc):
            if bool(t1.kernel) ^ bool(t2.kernel):
                # only one of them has a kernel
                return False
            if t1.kernel is None:
                # none of them has a kernel
                continue
            if not np.array_equal(_get_spline1d_arrays(t1.kernel.spline),
                                  _get_spline1d_arrays(t2.kernel.spline)):
                # both have kernels, but they are unequal
                return False

        # Check the transfer functions.
        for t1, t2 in zip(self._trc, other._trc):
            if bool(t1.transfer) ^ bool(t2.transfer):
                # only one of them has a transfer
                return False
            if t1.transfer is None:
                # none of them has a transfer
                continue
            # Check the characteristics of the transfer function.
            for arg in ("extrap_order_lok", "extrap_order_hik",
                        "is_factorizable", "is_log"):
                if getattr(t1.transfer, arg) != getattr(t2.transfer, arg):
                    return False

            c2py = {"fa": _get_spline1d_arrays,
                    "fk": _get_spline1d_arrays,
                    "fka": _get_spline2d_arrays}
            for attr in c2py.keys():
                spl1 = getattr(t1.transfer, attr, None)
                spl2 = getattr(t2.transfer, attr, None)
                if bool(spl1) ^ bool(spl2):
                    # only one of them has this transfer type
                    return False
                if spl1 is None:
                    # none of them has this transfer type
                    continue
                # `pts` contain the the grid points and the transfer functions
                pts1, pts2 = c2py[attr](spl1), c2py[attr](spl2)
                for pt1, pt2 in zip(pts1, pts2):
                    # loop through output points of `_get_splinend_arrays`
                    if not np.array_equal(pt1, pt2):
                        # both have this transfer type, but they are unequal
                        # or are defined at different grid points
                        return False
        return True

    def __hash__(self):
        return hash(repr(self))

    def __bool__(self):
        return bool(self._trc)

    @property
    def chi_min(self):
        """Return ``chi_min`` for this ``Tracer``, if it exists. For more than
        one tracers containing a ``chi_min`` in the tracer collection, the
        lowest value is returned.
        """
        chis = [tr.chi_min for tr in self._trc]
        return min(chis) if chis else None

    @property
    def chi_max(self):
        """Return ``chi_max`` for this ``Tracer``, if it exists. For more than
        one tracers containing a ``chi_max`` in the tracer collection, the
        highest value is returned.
        """
        chis = [tr.chi_max for tr in self._trc]
        return max(chis) if chis else None

<<<<<<< HEAD
=======
    def get_dndz(self, z):
        """Get the redshift distribution for this tracer.
        Only available for some tracers (:class:`NumberCountsTracer` and
        :class:`WeakLensingTracer`).

        Args:
            z (float or array_like): redshift values.

        Returns:
            array_like: redshift distribution evaluated at the
                input values of `z`.
        """
        if not hasattr(self, "_dndz"):
            raise NotImplementedError("Tracer has no redshift distribution.")
        return self._dndz(z)

>>>>>>> 1a351df6
    def get_kernel(self, chi=None):
        """Get the radial kernels for all tracers contained
        in this `Tracer`.

        Args:
            chi (float or array_like, optional): values of the comoving
                radial distance in increasing order and in Mpc. If None,
                returns the kernel at the internal spline knots.

        Returns:
            array_like: list of radial kernels for each tracer.
                The shape will be `(n_tracer, chi.size)`, where
                `n_tracer` is the number of tracers. The last
                dimension will be squeezed if the input is a
                scalar.
                If no chi was provided, returns two arrays, the radial kernels
                and the comoving radial distances corresponding to the internal
                values used for interpolation.
        """
        if chi is None:
            chis = []
        else:
            chi_use = np.atleast_1d(chi)

        kernels = []
        for t in self._trc:
            if t.kernel is None:
                continue
            else:
                if chi is None:
                    chi_use, w = _get_spline1d_arrays(t.kernel.spline)
                    chis.append(chi_use)
                else:
                    status = 0
                    w, status = lib.cl_tracer_get_kernel(
                        t, chi_use, chi_use.size, status)
                    check(status)
                kernels.append(w)

        if chi is None:
            return kernels, chis
        kernels = np.array(kernels)
        if np.ndim(chi) == 0 and kernels.shape != (0,):
            kernels = np.squeeze(kernels, axis=-1)
        return kernels

    def get_f_ell(self, ell):
        """Get the ell-dependent prefactors for all tracers
        contained in this `Tracer`.

        Args:
            ell (float or array_like): angular multipole values.

        Returns:
            array_like: list of prefactors for each tracer.
                The shape will be `(n_tracer, ell.size)`, where
                `n_tracer` is the number of tracers. The last
                dimension will be squeezed if the input is a
                scalar.
        """
        ell_use = np.atleast_1d(ell)
        f_ells = []
        for t in self._trc:
            status = 0
            f, status = lib.cl_tracer_get_f_ell(t, ell_use,
                                                ell_use.size,
                                                status)
            check(status)
            f_ells.append(f)
        f_ells = np.array(f_ells)
        if np.ndim(ell) == 0:
            if f_ells.shape != (0,):
                f_ells = np.squeeze(f_ells, axis=-1)
        return f_ells

    def get_transfer(self, lk, a):
        """Get the transfer functions for all tracers contained
        in this `Tracer`.

        Args:
            lk (float or array_like): values of the natural logarithm of
                the wave number (in units of inverse Mpc) in increasing
                order.
            a (float or array_like): values of the scale factor.

        Returns:
            array_like: list of transfer functions for each tracer.
                The shape will be `(n_tracer, lk.size, a.size)`, where
                `n_tracer` is the number of tracers. The other
                dimensions will be squeezed if the inputs are scalars.
        """
        lk_use = np.atleast_1d(lk)
        a_use = np.atleast_1d(a)
        transfers = []
        for t in self._trc:
            status = 0
            t, status = lib.cl_tracer_get_transfer(t, lk_use, a_use,
                                                   lk_use.size * a_use.size,
                                                   status)
            check(status)
            transfers.append(t.reshape([lk_use.size, a_use.size]))
        transfers = np.array(transfers)
        if transfers.shape != (0,):
            if np.ndim(a) == 0:
                transfers = np.squeeze(transfers, axis=-1)
                if np.ndim(lk) == 0:
                    transfers = np.squeeze(transfers, axis=-1)
            else:
                if np.ndim(lk) == 0:
                    transfers = np.squeeze(transfers, axis=-2)
        return transfers

    def get_bessel_derivative(self):
        """Get Bessel function derivative orders for all tracers contained
        in this `Tracer`.

        Returns:
            array_like: list of Bessel derivative orders for each tracer.
        """
        return np.array([t.der_bessel for t in self._trc])

    def get_angles_derivative(self):
        r"""Get ``enum`` of the :math:`\ell`-dependent prefactor for all
        tracers contained in this tracer collection.
        """
        return np.array([t.der_angles for t in self._trc])

    def _MG_add_tracer(self, cosmo, kernel, z_b, der_bessel=0, der_angles=0,
                       bias_transfer_a=None, bias_transfer_k=None):
        """ function to set mg_transfer in the right format and add MG tracers
            for different cases including different cases and biases like
            intrinsic alignements (IA) when present
        """
        # Getting MG transfer function and building a k-array
        mg_transfer = self._get_MG_transfer_function(cosmo, z_b)

        # case with no astro biases
        if ((bias_transfer_a is None) and (bias_transfer_k is None)):
            self.add_tracer(cosmo, kernel=kernel, transfer_ka=mg_transfer,
                            der_bessel=der_bessel, der_angles=der_angles)

        #  case of an astro bias depending on a and  k
        elif ((bias_transfer_a is not None) and (bias_transfer_k is not None)):
            mg_transfer_new = (mg_transfer[0], mg_transfer[1],
                               (bias_transfer_a[1] * (bias_transfer_k[1] *
                                mg_transfer[2]).T).T)
            self.add_tracer(cosmo, kernel=kernel, transfer_ka=mg_transfer_new,
                            der_bessel=der_bessel, der_angles=der_angles)

        #  case of an astro bias depending on a but not k
        elif ((bias_transfer_a is not None) and (bias_transfer_k is None)):
            mg_transfer_new = (mg_transfer[0], mg_transfer[1],
                               (bias_transfer_a[1] * mg_transfer[2].T).T)
            self.add_tracer(cosmo, kernel=kernel, transfer_ka=mg_transfer_new,
                            der_bessel=der_bessel, der_angles=der_angles)

        #  case of an astro bias depending on k but not a
        elif ((bias_transfer_a is None) and (bias_transfer_k is not None)):
            mg_transfer_new = (mg_transfer[0], mg_transfer[1],
                               (bias_transfer_k[1] * mg_transfer[2]))
            self.add_tracer(cosmo, kernel=kernel, transfer_ka=mg_transfer_new,
                            der_bessel=der_bessel, der_angles=der_angles)

    def _get_MG_transfer_function(self, cosmo, z):
        """ This function allows to obtain the function Sigma(z,k) (1 or 2D
            arrays) for an array of redshifts coming from a redshift
            distribution (defined by the user) and a single value or
            an array of k specified by the user. We obtain then Sigma(z,k) as a
            1D array for those z and k arrays and then convert it to a 2D array
            taking into consideration the given sizes of the arrays for z and k
            The MG parameter array goes then as a multiplicative factor within
            the MG transfer function. If k is not specified then only a 1D
            array for Sigma(a,k=0) is used.

        Args:
            cosmo (:class:`~pyccl.core.Cosmology`): cosmology object used to
                transform redshifts into distances.
            z (float or tuple of arrays): a single z value (e.g. for CMB)
                or a tuple of arrays (z, N(z)) giving the redshift distribution
                of the objects. The units are arbitrary; N(z) will be
                normalized to unity.
            k (float or array): a single k value or an array of k for which we
                calculate the MG parameter Sigma(a,k). For now, the k range
                should be limited to linear scales.
        """
        # Sampling scale factor from a very small (at CMB for example)
        # all the way to 1 here and today for the transfer function.
        # For a < a_single it is GR (no early MG)
        if isinstance(z, (int, float)):
            a_single = 1/(1+z)
            a = np.linspace(a_single, 1, 100)
            # a_single is for example like for the CMB surface
        else:
            if z[0] != 0.0:
                stepsize = z[1]-z[0]
                samplesize = int(z[0]/stepsize)
                z_0_to_zmin = np.linspace(0.0, z[0] - stepsize, samplesize)
                z = np.concatenate((z_0_to_zmin, z))
            a = 1./(1.+z)
        a.sort()
        # Scale-dependant MG case with an array of k
        nk = lib.get_pk_spline_nk(cosmo.cosmo)
        status = 0
        lk, status = lib.get_pk_spline_lk(cosmo.cosmo, nk, status)
        check(status, cosmo=cosmo)
        k = np.exp(lk)
        # computing MG factor array
        mgfac_1d = 1
        mgfac_1d += _Sig_MG(cosmo, a, k)
        # converting 1D MG factor to a 2D array, so it is compatible
        # with the transfer_ka input structure in MG_add.tracer and
        # add.tracer
        mgfac_2d = mgfac_1d.reshape(len(a), -1, order='F')
        # setting transfer_ka for this case
        mg_transfer = (a, lk, mgfac_2d)

        return mg_transfer

    @warn_api
    @unlock_instance
    def add_tracer(self, cosmo, *, kernel=None,
                   transfer_ka=None, transfer_k=None, transfer_a=None,
                   der_bessel=0, der_angles=0,
                   is_logt=False, extrap_order_lok=0, extrap_order_hik=2):
        """Adds one more tracer to the list contained in this `Tracer`.

        Args:
            cosmo (:class:`~pyccl.core.Cosmology`): cosmology object.
            kernel (tulple of arrays, optional): A tuple of arrays
                (`chi`, `w_chi`) describing the radial kernel of this
                tracer. `chi` should contain values of the comoving
                radial distance in increasing order, and `w_chi` should
                contain the values of the kernel at those values of the
                radial distance. The kernel will be assumed to be zero
                outside the range of distances covered by `chi`. If
                `kernel` is `None` a constant kernel w(chi)=1 will be
                assumed everywhere.
            transfer_ka (tuple of arrays, optional): a tuple of arrays
                (`a`,`lk`,`t_ka`) describing the most general transfer
                function for a tracer. `a` should be an array of scale
                factor values in increasing order. `lk` should be an
                array of values of the natural logarithm of the wave
                number (in units of inverse Mpc) in increasing order.
                `t_ka` should be an array of shape `(na,nk)`, where
                `na` and `nk` are the sizes of `a` and `lk` respectively.
                `t_ka` should hold the values of the transfer function at
                the corresponding values of `a` and `lk`. If your transfer
                function is factorizable (i.e. T(a,k) = A(a) * K(k)), it is
                more efficient to set this to `None` and use `transfer_k`
                and `transfer_a` to describe K and A respectively. The
                transfer function will be assumed continuous and constant
                outside the range of scale factors covered by `a`. It will
                be extrapolated using polynomials of order `extrap_order_lok`
                and `extrap_order_hik` below and above the range of
                wavenumbers covered by `lk` respectively. If this argument
                is not `None`, the values of `transfer_k` and `transfer_a`
                will be ignored.
            transfer_k (tuple of arrays, optional): a tuple of arrays
                (`lk`,`t_k`) describing the scale-dependent part of a
                factorizable transfer function. `lk` should be an
                array of values of the natural logarithm of the wave
                number (in units of inverse Mpc) in increasing order.
                `t_k ` should be an array of the same size holding the
                values of the k-dependent part of the transfer function
                at those wavenumbers. It will be extrapolated using
                polynomials of order `extrap_order_lok` and `extrap_order_hik`
                below and above the range of wavenumbers covered by `lk`
                respectively. If `None`, the k-dependent part of the transfer
                function will be set to 1 everywhere.
            transfer_a (tuple of arrays, optional): a tuple of arrays
                (`a`,`t_a`) describing the time-dependent part of a
                factorizable transfer function. `a` should be an array of
                scale factor values in increasing order. `t_a` should
                contain the time-dependent part of the transfer function
                at those values of the scale factor. The time dependence
                will be assumed continuous and constant outside the range
                covered by `a`. If `None`, the time-dependent part of the
                transfer function will be set to 1 everywhere.
            der_bessel (int): order of the derivative of the Bessel
                functions with which this tracer enters the calculation
                of the power spectrum. Allowed values are -1, 0, 1 and 2.
                0, 1 and 2 correspond to the raw functions, their first
                derivatives or their second derivatives. -1 corresponds to
                the raw functions divided by the square of their argument.
                We enable this special value because this type of dependence
                is ubiquitous for many common tracers (lensing, IAs), and
                makes the corresponding transfer functions more stables
                for small k or chi.
            der_angles (int): integer describing the ell-dependent prefactor
                associated with this tracer. Allowed values are 0, 1 and 2.
                0 means no prefactor. 1 means a prefactor ell*(ell+1),
                associated with the angular laplacian and used e.g. for
                lensing convergence and magnification. 2 means a prefactor
                sqrt((ell+2)!/(ell-2)!), associated with the angular
                derivatives of spin-2 fields (e.g. cosmic shear, IAs).
            is_logt (bool): if `True`, `transfer_ka`, `transfer_k` and
                `transfer_a` will contain the natural logarithm of the
                transfer function (or their factorizable parts). Default is
                `False`.
            extrap_order_lok (int): polynomial order used to extrapolate the
                transfer functions for low wavenumbers not covered by the
                input arrays.
            extrap_order_hik (int): polynomial order used to extrapolate the
                transfer functions for high wavenumbers not covered by the
                input arrays.
        """
        is_factorizable = transfer_ka is None
        is_k_constant = (transfer_ka is None) and (transfer_k is None)
        is_a_constant = (transfer_ka is None) and (transfer_a is None)
        is_kernel_constant = kernel is None

        chi_s, wchi_s = _check_array_params(kernel, 'kernel')
        if is_factorizable:
            a_s, ta_s = _check_array_params(transfer_a, 'transfer_a')
            lk_s, tk_s = _check_array_params(transfer_k, 'transfer_k')
            tka_s = NoneArr
            if (not is_a_constant) and (a_s.shape != ta_s.shape):
                raise ValueError("Time-dependent transfer arrays "
                                 "should have the same shape")
            if (not is_k_constant) and (lk_s.shape != tk_s.shape):
                raise ValueError("Scale-dependent transfer arrays "
                                 "should have the same shape")
        else:
            a_s, lk_s, tka_s = _check_array_params(transfer_ka, 'transer_ka',
                                                   arr3=True)
            if tka_s.shape != (len(a_s), len(lk_s)):
                raise ValueError("2D transfer array has inconsistent "
                                 "shape. Should be (na,nk)")
            tka_s = tka_s.flatten()
            ta_s = NoneArr
            tk_s = NoneArr

        if not (np.diff(a_s) > 0).all():
            raise ValueError("Scale factor must be monotonically "
                             "increasing")

        status = 0
        ret = lib.cl_tracer_t_new_wrapper(cosmo.cosmo,
                                          int(der_bessel),
                                          int(der_angles),
                                          chi_s, wchi_s,
                                          a_s, lk_s,
                                          tka_s, tk_s, ta_s,
                                          int(is_logt),
                                          int(is_factorizable),
                                          int(is_k_constant),
                                          int(is_a_constant),
                                          int(is_kernel_constant),
                                          int(extrap_order_lok),
                                          int(extrap_order_hik),
                                          status)
        self._trc.append(_check_returned_tracer(ret))

    @classmethod
    def from_zPower(cls, cosmo, *, A, alpha, z_min=0., z_max=6., n_chi=1024):
        """Constructor for tracers associated with a radial kernel of the form

        .. math::
           W(\\chi) = \\frac{A}{(1+z)^\alpha},

        where :math:`A` is an amplitude and :math:`\alpha` is a power
        law index. The kernel only has support in the redshift range
        [`z_min`, `z_max`].

        Args:
            cosmo (:class:`~pyccl.core.Cosmology`): Cosmology object.
            A (float): amplitude parameter.
            alpha (float): power law index.
            z_min (float): minimum redshift from to which we define the kernel.
            z_max (float): maximum redshift up to which we define the kernel.
            n_chi (float): number of intervals in the radial comoving
                distance on which we sample the kernel.
        """
        if z_min >= z_max:
            raise ValueError("z_min should be smaller than z_max.")

        tracer = cls()

        chi_min = cosmo.comoving_radial_distance(1./(1+z_min))
        chi_max = cosmo.comoving_radial_distance(1./(1+z_max))
        chi_arr = np.linspace(chi_min, chi_max, n_chi)
        a_arr = cosmo.scale_factor_of_chi(chi_arr)
        w_arr = A * a_arr**alpha

        tracer.add_tracer(cosmo, kernel=(chi_arr, w_arr))
        return tracer

    def __del__(self):
        # Sometimes lib is freed before some Tracers, in which case, this
        # doesn't work.
        # So just check that lib.cl_tracer_t_free is still a real function.
        if hasattr(self, '_trc') and lib.cl_tracer_t_free is not None:
            for t in self._trc:
                lib.cl_tracer_t_free(t)


class NzTracer(Tracer):
    """Specific for tracers with an internal `_dndz` redshift
    distribution interpolator.
    """
    def get_dndz(self, z):
        """Get the redshift distribution for this tracer.

        Args:
            z (float or array_like): redshift values.

        Returns:
            array_like: redshift distribution evaluated at the
                input values of `z`.
        """
        return self._dndz(z)


@warn_api(reorder=["has_rsd", "dndz", "bias", "mag_bias"])
def NumberCountsTracer(cosmo, *, dndz, bias=None, mag_bias=None,
                       has_rsd, n_samples=256):
    """Specific `Tracer` associated to galaxy clustering with linear
    scale-independent bias, including redshift-space distortions and
    magnification.

    Args:
        cosmo (:class:`~pyccl.core.Cosmology`): Cosmology object.
        dndz (tuple of arrays): A tuple of arrays (z, N(z))
            giving the redshift distribution of the objects. The units are
            arbitrary; N(z) will be normalized to unity.
        bias (tuple of arrays): A tuple of arrays (z, b(z))
            giving the galaxy bias. If `None`, this tracer won't include
            a term proportional to the matter density contrast.
        mag_bias (tuple of arrays, optional): A tuple of arrays (z, s(z))
            giving the magnification bias as a function of redshift. If
            `None`, the tracer is assumed to not have magnification bias
            terms. Defaults to None.
        has_rsd (bool): Flag for whether the tracer has a
            redshift-space distortion term.
        n_samples (int, optional): number of samples over which the
            magnification lensing kernel is desired. These will be equi-spaced
            in radial distance. The kernel is quite smooth, so usually O(100)
            samples is enough.
    """
    tracer = NzTracer()

    # we need the distance functions at the C layer
    cosmo.compute_distances()

    from scipy.interpolate import interp1d
    z_n, n = _check_array_params(dndz, 'dndz')
    with UnlockInstance(tracer, mutate=False):
        tracer._dndz = interp1d(z_n, n, bounds_error=False, fill_value=0)

    kernel_d = None
    if bias is not None:  # Has density term
        # Kernel
        if kernel_d is None:
            kernel_d = get_density_kernel(cosmo, dndz=dndz)
        # Transfer
        z_b, b = _check_array_params(bias, 'bias')
        # Reverse order for increasing a
        t_a = (1./(1+z_b[::-1]), b[::-1])
        tracer.add_tracer(cosmo, kernel=kernel_d, transfer_a=t_a)

    if has_rsd:  # Has RSDs
        # Kernel
        if kernel_d is None:
            kernel_d = get_density_kernel(cosmo, dndz=dndz)
        # Transfer (growth rate)
        z_b, _ = _check_array_params(dndz, 'dndz')
        a_s = 1./(1+z_b[::-1])
        t_a = (a_s, -cosmo.growth_rate(a_s))
        tracer.add_tracer(cosmo, kernel=kernel_d,
                          transfer_a=t_a, der_bessel=2)
    if mag_bias is not None:  # Has magnification bias
        # Kernel
        chi, w = get_lensing_kernel(cosmo, dndz=dndz, mag_bias=mag_bias,
                                    n_chi=n_samples)
        # Multiply by -2 for magnification
        kernel_m = (chi, -2 * w)
        if (cosmo['sigma_0'] == 0):
            # GR case
            tracer.add_tracer(cosmo, kernel=kernel_m,
                              der_bessel=-1, der_angles=1)
        else:
            # MG case
            z_b, _ = _check_array_params(dndz, 'dndz')
            tracer._MG_add_tracer(cosmo, kernel_m, z_b,
                                  der_bessel=-1, der_angles=1)
    return tracer


@warn_api
def WeakLensingTracer(cosmo, *, dndz, has_shear=True, ia_bias=None,
                      use_A_ia=True, n_samples=256):
    """Specific `Tracer` associated to galaxy shape distortions including
    lensing shear and intrinsic alignments within the L-NLA model.

    Args:
        cosmo (:class:`~pyccl.core.Cosmology`): Cosmology object.
        dndz (tuple of arrays): A tuple of arrays (z, N(z))
            giving the redshift distribution of the objects. The units are
            arbitrary; N(z) will be normalized to unity.
        has_shear (bool): set to `False` if you want to omit the lensing shear
            contribution from this tracer.
        ia_bias (tuple of arrays, optional): A tuple of arrays
            (z, A_IA(z)) giving the intrinsic alignment amplitude A_IA(z).
            If `None`, the tracer is assumped to not have intrinsic
            alignments. Defaults to None.
        use_A_ia (bool): set to True to use the conventional IA
            normalization. Set to False to use the raw input amplitude,
            which will usually be 1 for use with PT IA modeling.
            Defaults to True.
        n_samples (int, optional): number of samples over which the lensing
            kernel is desired. These will be equi-spaced in radial distance.
            The kernel is quite smooth, so usually O(100) samples
            is enough.
    """
    tracer = NzTracer()

    # we need the distance functions at the C layer
    cosmo.compute_distances()

    from scipy.interpolate import interp1d
    z_n, n = _check_array_params(dndz, 'dndz')
    with UnlockInstance(tracer, mutate=False):
        tracer._dndz = interp1d(z_n, n, bounds_error=False, fill_value=0)

    if has_shear:
        kernel_l = get_lensing_kernel(cosmo, dndz=dndz, n_chi=n_samples)
        if (cosmo['sigma_0'] == 0):
            # GR case
            tracer.add_tracer(cosmo, kernel=kernel_l,
                              der_bessel=-1, der_angles=2)
        else:
            # MG case
            tracer._MG_add_tracer(cosmo, kernel_l, z_n,
                                  der_bessel=-1, der_angles=2)
    if ia_bias is not None:  # Has intrinsic alignments
        z_a, tmp_a = _check_array_params(ia_bias, 'ia_bias')
        # Kernel
        kernel_i = get_density_kernel(cosmo, dndz=dndz)
        if use_A_ia:
            # Normalize so that A_IA=1
            D = cosmo.growth_factor(1./(1+z_a))
            # Transfer
            # See Joachimi et al. (2011), arXiv: 1008.3491, Eq. 6.
            # and note that we use C_1= 5e-14 from arXiv:0705.0166
            rho_m = physical_constants.RHO_CRITICAL * cosmo['Omega_m']
            a = - tmp_a * 5e-14 * rho_m / D
        else:
            # use the raw input normalization. Normally, this will be 1
            # to allow nonlinear PT IA models, where normalization is
            # already applied to the power spectrum.
            a = tmp_a
        # Reverse order for increasing a
        t_a = (1./(1+z_a[::-1]), a[::-1])
        tracer.add_tracer(cosmo, kernel=kernel_i, transfer_a=t_a,
                          der_bessel=-1, der_angles=2)
    return tracer


@warn_api
def CMBLensingTracer(cosmo, *, z_source, n_samples=100):
    """A Tracer for CMB lensing.

    Args:
        cosmo (:class:`~pyccl.core.Cosmology`): Cosmology object.
        z_source (float): Redshift of source plane for CMB lensing.
        n_samples (int, optional): number of samples over which the kernel
            is desired. These will be equi-spaced in radial distance.
            The kernel is quite smooth, so usually O(100) samples
            is enough.
    """
    tracer = Tracer()

    # we need the distance functions at the C layer
    cosmo.compute_distances()
    kernel = get_kappa_kernel(cosmo, z_source=z_source, n_samples=n_samples)
    if (cosmo['sigma_0'] == 0):
        tracer.add_tracer(cosmo, kernel=kernel, der_bessel=-1, der_angles=1)
    else:
        tracer._MG_add_tracer(cosmo, kernel, z_source,
                              der_bessel=-1, der_angles=1)
    return tracer


@warn_api
def tSZTracer(cosmo, *, z_max=6., n_chi=1024):
    """Specific :class:`Tracer` associated with the thermal Sunyaev Zel'dovich
    Compton-y parameter. The radial kernel for this tracer is simply given by

    .. math::
       W(\\chi) = \\frac{\\sigma_T}{m_ec^2} \\frac{1}{1+z},

    where :math:`\\sigma_T` is the Thomson scattering cross section and
    :math:`m_e` is the electron mass.

    Any angular power spectra computed with this tracer, should use
    a three-dimensional power spectrum involving the electron pressure
    in physical (non-comoving) units of :math:`eV\\,{\\rm cm}^{-3}`.

    Args:
        cosmo (:class:`~pyccl.core.Cosmology`): Cosmology object.
        z_max (float): maximum redshift up to which we define the
            kernel.
        n_chi (float): number of intervals in the radial comoving
            distance on which we sample the kernel.
    """
    # This is \sigma_T / (m_e * c^2)
    prefac = 4.01710079e-06
    return Tracer.from_zPower(cosmo, A=prefac, alpha=1, z_min=0.,
                              z_max=z_max, n_chi=n_chi)


@warn_api
def CIBTracer(cosmo, *, z_min=0., z_max=6., n_chi=1024):
    """Specific :class:`Tracer` associated with the cosmic infrared
    background (CIB). The radial kernel for this tracer is simply

    .. math::
       W(\\chi) = \\frac{1}{1+z}.

    Any angular power spectra computed with this tracer, should use
    a three-dimensional power spectrum involving the CIB emissivity
    density in units of
    :math:`{\\rm Jy}\\,{\\rm Mpc}^{-1}\\,{\\rm srad}^{-1}` (or
    multiples thereof).

    Args:
        cosmo (:class:`~pyccl.core.Cosmology`): Cosmology object.
        zmin (float): minimum redshift down to which we define the
            kernel.
        z_max (float): maximum redshift up to which we define the
            kernel.
        n_chi (float): number of intervals in the radial comoving
            distance on which we sample the kernel.
    """
    return Tracer.from_zPower(cosmo, A=1.0, alpha=1, z_min=z_min,
                              z_max=z_max, n_chi=n_chi)


def ISWTracer(cosmo, *, z_max=6., n_chi=1024):
    """Specific :class:`Tracer` associated with the integrated Sachs-Wolfe
    effect (ISW). Useful when cross-correlating any low-redshift probe with
    the primary CMB anisotropies. The ISW contribution to the temperature
    fluctuations is:

    .. math::
        \\Delta T_{\\rm CMB} =
        2T_{\\rm CMB} \\int_0^{\\chi_{LSS}}d\\chi a\\,\\dot{\\phi}

    Any angular power spectra computed with this tracer, should use
    a three-dimensional power spectrum involving the matter power spectrum.
    The current implementation of this tracers assumes a standard Poisson
    equation relating :math:`\\phi` and :math:`\\delta`, and linear structure
    growth. Although this should be valid in :math:`\\Lambda` CDM and on
    the large scales the ISW is sensitive to, these approximations must be
    borne in mind.

    Args:
        cosmo (:class:`~pyccl.core.Cosmology`): Cosmology object.
        z_max (float): maximum redshift up to which we define the
            kernel.
        n_chi (float): number of intervals in the radial comoving
            distance on which we sample the kernel.
    """
    tracer = Tracer()

    chi_max = cosmo.comoving_radial_distance(1./(1+z_max))
    chi = np.linspace(0, chi_max, n_chi)
    a_arr = cosmo.scale_factor_of_chi(chi)
    H0 = cosmo['h'] / physical_constants.CLIGHT_HMPC
    OM = cosmo['Omega_c']+cosmo['Omega_b']
    Ez = cosmo.h_over_h0(a_arr)
    fz = cosmo.growth_rate(a_arr)
    w_arr = 3*cosmo['T_CMB']*H0**3*OM*Ez*chi**2*(1-fz)

    tracer.add_tracer(cosmo, kernel=(chi, w_arr), der_bessel=-1)
    return tracer


def _check_returned_tracer(return_val):
    """Wrapper to catch exceptions when tracers are spawned from C."""
    if (isinstance(return_val, int)):
        check(return_val)
        tr = None
    else:
        tr, _ = return_val
    return tr<|MERGE_RESOLUTION|>--- conflicted
+++ resolved
@@ -279,25 +279,6 @@
         chis = [tr.chi_max for tr in self._trc]
         return max(chis) if chis else None
 
-<<<<<<< HEAD
-=======
-    def get_dndz(self, z):
-        """Get the redshift distribution for this tracer.
-        Only available for some tracers (:class:`NumberCountsTracer` and
-        :class:`WeakLensingTracer`).
-
-        Args:
-            z (float or array_like): redshift values.
-
-        Returns:
-            array_like: redshift distribution evaluated at the
-                input values of `z`.
-        """
-        if not hasattr(self, "_dndz"):
-            raise NotImplementedError("Tracer has no redshift distribution.")
-        return self._dndz(z)
-
->>>>>>> 1a351df6
     def get_kernel(self, chi=None):
         """Get the radial kernels for all tracers contained
         in this `Tracer`.
