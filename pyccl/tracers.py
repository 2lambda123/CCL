--- conflicted
+++ resolved
@@ -1,3 +1,7 @@
+__all__ = ("get_density_kernel", "get_lensing_kernel", "get_kappa_kernel",
+           "Tracer", "NzTracer", "NumberCountsTracer", "WeakLensingTracer",
+           "CMBLensingTracer", "tSZTracer", "CIBTracer", "ISWTracer",)
+
 import warnings
 
 import numpy as np
@@ -9,14 +13,6 @@
 from .base import CCLObject, UnlockInstance, unlock_instance, warn_api
 from .pyutils import (_check_array_params, NoneArr, _vectorize_fn6,
                       _get_spline1d_arrays, _get_spline2d_arrays)
-<<<<<<< HEAD
-=======
-
-
-__all__ = ("get_density_kernel", "get_lensing_kernel", "get_kappa_kernel",
-           "Tracer", "NzTracer", "NumberCountsTracer", "WeakLensingTracer",
-           "CMBLensingTracer", "tSZTracer", "CIBTracer", "ISWTracer",)
->>>>>>> 4c7eda51
 
 
 def _Sig_MG(cosmo, a, k):
@@ -196,17 +192,12 @@
         self._trc = []
 
     def __eq__(self, other):
-<<<<<<< HEAD
-        # Check the object class.
-        if self.__class__ is not other.__class__:
-=======
         # Check object id.
         if self is other:
             return True
 
         # Check the object class.
         if type(self) is not type(other):
->>>>>>> 4c7eda51
             return False
 
         # If the tracer collections are empty, return early.
@@ -224,10 +215,6 @@
             return False
 
         # Check the kernels.
-<<<<<<< HEAD
-        kwargs = {"atol": 0, "rtol": 1e-12, "equal_nan": True}
-=======
->>>>>>> 4c7eda51
         for t1, t2 in zip(self._trc, other._trc):
             if bool(t1.kernel) ^ bool(t2.kernel):
                 # only one of them has a kernel
@@ -235,14 +222,8 @@
             if t1.kernel is None:
                 # none of them has a kernel
                 continue
-<<<<<<< HEAD
-            if not np.allclose(_get_spline1d_arrays(t1.kernel.spline),
-                               _get_spline1d_arrays(t2.kernel.spline),
-                               **kwargs):
-=======
             if not np.array_equal(_get_spline1d_arrays(t1.kernel.spline),
                                   _get_spline1d_arrays(t2.kernel.spline)):
->>>>>>> 4c7eda51
                 # both have kernels, but they are unequal
                 return False
 
@@ -276,11 +257,7 @@
                 pts1, pts2 = c2py[attr](spl1), c2py[attr](spl2)
                 for pt1, pt2 in zip(pts1, pts2):
                     # loop through output points of `_get_splinend_arrays`
-<<<<<<< HEAD
-                    if not np.allclose(pt1, pt2, **kwargs):
-=======
                     if not np.array_equal(pt1, pt2):
->>>>>>> 4c7eda51
                         # both have this transfer type, but they are unequal
                         # or are defined at different grid points
                         return False
