import warnings
import functools
import numpy as np

from . import ccllib as lib
from .errors import CCLWarning
from .pyutils import (check, get_pk_spline_a, get_pk_spline_lk,
                      _get_spline2d_arrays)
from .base import CCLObject, UnlockInstance, unlock_instance


class _Pk2D_descriptor:
    """Descriptor to enable usage of `Pk2D` class methods as instance methods.
    """
    def __init__(self, func):
        self.func = func

    def __get__(self, instance, base):
        this = instance if instance else base

        @functools.wraps(self.func)
        def new_func(*args, **kwargs):
            return self.func(this, *args, **kwargs)
        return new_func


class Pk2D(CCLObject):
    """A power spectrum class holding the information needed to reconstruct an
    arbitrary function of wavenumber and scale factor.

    Args:
        pkfunc (:obj:`function`): a function returning a floating point
             number or numpy array with the signature `f(k,a)`, where k
             is a wavenumber (in units of Mpc^-1) and a is the scale
             factor. The function must able to take numpy arrays as `k`.
             The function must return the value(s) of the power spectrum
             (or its natural logarithm, depending on the value of
             `is_logp`. The power spectrum units should be compatible
             with those used by CCL (e.g. if you're passing a matter power
             spectrum, its units should be Mpc^3). If this argument is not
             `None`, this function will be sampled at the values of k and
             a used internally by CCL to store the linear and non-linear
             power spectra.
        a_arr (array): an array holding values of the scale factor
        lk_arr (array): an array holding values of the natural logarithm
             of the wavenumber (in units of Mpc^-1).
        pk_arr (array): a 2D array containing the values of the power
             spectrum at the values of the scale factor and the wavenumber
             held by `a_arr` and `lk_arr`. The shape of this array must be
             `[na,nk]`, where `na` is the size of `a_arr` and `nk` is the
             size of `lk_arr`. This array can be provided in a flattened
             form as long as the total size matches `nk*na`. The array can
             hold the values of the natural logarithm of the power
             spectrum, depending on the value of `is_logp`. If `pkfunc`
             is not None, then `a_arr`, `lk_arr` and `pk_arr` are ignored.
             However, either `pkfunc` or all of the last three array must
             be non-None. Note that, if you pass your own Pk array, you
             are responsible of making sure that it is sufficiently well
             sampled (i.e. the resolution of `a_arr` and `lk_arr` is high
             enough to sample the main features in the power spectrum).
             For reference, CCL will use bicubic interpolation to evaluate
             the power spectrum at any intermediate point in k and a.
        extrap_order_lok (int): extrapolation order to be used on k-values
             below the minimum of the splines (use 0, 1 or 2). Note that
             the extrapolation will be done in either log(P(k)) or P(k),
             depending on the value of `is_logp`.
        extrap_order_hik (int): extrapolation order to be used on k-values
             above the maximum of the splines (use 0, 1 or 2). Note that
             the extrapolation will be done in either log(P(k)) or P(k),
             depending on the value of `is_logp`.
        is_logp (boolean): if True, pkfunc/pkarr return/hold the natural
             logarithm of the power spectrum. Otherwise, the true value
             of the power spectrum is expected. Note that arrays will be
             interpolated in log space if `is_logp` is set to `True`.
        cosmo (:class:`~pyccl.core.Cosmology`, optional): Cosmology object.
             Used to determine sampling rates in scale factor and wavenumber.
        empty (bool): if True, just create an empty object, to be filled
            out later
    """
    from ._repr import _build_string_Pk2D as __repr__

    def __init__(self, pkfunc=None, a_arr=None, lk_arr=None, pk_arr=None,
                 is_logp=True, extrap_order_lok=1, extrap_order_hik=2,
                 cosmo=None, empty=False):
        if empty:
            return

        if pkfunc is None:  # Initialize power spectrum from 2D array
            # Make sure input makes sense
            if (a_arr is None) or (lk_arr is None) or (pk_arr is None):
                raise ValueError("If you do not provide a function, "
                                 "you must provide arrays")

            # Check that `a` is a monotonically increasing array.
            if not np.all((a_arr[1:] - a_arr[:-1]) > 0):
                raise ValueError("Input scale factor array in `a_arr` is not "
                                 "monotonically increasing.")

            pkflat = pk_arr.flatten()
            # Check dimensions make sense
            if (len(a_arr)*len(lk_arr) != len(pkflat)):
                raise ValueError("Size of input arrays is inconsistent")
        else:  # Initialize power spectrum from function
            # Check that the input function has the right signature
            try:
                pkfunc(k=np.array([1E-2, 2E-2]), a=0.5)
            except Exception:
                raise ValueError("Can't use input function")

            # Set k and a sampling from CCL parameters
            a_arr = get_pk_spline_a(cosmo=cosmo)
            lk_arr = get_pk_spline_lk(cosmo=cosmo)

            # Compute power spectrum on 2D grid
            pkflat = np.array([pkfunc(k=np.exp(lk_arr), a=a) for a in a_arr])
            pkflat = pkflat.flatten()

        status = 0
        self.psp, status = lib.set_pk2d_new_from_arrays(lk_arr, a_arr, pkflat,
                                                        int(extrap_order_lok),
                                                        int(extrap_order_hik),
                                                        int(is_logp), status)
        check(status, cosmo=cosmo)

    @property
    def has_psp(self):
        return 'psp' in vars(self)

    @property
    def extrap_order_lok(self):
        return self.psp.extrap_order_lok

    @property
    def extrap_order_hik(self):
        return self.psp.extrap_order_hik

    @classmethod
    def from_model(cls, cosmo, model):
        """`Pk2D` constructor returning the power spectrum associated with
        a given numerical model.

        Args:
            cosmo (:class:`~pyccl.core.Cosmology`): A Cosmology object.
            model (:obj:`str`): model to use. Three models allowed:
                `'bbks'` (Bardeen et al. ApJ 304 (1986) 15).
                `'eisenstein_hu'` (Eisenstein & Hu astro-ph/9709112).
                `'eisenstein_hu_nowiggles'` (Eisenstein & Hu astro-ph/9709112).
                `'emu'` (arXiv:1508.02654).
        """
        if model in ['bacco', ]:  # other emulators go in here
            from .emulator import PowerSpectrumEmulator as PSE
            return PSE.from_name(model)().get_pk_linear(cosmo)

        pk2d = Pk2D(empty=True)
        status = 0
        if model == 'bbks':
            cosmo.compute_growth()
            ret = lib.compute_linpower_bbks(cosmo.cosmo, status)
        elif model == 'eisenstein_hu':
            cosmo.compute_growth()
            ret = lib.compute_linpower_eh(cosmo.cosmo, 1, status)
        elif model == 'eisenstein_hu_nowiggles':
            cosmo.compute_growth()
            ret = lib.compute_linpower_eh(cosmo.cosmo, 0, status)
        elif model == 'emu':
            ret = lib.compute_power_emu(cosmo.cosmo, status)
        else:
            raise ValueError("Unknown model %s " % model)

        if np.ndim(ret) == 0:
            status = ret
        else:
            with UnlockInstance(pk2d):
                pk2d.psp, status = ret

        check(status, cosmo)
        return pk2d

    @classmethod
    @functools.wraps(from_model)
    def pk_from_model(cls, cosmo, model):
        return cls.from_model(cosmo, model)

    @_Pk2D_descriptor
    def apply_halofit(self, cosmo, pk_linear=None):
        """Pk2D constructor that applies the "HALOFIT" transformation of
        Takahashi et al. 2012 (arXiv:1208.2701) on an input linear
        power spectrum in `pk_linear`.

        Args:
            cosmo (:class:`~pyccl.core.Cosmology`):
                A Cosmology object.
            pk_linear (:class:`Pk2D`, optional):
                A :class:`Pk2D` object containing the linear power spectrum
                to transform.
        """
        if pk_linear is None:
            pk_linear = self

        pk2d = Pk2D(empty=True)
        status = 0
        ret = lib.apply_halofit(cosmo.cosmo, pk_linear.psp, status)
        if np.ndim(ret) == 0:
            status = ret
        else:
            with UnlockInstance(pk2d):
                pk2d.psp, status = ret
        check(status, cosmo)
        return pk2d

<<<<<<< HEAD
    @classmethod
    def apply_nonlin_model(Pk2D, cosmo, model, *, pk_linear):
        """Pk2D constructor that applies a non-linear model
        to a linear power spectrum.

        Arguments:
            cosmo (:class:`~pyccl.core.Cosmology`):
                A Cosmology object.
            model (str):
                Model to use.
            pk_linear (:class:`Pk2D`):
                A :class:`Pk2D` object containing the linear
                power spectrum to transform.
=======
    def eval(self, k, a, cosmo=None, *, derivative=False):
        """Evaluate power spectrum or its logarithmic derivative:

        .. math::
           \\frac{d\\log P(k,a)}{d\\log k}

        Args:
            k (float or array_like): wavenumber value(s) in units of Mpc^-1.
            a (float): value of the scale factor
            cosmo (:class:`~pyccl.core.Cosmology`): Cosmology object. The
                cosmology object is needed in order to evaluate the power
                spectrum outside the interpolation range in `a`. E.g. if you
                want to evaluate the power spectrum at a very small a, not
                covered by the arrays you passed when initializing this object,
                the power spectrum will be extrapolated from the earliest
                available value using the linear growth factor (for which a
                cosmology is needed). If no Cosmology is passed, attempting
                to evaluate the power spectrum outside of the scale factor
                boundaries will raise an exception.
>>>>>>> 2599a822

        Returns:
            :class:`Pk2D`:
                The transormed power spectrum.
        """
<<<<<<< HEAD
        if model == "halofit":
            pk2d_new = Pk2D.apply_halofit(cosmo, pk_linear)
        elif model in ["bacco", ]:  # other emulator names go in here
            from .emulator import PowerSpectrumEmulator as PSE
            emu = PSE.from_name(model)()
            pk2d_new = emu.apply_nonlin_model(cosmo, pk_linear)
        return pk2d_new

    @classmethod
    def include_baryons(Pk2D, cosmo, model, *, pk_nonlin):
        """Pk2D constructor that applies a correction for baryons to
        a non-linear power spectrum.

        Arguments:
            cosmo (:class:`~pyccl.core.Cosmology`):
                A Cosmology object.
            model (str):
                Model to use.
            pk_nonlin (:class:`Pk2D`):
                A :class:`Pk2D` object containing the non-linear
                power spectrum to transform.

        Returns:
            :class:`Pk2D`:
                The transformed power spectrum.
        """
        return cosmo.baryon_correct(model, pk_nonlin)

    def eval(self, k, a, cosmo=None, *, derivative=False):
        """Evaluate power spectrum or its logarithmic derivative:
=======
        # determine if logarithmic derivative is needed
        if not derivative:
            eval_funcs = lib.pk2d_eval_single, lib.pk2d_eval_multi
        else:
            eval_funcs = lib.pk2d_der_eval_single, lib.pk2d_der_eval_multi

        # handle scale factor extrapolation
        if cosmo is None:
            cosmo = self.eval._cosmo
            self.psp.extrap_linear_growth = 404  # flag no extrapolation
        else:
            cosmo.compute_growth()  # growth factors for extrapolation
            self.psp.extrap_linear_growth = 401  # flag extrapolation

        status = 0
        if isinstance(k, int):
            k = float(k)
        if isinstance(k, float):
            f, status = eval_funcs[0](self.psp, np.log(k), a,
                                      cosmo.cosmo, status)
        else:
            k_use = np.atleast_1d(k)
            f, status = eval_funcs[1](self.psp, np.log(k_use), a,
                                      cosmo.cosmo, k_use.size, status)

        # Catch scale factor extrapolation bounds error.
        if status == lib.CCL_ERROR_SPLINE_EV:
            raise TypeError(
                "Pk2D evaluation scale factor is outside of the "
                "interpolation range. To extrapolate, pass a Cosmology.")
        check(status, cosmo)
        return f

    # Save a dummy cosmology as an attribute of the `eval` method so we don't
    # have to initialize one every time no `cosmo` is passed. This is gentle
    # with memory too, as `free` does not work for an empty cosmology.
    eval._cosmo = type("Dummy", (object,), {"cosmo": lib.cosmology()})()

    def eval_dlogpk_dlogk(self, k, a, cosmo):
        """Evaluate logarithmic derivative. See ``Pk2D.eval`` for details."""
        return self.eval(k, a, cosmo=cosmo, derivative=True)
>>>>>>> 2599a822

    def __call__(self, k, a, cosmo=None, *, derivative=False):
        """Callable vectorized instance."""
        out = np.array([self.eval(k, aa, cosmo, derivative=derivative)
                        for aa in np.atleast_1d(a).astype(float)])
        return out.squeeze()[()]

<<<<<<< HEAD
        Args:
            k (float or array_like): wavenumber value(s) in units of Mpc^-1.
            a (float): value of the scale factor
            cosmo (:class:`~pyccl.core.Cosmology`): Cosmology object. The
                cosmology object is needed in order to evaluate the power
                spectrum outside the interpolation range in `a`. E.g. if you
                want to evaluate the power spectrum at a very small a, not
                covered by the arrays you passed when initializing this object,
                the power spectrum will be extrapolated from the earliest
                available value using the linear growth factor (for which a
                cosmology is needed). If no Cosmology is passed, attempting
                to evaluate the power spectrum outside of the scale factor
                boundaries will raise an exception.

        Returns:
            float or array_like: value(s) of the power spectrum.
        """
        # determine if logarithmic derivative is needed
        if not derivative:
            eval_funcs = lib.pk2d_eval_single, lib.pk2d_eval_multi
        else:
            eval_funcs = lib.pk2d_der_eval_single, lib.pk2d_der_eval_multi

        # handle scale factor extrapolation
        if cosmo is None:
            cosmo = self.eval._cosmo
            self.psp.extrap_linear_growth = 404  # flag no extrapolation
        else:
            cosmo.compute_growth()  # growth factors for extrapolation
            self.psp.extrap_linear_growth = 401  # flag extrapolation

        status = 0
        if isinstance(k, int):
            k = float(k)
        if isinstance(k, float):
            f, status = eval_funcs[0](self.psp, np.log(k), a,
                                      cosmo.cosmo, status)
        else:
            k_use = np.atleast_1d(k)
            f, status = eval_funcs[1](self.psp, np.log(k_use), a,
                                      cosmo.cosmo, k_use.size, status)

        # Catch scale factor extrapolation bounds error.
        if status == lib.CCL_ERROR_SPLINE_EV:
            raise TypeError(
                "Pk2D evaluation scale factor is outside of the "
                "interpolation range. To extrapolate, pass a Cosmology.")
        check(status, cosmo)
        return f
=======
    def copy(self):
        """Return a copy of this Pk2D object."""
        if not self:
            return Pk2D(empty=True)

        a_arr, lk_arr, pk_arr = self.get_spline_arrays()

        is_logp = bool(self.psp.is_log)
        if is_logp:
            # log in-place
            np.log(pk_arr, out=pk_arr)

        pk2d = Pk2D(a_arr=a_arr, lk_arr=lk_arr, pk_arr=pk_arr,
                    is_logp=is_logp,
                    extrap_order_lok=self.extrap_order_lok,
                    extrap_order_hik=self.extrap_order_hik)

        return pk2d
>>>>>>> 2599a822

    # Save a dummy cosmology as an attribute of the `eval` method so we don't
    # have to initialize one every time no `cosmo` is passed. This is gentle
    # with memory too, as `free` does not work for an empty cosmology.
    eval._cosmo = type("Dummy", (object,), {"cosmo": lib.cosmology()})()

    def eval_dlogpk_dlogk(self, k, a, cosmo):
        """Evaluate logarithmic derivative. See ``Pk2D.eval`` for details."""
        return self.eval(k, a, cosmo=cosmo, derivative=True)

    def __call__(self, k, a, cosmo=None, *, derivative=False):
        """Callable vectorized instance."""
        out = np.array([self.eval(k, aa, cosmo, derivative=derivative)
                        for aa in np.atleast_1d(a).astype(float)])
        return out.squeeze()[()]

    def copy(self):
        """Return a copy of this Pk2D object."""
        if not self:
            return Pk2D(empty=True)

        a_arr, lk_arr, pk_arr = self.get_spline_arrays()

        is_logp = bool(self.psp.is_log)
        if is_logp:
            # log in-place
            np.log(pk_arr, out=pk_arr)

        pk2d = Pk2D(a_arr=a_arr, lk_arr=lk_arr, pk_arr=pk_arr,
                    is_logp=is_logp,
                    extrap_order_lok=self.extrap_order_lok,
                    extrap_order_hik=self.extrap_order_hik)

        return pk2d

    def get_spline_arrays(self):
        """Get the spline data arrays.

        Returns:
            a_arr: array_like
                Array of scale factors.
            lk_arr: array_like
                Array of logarithm of wavenumber k.
            pk_arr: array_like
                Array of the power spectrum P(k, z). The shape
                is (a_arr.size, lk_arr.size).
        """
        if not self:
            raise ValueError("Pk2D object does not have data.")

        a_arr, lk_arr, pk_arr = _get_spline2d_arrays(self.psp.fka)
        if self.psp.is_log:
            pk_arr = np.exp(pk_arr)

        return a_arr, lk_arr, pk_arr

    def __del__(self):
        """Free memory associated with this Pk2D structure."""
        if self:
            lib.f2d_t_free(self.psp)

    def __bool__(self):
        return self.has_psp

    def __contains__(self, other):
        if not (self.psp.lkmin <= other.psp.lkmin
                and self.psp.lkmax >= other.psp.lkmax
                and self.psp.amin <= other.psp.amin
                and self.psp.amax >= other.psp.amax):
            return False
        return True

    def _get_binary_operator_arrays(self, other):
        if not (self and other):
            raise ValueError("Pk2D object does not have data.")
        if self not in other:
            raise ValueError(
                "The 2nd operand has its data defined over a smaller range "
                "than the 1st operand. To avoid extrapolation, this operation "
                "is forbidden. If you want to operate on the smaller support, "
                "try swapping the operands.")

        a_arr_a, lk_arr_a, pk_arr_a = self.get_spline_arrays()
        a_arr_b, lk_arr_b, pk_arr_b = other.get_spline_arrays()
        if not (a_arr_a.size == a_arr_b.size
                and lk_arr_a.size == lk_arr_b.size
                and np.allclose(a_arr_a, a_arr_b)
                and np.allclose(lk_arr_a, lk_arr_b)):
            warnings.warn(
                "Operands defined over different ranges. "
                "The result will be interpolated and clipped to "
                f"{self.psp.lkmin} <= log k <= {self.psp.lkmax} and "
                f"{self.psp.amin} <= a <= {self.psp.amax}.", CCLWarning)
            pk_arr_b = other(np.exp(lk_arr_a), a_arr_a)

        return a_arr_a, lk_arr_a, pk_arr_a, pk_arr_b

    def __add__(self, other):
        """Adds two Pk2D instances.

        The a and k ranges of the 2nd operand need to be the same or smaller
        than the 1st operand.
        The returned Pk2D object uses the same a and k arrays as the first
        operand.
        """
        if isinstance(other, (float, int)):
            a_arr_a, lk_arr_a, pk_arr_a = self.get_spline_arrays()
            pk_arr_new = pk_arr_a + other
        elif isinstance(other, Pk2D):
            a_arr_a, lk_arr_a, pk_arr_a, pk_arr_b = \
                self._get_binary_operator_arrays(other)
            pk_arr_new = pk_arr_a + pk_arr_b
        else:
            raise TypeError("Addition of Pk2D is only defined for "
                            "floats, ints, and Pk2D objects.")

        logp = np.all(pk_arr_new > 0)
        if logp:
            pk_arr_new = np.log(pk_arr_new)

        new = Pk2D(a_arr=a_arr_a, lk_arr=lk_arr_a, pk_arr=pk_arr_new,
                   is_logp=logp,
                   extrap_order_lok=self.extrap_order_lok,
                   extrap_order_hik=self.extrap_order_hik)

        return new

    def __mul__(self, other):
        """Multiply two Pk2D instances.

        The a and k ranges of the 2nd operand need to be the same or smaller
        than the 1st operand.
        The returned Pk2D object uses the same a and k arrays as the first
        operand.
        """
        if isinstance(other, (float, int)):
            a_arr_a, lk_arr_a, pk_arr_a = self.get_spline_arrays()
            pk_arr_new = other * pk_arr_a
        elif isinstance(other, Pk2D):
            a_arr_a, lk_arr_a, pk_arr_a, pk_arr_b = \
                self._get_binary_operator_arrays(other)
            pk_arr_new = pk_arr_a * pk_arr_b
        else:
            raise TypeError("Multiplication of Pk2D is only defined for "
                            "floats, ints, and Pk2D objects.")

        logp = np.all(pk_arr_new > 0)
        if logp:
            pk_arr_new = np.log(pk_arr_new)

        new = Pk2D(a_arr=a_arr_a, lk_arr=lk_arr_a, pk_arr=pk_arr_new,
                   is_logp=logp,
                   extrap_order_lok=self.extrap_order_lok,
                   extrap_order_hik=self.extrap_order_hik)
        return new

    def __pow__(self, exponent):
        """Take a Pk2D instance to a power.
        """
        if not isinstance(exponent, (float, int)):
            raise TypeError(
                "Exponentiation of Pk2D is only defined for floats and ints.")
        a_arr_a, lk_arr_a, pk_arr_a = self.get_spline_arrays()
        if np.any(pk_arr_a < 0) and exponent % 1 != 0:
            warnings.warn(
                "Taking a non-positive Pk2D object to a non-integer "
                "power may lead to unexpected results", CCLWarning)

        pk_arr_new = pk_arr_a**exponent

        logp = np.all(pk_arr_new > 0)
        if logp:
            pk_arr_new = np.log(pk_arr_new)

        new = Pk2D(a_arr=a_arr_a, lk_arr=lk_arr_a, pk_arr=pk_arr_new,
                   is_logp=logp,
                   extrap_order_lok=self.extrap_order_lok,
                   extrap_order_hik=self.extrap_order_hik)

        return new

    def __sub__(self, other):
        return self + (-1)*other

    def __truediv__(self, other):
        return self * other**(-1)

    __radd__ = __add__

    __rmul__ = __mul__

    def __rsub__(self, other):
        return other + (-1)*self

    def __rtruediv__(self, other):
        return other * self**(-1)

<<<<<<< HEAD
    @unlock_instance(mutate=True)
=======
    @unlock_instance
>>>>>>> 2599a822
    def __iadd__(self, other):
        self = self + other
        return self

<<<<<<< HEAD
    @unlock_instance(mutate=True)
=======
    @unlock_instance
>>>>>>> 2599a822
    def __imul__(self, other):
        self = self * other
        return self

<<<<<<< HEAD
    @unlock_instance(mutate=True)
=======
    @unlock_instance
>>>>>>> 2599a822
    def __isub__(self, other):
        self = self - other
        return self

<<<<<<< HEAD
    @unlock_instance(mutate=True)
=======
    @unlock_instance
>>>>>>> 2599a822
    def __itruediv__(self, other):
        self = self / other
        return self

<<<<<<< HEAD
    @unlock_instance(mutate=True)
=======
    @unlock_instance
>>>>>>> 2599a822
    def __ipow__(self, other):
        self = self**other
        return self


def parse_pk2d(cosmo, p_of_k_a, is_linear=False):
    """ Return the C-level `f2d` spline associated with a
    :class:`Pk2D` object.

    Args:
        cosmo (:class:`~pyccl.core.Cosmology`): A Cosmology object.
        p_of_k_a (:class:`Pk2D`, :obj:`str` or `None`): if a
            :class:`Pk2D` object, its `f2d` spline will be used. If
            a string, the linear or non-linear power spectrum stored
            by `cosmo` under this name will be used. If `None`, the
            matter power spectrum stored by `cosmo` will be used.
        is_linear (:obj:`bool`): if `True`, and if `p_of_k_a` is a
            string or `None`, the linear version of the corresponding
            power spectrum will be used (otherwise it'll be the
            non-linear version).
    """
    if isinstance(p_of_k_a, Pk2D):
        psp = p_of_k_a.psp
    else:
        if (p_of_k_a is None) or isinstance(p_of_k_a, str):
            name = p_of_k_a
        else:
            raise ValueError("p_of_k_a must be a pyccl.Pk2D object, "
                             "a string, or None")

        if is_linear:
            cosmo.compute_linear_power()
            pk = cosmo.get_linear_power(name)
        else:
            cosmo.compute_nonlin_power()
            pk = cosmo.get_nonlin_power(name)
        psp = pk.psp
    return psp<|MERGE_RESOLUTION|>--- conflicted
+++ resolved
@@ -208,7 +208,6 @@
         check(status, cosmo)
         return pk2d
 
-<<<<<<< HEAD
     @classmethod
     def apply_nonlin_model(Pk2D, cosmo, model, *, pk_linear):
         """Pk2D constructor that applies a non-linear model
@@ -222,7 +221,39 @@
             pk_linear (:class:`Pk2D`):
                 A :class:`Pk2D` object containing the linear
                 power spectrum to transform.
-=======
+
+        Returns:
+            :class:`Pk2D`:
+                The transormed power spectrum.
+        """
+        if model == "halofit":
+            pk2d_new = Pk2D.apply_halofit(cosmo, pk_linear)
+        elif model in ["bacco", ]:  # other emulator names go in here
+            from .emulator import PowerSpectrumEmulator as PSE
+            emu = PSE.from_name(model)()
+            pk2d_new = emu.apply_nonlin_model(cosmo, pk_linear)
+        return pk2d_new
+
+    @classmethod
+    def include_baryons(Pk2D, cosmo, model, *, pk_nonlin):
+        """Pk2D constructor that applies a correction for baryons to
+        a non-linear power spectrum.
+
+        Arguments:
+            cosmo (:class:`~pyccl.core.Cosmology`):
+                A Cosmology object.
+            model (str):
+                Model to use.
+            pk_nonlin (:class:`Pk2D`):
+                A :class:`Pk2D` object containing the non-linear
+                power spectrum to transform.
+
+        Returns:
+            :class:`Pk2D`:
+                The transformed power spectrum.
+        """
+        return cosmo.baryon_correct(model, pk_nonlin)
+
     def eval(self, k, a, cosmo=None, *, derivative=False):
         """Evaluate power spectrum or its logarithmic derivative:
 
@@ -242,44 +273,10 @@
                 cosmology is needed). If no Cosmology is passed, attempting
                 to evaluate the power spectrum outside of the scale factor
                 boundaries will raise an exception.
->>>>>>> 2599a822
 
         Returns:
-            :class:`Pk2D`:
-                The transormed power spectrum.
-        """
-<<<<<<< HEAD
-        if model == "halofit":
-            pk2d_new = Pk2D.apply_halofit(cosmo, pk_linear)
-        elif model in ["bacco", ]:  # other emulator names go in here
-            from .emulator import PowerSpectrumEmulator as PSE
-            emu = PSE.from_name(model)()
-            pk2d_new = emu.apply_nonlin_model(cosmo, pk_linear)
-        return pk2d_new
-
-    @classmethod
-    def include_baryons(Pk2D, cosmo, model, *, pk_nonlin):
-        """Pk2D constructor that applies a correction for baryons to
-        a non-linear power spectrum.
-
-        Arguments:
-            cosmo (:class:`~pyccl.core.Cosmology`):
-                A Cosmology object.
-            model (str):
-                Model to use.
-            pk_nonlin (:class:`Pk2D`):
-                A :class:`Pk2D` object containing the non-linear
-                power spectrum to transform.
-
-        Returns:
-            :class:`Pk2D`:
-                The transformed power spectrum.
-        """
-        return cosmo.baryon_correct(model, pk_nonlin)
-
-    def eval(self, k, a, cosmo=None, *, derivative=False):
-        """Evaluate power spectrum or its logarithmic derivative:
-=======
+            float or array_like: value(s) of the power spectrum.
+        """
         # determine if logarithmic derivative is needed
         if not derivative:
             eval_funcs = lib.pk2d_eval_single, lib.pk2d_eval_multi
@@ -312,93 +309,6 @@
                 "interpolation range. To extrapolate, pass a Cosmology.")
         check(status, cosmo)
         return f
-
-    # Save a dummy cosmology as an attribute of the `eval` method so we don't
-    # have to initialize one every time no `cosmo` is passed. This is gentle
-    # with memory too, as `free` does not work for an empty cosmology.
-    eval._cosmo = type("Dummy", (object,), {"cosmo": lib.cosmology()})()
-
-    def eval_dlogpk_dlogk(self, k, a, cosmo):
-        """Evaluate logarithmic derivative. See ``Pk2D.eval`` for details."""
-        return self.eval(k, a, cosmo=cosmo, derivative=True)
->>>>>>> 2599a822
-
-    def __call__(self, k, a, cosmo=None, *, derivative=False):
-        """Callable vectorized instance."""
-        out = np.array([self.eval(k, aa, cosmo, derivative=derivative)
-                        for aa in np.atleast_1d(a).astype(float)])
-        return out.squeeze()[()]
-
-<<<<<<< HEAD
-        Args:
-            k (float or array_like): wavenumber value(s) in units of Mpc^-1.
-            a (float): value of the scale factor
-            cosmo (:class:`~pyccl.core.Cosmology`): Cosmology object. The
-                cosmology object is needed in order to evaluate the power
-                spectrum outside the interpolation range in `a`. E.g. if you
-                want to evaluate the power spectrum at a very small a, not
-                covered by the arrays you passed when initializing this object,
-                the power spectrum will be extrapolated from the earliest
-                available value using the linear growth factor (for which a
-                cosmology is needed). If no Cosmology is passed, attempting
-                to evaluate the power spectrum outside of the scale factor
-                boundaries will raise an exception.
-
-        Returns:
-            float or array_like: value(s) of the power spectrum.
-        """
-        # determine if logarithmic derivative is needed
-        if not derivative:
-            eval_funcs = lib.pk2d_eval_single, lib.pk2d_eval_multi
-        else:
-            eval_funcs = lib.pk2d_der_eval_single, lib.pk2d_der_eval_multi
-
-        # handle scale factor extrapolation
-        if cosmo is None:
-            cosmo = self.eval._cosmo
-            self.psp.extrap_linear_growth = 404  # flag no extrapolation
-        else:
-            cosmo.compute_growth()  # growth factors for extrapolation
-            self.psp.extrap_linear_growth = 401  # flag extrapolation
-
-        status = 0
-        if isinstance(k, int):
-            k = float(k)
-        if isinstance(k, float):
-            f, status = eval_funcs[0](self.psp, np.log(k), a,
-                                      cosmo.cosmo, status)
-        else:
-            k_use = np.atleast_1d(k)
-            f, status = eval_funcs[1](self.psp, np.log(k_use), a,
-                                      cosmo.cosmo, k_use.size, status)
-
-        # Catch scale factor extrapolation bounds error.
-        if status == lib.CCL_ERROR_SPLINE_EV:
-            raise TypeError(
-                "Pk2D evaluation scale factor is outside of the "
-                "interpolation range. To extrapolate, pass a Cosmology.")
-        check(status, cosmo)
-        return f
-=======
-    def copy(self):
-        """Return a copy of this Pk2D object."""
-        if not self:
-            return Pk2D(empty=True)
-
-        a_arr, lk_arr, pk_arr = self.get_spline_arrays()
-
-        is_logp = bool(self.psp.is_log)
-        if is_logp:
-            # log in-place
-            np.log(pk_arr, out=pk_arr)
-
-        pk2d = Pk2D(a_arr=a_arr, lk_arr=lk_arr, pk_arr=pk_arr,
-                    is_logp=is_logp,
-                    extrap_order_lok=self.extrap_order_lok,
-                    extrap_order_hik=self.extrap_order_hik)
-
-        return pk2d
->>>>>>> 2599a822
 
     # Save a dummy cosmology as an attribute of the `eval` method so we don't
     # have to initialize one every time no `cosmo` is passed. This is gentle
@@ -596,47 +506,27 @@
     def __rtruediv__(self, other):
         return other * self**(-1)
 
-<<<<<<< HEAD
-    @unlock_instance(mutate=True)
-=======
     @unlock_instance
->>>>>>> 2599a822
     def __iadd__(self, other):
         self = self + other
         return self
 
-<<<<<<< HEAD
-    @unlock_instance(mutate=True)
-=======
     @unlock_instance
->>>>>>> 2599a822
     def __imul__(self, other):
         self = self * other
         return self
 
-<<<<<<< HEAD
-    @unlock_instance(mutate=True)
-=======
     @unlock_instance
->>>>>>> 2599a822
     def __isub__(self, other):
         self = self - other
         return self
 
-<<<<<<< HEAD
-    @unlock_instance(mutate=True)
-=======
     @unlock_instance
->>>>>>> 2599a822
     def __itruediv__(self, other):
         self = self / other
         return self
 
-<<<<<<< HEAD
-    @unlock_instance(mutate=True)
-=======
     @unlock_instance
->>>>>>> 2599a822
     def __ipow__(self, other):
         self = self**other
         return self
