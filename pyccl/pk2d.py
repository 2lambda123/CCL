import warnings
import functools
import numpy as np

from . import ccllib as lib
from .errors import CCLWarning, CCLError
from .pyutils import check, _get_spline2d_arrays


class _Pk2D_descriptor:
    """Descriptor to enable usage of `Pk2D` class methods as instance methods.
    """
    def __init__(self, func):
        self.func = func

    def __get__(self, instance, base):
        this = instance if instance else base

        @functools.wraps(self.func)
        def new_func(*args, **kwargs):
            return self.func(this, *args, **kwargs)
        return new_func


class Pk2D(object):
    """A power spectrum class holding the information needed to reconstruct an
    arbitrary function of wavenumber and scale factor.

    Args:
        pkfunc (:obj:`function`): a function returning a floating point
             number or numpy array with the signature `f(k,a)`, where k
             is a wavenumber (in units of Mpc^-1) and a is the scale
             factor. The function must able to take numpy arrays as `k`.
             The function must return the value(s) of the power spectrum
             (or its natural logarithm, depending on the value of
             `is_logp`. The power spectrum units should be compatible
             with those used by CCL (e.g. if you're passing a matter power
             spectrum, its units should be Mpc^3). If this argument is not
             `None`, this function will be sampled at the values of k and
             a used internally by CCL to store the linear and non-linear
             power spectra.
        a_arr (array): an array holding values of the scale factor
        lk_arr (array): an array holding values of the natural logarithm
             of the wavenumber (in units of Mpc^-1).
        pk_arr (array): a 2D array containing the values of the power
             spectrum at the values of the scale factor and the wavenumber
             held by `a_arr` and `lk_arr`. The shape of this array must be
             `[na,nk]`, where `na` is the size of `a_arr` and `nk` is the
             size of `lk_arr`. This array can be provided in a flattened
             form as long as the total size matches `nk*na`. The array can
             hold the values of the natural logarithm of the power
             spectrum, depending on the value of `is_logp`. If `pkfunc`
             is not None, then `a_arr`, `lk_arr` and `pk_arr` are ignored.
             However, either `pkfunc` or all of the last three array must
             be non-None. Note that, if you pass your own Pk array, you
             are responsible of making sure that it is sufficiently well
             sampled (i.e. the resolution of `a_arr` and `lk_arr` is high
             enough to sample the main features in the power spectrum).
             For reference, CCL will use bicubic interpolation to evaluate
             the power spectrum at any intermediate point in k and a.
        extrap_order_lok (int): extrapolation order to be used on k-values
             below the minimum of the splines (use 0, 1 or 2). Note that
             the extrapolation will be done in either log(P(k)) or P(k),
             depending on the value of `is_logp`.
        extrap_order_hik (int): extrapolation order to be used on k-values
             above the maximum of the splines (use 0, 1 or 2). Note that
             the extrapolation will be done in either log(P(k)) or P(k),
             depending on the value of `is_logp`.
        is_logp (boolean): if True, pkfunc/pkarr return/hold the natural
             logarithm of the power spectrum. Otherwise, the true value
             of the power spectrum is expected. Note that arrays will be
             interpolated in log space if `is_logp` is set to `True`.
        cosmo (:class:`~pyccl.core.Cosmology`): Cosmology object. The cosmology
             object is needed in order if `pkfunc` is not `None`. The object is
             used to determine the sampling rate in scale factor and
             wavenumber.
        empty (bool): if True, just create an empty object, to be filled
            out later
    """

    def __init__(self, pkfunc=None, a_arr=None, lk_arr=None, pk_arr=None,
                 is_logp=True, extrap_order_lok=1, extrap_order_hik=2,
                 cosmo=None, empty=False):
        if empty:
            return

        status = 0
        if pkfunc is None:  # Initialize power spectrum from 2D array
            # Make sure input makes sense
            if (a_arr is None) or (lk_arr is None) or (pk_arr is None):
                raise ValueError("If you do not provide a function, "
                                 "you must provide arrays")

            # Check that `a` is a monotonically increasing array.
            if not np.array_equal(a_arr, np.sort(a_arr)):
                raise ValueError("Input scale factor array in `a_arr` is not "
                                 "monotonically increasing.")

            pkflat = pk_arr.flatten()
            # Check dimensions make sense
            if (len(a_arr)*len(lk_arr) != len(pkflat)):
                raise ValueError("Size of input arrays is inconsistent")
        else:  # Initialize power spectrum from function
            # Check that the input function has the right signature
            try:
                pkfunc(k=np.array([1E-2, 2E-2]), a=0.5)
            except Exception:
                raise ValueError("Can't use input function")

            if cosmo is None:
                raise ValueError("A cosmology is needed if initializing "
                                 "power spectrum from a function")

            # Set k and a sampling from CCL parameters
            nk = lib.get_pk_spline_nk(cosmo.cosmo)
            na = lib.get_pk_spline_na(cosmo.cosmo)
            a_arr, status = lib.get_pk_spline_a(cosmo.cosmo, na, status)
            check(status, cosmo=cosmo)
            lk_arr, status = lib.get_pk_spline_lk(cosmo.cosmo, nk, status)
            check(status, cosmo=cosmo)

            # Compute power spectrum on 2D grid
            pkflat = np.zeros([na, nk])
            for ia, a in enumerate(a_arr):
                pkflat[ia, :] = pkfunc(k=np.exp(lk_arr), a=a)
            pkflat = pkflat.flatten()

        self.psp, status = lib.set_pk2d_new_from_arrays(lk_arr, a_arr, pkflat,
                                                        int(extrap_order_lok),
                                                        int(extrap_order_hik),
                                                        int(is_logp), status)
<<<<<<< HEAD
        check(status)

    @property
    def has_psp(self):
        return 'psp' in vars(self)

    @property
    def extrap_order_lok(self):
        return self.psp.extrap_order_lok

    @extrap_order_lok.setter
    def extrap_order_lok(self, value):
        self.psp.extrap_order_lok = value

    @property
    def extrap_order_hik(self):
        return self.psp.extrap_order_hik

    @extrap_order_hik.setter
    def extrap_order_hik(self, value):
        self.psp.extrap_order_hik = value
=======
        check(status, cosmo=cosmo)
        self.has_psp = True
>>>>>>> f802cd75

    @classmethod
    def pk_from_model(Pk2D, cosmo, model):
        """`Pk2D` constructor returning the power spectrum associated with
        a given numerical model.

        Args:
            cosmo (:class:`~pyccl.core.Cosmology`): A Cosmology object.
            model (:obj:`str`): model to use. Three models allowed:
                `'bbks'` (Bardeen et al. ApJ 304 (1986) 15).
                `'eisenstein_hu'` (Eisenstein & Hu astro-ph/9709112).
                `'eisenstein_hu_nowiggles'` (Eisenstein & Hu astro-ph/9709112).
                `'emu'` (arXiv:1508.02654).
        """
        pk2d = Pk2D(empty=True)
        status = 0
        if model == 'bbks':
            cosmo.compute_growth()
            ret = lib.compute_linpower_bbks(cosmo.cosmo, status)
        elif model == 'eisenstein_hu':
            cosmo.compute_growth()
            ret = lib.compute_linpower_eh(cosmo.cosmo, 1, status)
        elif model == 'eisenstein_hu_nowiggles':
            cosmo.compute_growth()
            ret = lib.compute_linpower_eh(cosmo.cosmo, 0, status)
        elif model == 'emu':
            ret = lib.compute_power_emu(cosmo.cosmo, status)
        else:
            raise ValueError("Unknown model %s " % model)

        if np.ndim(ret) == 0:
            status = ret
        else:
            pk2d.psp, status = ret

        check(status, cosmo)
        return pk2d

    @_Pk2D_descriptor
    def apply_halofit(self, cosmo, pk_linear=None):
        """Pk2D constructor that applies the "HALOFIT" transformation of
        Takahashi et al. 2012 (arXiv:1208.2701) on an input linear
        power spectrum in `pk_linear`.

        Args:
            cosmo (:class:`~pyccl.core.Cosmology`):
                A Cosmology object.
            pk_linear (:class:`Pk2D`, optional):
                A :class:`Pk2D` object containing the linear power spectrum
                to transform.
        """
        if pk_linear is None:
            pk_linear = self

        pk2d = Pk2D(empty=True)
        status = 0
        ret = lib.apply_halofit(cosmo.cosmo, pk_linear.psp, status)
        if np.ndim(ret) == 0:
            status = ret
        else:
            pk2d.psp, status = ret
        check(status, cosmo)
        return pk2d

    def eval(self, k, a, cosmo=None, *, derivative=False):
        """Evaluate power spectrum or its logarithmic derivative:

        .. math::
           \\frac{d\\log P(k,a)}{d\\log k}

        Args:
            k (float or array_like): wavenumber value(s) in units of Mpc^-1.
            a (float): value of the scale factor
            cosmo (:class:`~pyccl.core.Cosmology`): Cosmology object. The
                cosmology object is needed in order to evaluate the power
                spectrum outside the interpolation range in `a`. E.g. if you
                want to evaluate the power spectrum at a very small a, not
                covered by the arrays you passed when initializing this object,
                the power spectrum will be extrapolated from the earliest
                available value using the linear growth factor (for which a
                cosmology is needed). If no Cosmology is passed, attempting
                to evaluate the power spectrum outside of the scale factor
                boundaries will raise an exception.

        Returns:
            float or array_like: value(s) of the power spectrum.
        """
        # determine if logarithmic derivative is needed
        if not derivative:
            eval_funcs = lib.pk2d_eval_single, lib.pk2d_eval_multi
        else:
            eval_funcs = lib.pk2d_der_eval_single, lib.pk2d_der_eval_multi

        # handle scale factor extrapolation
        if cosmo is None:
            cospass = lib.cosmology()
            self.psp.extrap_linear_growth = 404  # flag no extrapolation
        else:
            cospass = cosmo.cosmo
            cosmo.compute_growth()  # growth factors for extrapolation
            self.psp.extrap_linear_growth = 401  # flag extrapolation

        status = 0

        if isinstance(k, int):
            k = float(k)
        if isinstance(k, float):
            f, status = eval_funcs[0](self.psp, np.log(k), a, cospass, status)
        else:
            k_use = np.atleast_1d(k)
            f, status = eval_funcs[1](self.psp, np.log(k_use), a, cospass,
                                      k_use.size, status)

        try:
            check(status, cospass)
        except CCLError as err:
            if (cosmo is None) and ("CCL_ERROR_SPLINE_EV" in str(err)):
                raise TypeError(
                    "Pk2D evaluation scale factor is outside of the "
                    "interpolation range. To extrapolate, pass a Cosmology.")
            else:
                raise err

        return f

    def eval_dlogpk_dlogk(self, k, a, cosmo):
        """Evaluate logarithmic derivative. See ``Pk2D.eval`` for details."""
        return self.eval(k, a, cosmo=cosmo, derivative=True)

    def __call__(self, k, a, cosmo=None, *, derivative=False):
        """Callable vectorized instance."""
        out = np.array([self.eval(k, aa, cosmo, derivative=derivative)
                        for aa in np.atleast_1d(a).astype(float)])
        return out.squeeze()[()]

    def copy(self):
        """Return a copy of this Pk2D object."""
        if not self:
            return Pk2D(empty=True)

        a_arr, lk_arr, pk_arr = self.get_spline_arrays()

        is_logp = bool(self.psp.is_log)
        if is_logp:
            # log in-place
            np.log(pk_arr, out=pk_arr)

        pk2d = Pk2D(a_arr=a_arr, lk_arr=lk_arr, pk_arr=pk_arr,
                    is_logp=is_logp,
                    extrap_order_lok=self.extrap_order_lok,
                    extrap_order_hik=self.extrap_order_hik)

        return pk2d

    def get_spline_arrays(self):
        """Get the spline data arrays.

        Returns:
            a_arr: array_like
                Array of scale factors.
            lk_arr: array_like
                Array of logarithm of wavenumber k.
            pk_arr: array_like
                Array of the power spectrum P(k, z). The shape
                is (a_arr.size, lk_arr.size).
        """
        if not self:
            raise ValueError("Pk2D object does not have data.")

        a_arr, lk_arr, pk_arr = _get_spline2d_arrays(self.psp.fka)
        if self.psp.is_log:
            pk_arr = np.exp(pk_arr)

        return a_arr, lk_arr, pk_arr

    def __del__(self):
        """Free memory associated with this Pk2D structure."""
        if self:
            lib.f2d_t_free(self.psp)

    def __bool__(self):
        return self.has_psp

    def __contains__(self, other):
        if not (self.psp.lkmin <= other.psp.lkmin
                and self.psp.lkmax >= other.psp.lkmax
                and self.psp.amin <= other.psp.amin
                and self.psp.amax >= other.psp.amax):
            return False
        return True

    def _get_binary_operator_arrays(self, other):
        if not (self and other):
            raise ValueError("Pk2D object does not have data.")
        if self not in other:
            raise ValueError(
                "The 2nd operand has its data defined over a smaller range "
                "than the 1st operand. To avoid extrapolation, this operation "
                "is forbidden. If you want to operate on the smaller support, "
                "try swapping the operands.")

        a_arr_a, lk_arr_a, pk_arr_a = self.get_spline_arrays()
        a_arr_b, lk_arr_b, pk_arr_b = other.get_spline_arrays()
        if not (a_arr_a.size == a_arr_b.size
                and lk_arr_a.size == lk_arr_b.size
                and np.allclose(a_arr_a, a_arr_b)
                and np.allclose(lk_arr_a, lk_arr_b)):
            warnings.warn(
                "Operands defined over different ranges. "
                "The result will be interpolated and clipped to "
                f"{self.psp.lkmin} <= log k <= {self.psp.lkmax} and "
                f"{self.psp.amin} <= a <= {self.psp.amax}.", CCLWarning)
            pk_arr_b = other(np.exp(lk_arr_a), a_arr_a)

        return a_arr_a, lk_arr_a, pk_arr_a, pk_arr_b

    def __add__(self, other):
        """Adds two Pk2D instances.

        The a and k ranges of the 2nd operand need to be the same or smaller
        than the 1st operand.
        The returned Pk2D object uses the same a and k arrays as the first
        operand.
        """
        if isinstance(other, (float, int)):
            a_arr_a, lk_arr_a, pk_arr_a = self.get_spline_arrays()
            pk_arr_new = pk_arr_a + other
        elif isinstance(other, Pk2D):
            a_arr_a, lk_arr_a, pk_arr_a, pk_arr_b = \
                self._get_binary_operator_arrays(other)
            pk_arr_new = pk_arr_a + pk_arr_b
        else:
            raise TypeError("Addition of Pk2D is only defined for "
                            "floats, ints, and Pk2D objects.")

        logp = np.all(pk_arr_new > 0)
        if logp:
            pk_arr_new = np.log(pk_arr_new)

        new = Pk2D(a_arr=a_arr_a, lk_arr=lk_arr_a, pk_arr=pk_arr_new,
                   is_logp=logp,
                   extrap_order_lok=self.extrap_order_lok,
                   extrap_order_hik=self.extrap_order_hik)

        return new

    def __mul__(self, other):
        """Multiply two Pk2D instances.

        The a and k ranges of the 2nd operand need to be the same or smaller
        than the 1st operand.
        The returned Pk2D object uses the same a and k arrays as the first
        operand.
        """
        if isinstance(other, (float, int)):
            a_arr_a, lk_arr_a, pk_arr_a = self.get_spline_arrays()
            pk_arr_new = other * pk_arr_a
        elif isinstance(other, Pk2D):
            a_arr_a, lk_arr_a, pk_arr_a, pk_arr_b = \
                self._get_binary_operator_arrays(other)
            pk_arr_new = pk_arr_a * pk_arr_b
        else:
            raise TypeError("Multiplication of Pk2D is only defined for "
                            "floats, ints, and Pk2D objects.")

        logp = np.all(pk_arr_new > 0)
        if logp:
            pk_arr_new = np.log(pk_arr_new)

        new = Pk2D(a_arr=a_arr_a, lk_arr=lk_arr_a, pk_arr=pk_arr_new,
                   is_logp=logp,
                   extrap_order_lok=self.extrap_order_lok,
                   extrap_order_hik=self.extrap_order_hik)
        return new

    def __pow__(self, exponent):
        """Take a Pk2D instance to a power.
        """
        if not isinstance(exponent, (float, int)):
            raise TypeError(
                "Exponentiation of Pk2D is only defined for floats and ints.")
        a_arr_a, lk_arr_a, pk_arr_a = self.get_spline_arrays()
        if np.any(pk_arr_a < 0) and exponent % 1 != 0:
            warnings.warn(
                "Taking a non-positive Pk2D object to a non-integer "
                "power may lead to unexpected results", CCLWarning)

        pk_arr_new = pk_arr_a**exponent

        logp = np.all(pk_arr_new > 0)
        if logp:
            pk_arr_new = np.log(pk_arr_new)

        new = Pk2D(a_arr=a_arr_a, lk_arr=lk_arr_a, pk_arr=pk_arr_new,
                   is_logp=logp,
                   extrap_order_lok=self.extrap_order_lok,
                   extrap_order_hik=self.extrap_order_hik)

        return new

    def __sub__(self, other):
        return self + (-1)*other

    def __truediv__(self, other):
        return self * other**(-1)

    __radd__ = __add__

    __rmul__ = __mul__

    def __rsub__(self, other):
        return other + (-1)*self

    def __rtruediv__(self, other):
        return other * self**(-1)

    def __iadd__(self, other):
        self = self + other
        return self

    def __imul__(self, other):
        self = self * other
        return self

    def __isub__(self, other):
        self = self - other
        return self

    def __itruediv__(self, other):
        self = self / other
        return self

    def __ipow__(self, other):
        self = self**other
        return self


def parse_pk2d(cosmo, p_of_k_a, is_linear=False):
    """ Return the C-level `f2d` spline associated with a
    :class:`Pk2D` object.

    Args:
        cosmo (:class:`~pyccl.core.Cosmology`): A Cosmology object.
        p_of_k_a (:class:`Pk2D`, :obj:`str` or `None`): if a
            :class:`Pk2D` object, its `f2d` spline will be used. If
            a string, the linear or non-linear power spectrum stored
            by `cosmo` under this name will be used. If `None`, the
            matter power spectrum stored by `cosmo` will be used.
        is_linear (:obj:`bool`): if `True`, and if `p_of_k_a` is a
            string or `None`, the linear version of the corresponding
            power spectrum will be used (otherwise it'll be the
            non-linear version).
    """
    if isinstance(p_of_k_a, Pk2D):
        psp = p_of_k_a.psp
    else:
        if (p_of_k_a is None) or isinstance(p_of_k_a, str):
            name = p_of_k_a
        else:
            raise ValueError("p_of_k_a must be a pyccl.Pk2D object, "
                             "a string, or None")

        if is_linear:
            cosmo.compute_linear_power()
            pk = cosmo.get_linear_power(name)
        else:
            cosmo.compute_nonlin_power()
            pk = cosmo.get_nonlin_power(name)
        psp = pk.psp
    return psp<|MERGE_RESOLUTION|>--- conflicted
+++ resolved
@@ -129,8 +129,7 @@
                                                         int(extrap_order_lok),
                                                         int(extrap_order_hik),
                                                         int(is_logp), status)
-<<<<<<< HEAD
-        check(status)
+        check(status, cosmo=cosmo)
 
     @property
     def has_psp(self):
@@ -151,10 +150,6 @@
     @extrap_order_hik.setter
     def extrap_order_hik(self, value):
         self.psp.extrap_order_hik = value
-=======
-        check(status, cosmo=cosmo)
-        self.has_psp = True
->>>>>>> f802cd75
 
     @classmethod
     def pk_from_model(Pk2D, cosmo, model):
