from .base import unlock_instance
from .baryons import BaryonsSchneider15
from .base import deprecated
from .pyutils import check
from . import ccllib as lib
import numpy as np


@deprecated(BaryonsSchneider15)
def bcm_model_fka(cosmo, k, a):
    """The BCM model correction factor for baryons.

    .. note:: BCM stands for the "baryonic correction model" of Schneider &
              Teyssier (2015; https://arxiv.org/abs/1510.06034). See the
              `DESC Note <https://github.com/LSSTDESC/CCL/blob/master/doc\
/0000-ccl_note/main.pdf>`_
              for details.

    .. note:: The correction factor is applied multiplicatively so that
              :math:`P_{\\rm corrected}(k, a) = P(k, a)\\, f_{\\rm bcm}(k, a)`.

    Args:
        cosmo (:class:`~pyccl.core.Cosmology`): Cosmological parameters.
        k (float or array_like): Wavenumber; Mpc^-1.
        a (float): Scale factor.

    Returns:
        float or array_like: Correction factor to apply to the power spectrum.
    """
    bcm = BaryonsSchneider15(log10Mc=cosmo['bcm_log10Mc'],
                             eta_b=cosmo['bcm_etab'],
                             k_s=cosmo['bcm_ks'])
    return bcm.boost_factor(cosmo, k, a)


<<<<<<< HEAD
@deprecated(BaryonsSchneider15)
@unlock_instance(mutate=True, argv=1)
=======
@unlock_instance(mutate=True, name="pk2d")
>>>>>>> bccfc887
def bcm_correct_pk2d(cosmo, pk2d):
    """Apply the BCM model correction factor to a given power spectrum.

    Args:
        cosmo (:class:`~pyccl.core.Cosmology`): Cosmological parameters.
        pk2d (:class:`~pyccl.pk2d.Pk2D`): power spectrum.
    """

    bcm = BaryonsSchneider15(log10Mc=cosmo['bcm_log10Mc'],
                             eta_b=cosmo['bcm_etab'],
                             k_s=cosmo['bcm_ks'])
    a_arr, lk_arr, pk_arr = pk2d.get_spline_arrays()
    k_arr = np.exp(lk_arr)
    fka = bcm.boost_factor(cosmo, k_arr, a_arr)
    pk_arr *= fka
    if pk2d.psp.is_log:
        np.log(pk_arr, out=pk_arr)
    lib.f2d_t_free(pk2d.psp)
    status = 0
    pk2d.psp, status = lib.set_pk2d_new_from_arrays(
        lk_arr, a_arr, pk_arr.flatten(),
        int(pk2d.extrap_order_lok),
        int(pk2d.extrap_order_hik),
        pk2d.psp.is_log, status)
    check(status)<|MERGE_RESOLUTION|>--- conflicted
+++ resolved
@@ -33,12 +33,8 @@
     return bcm.boost_factor(cosmo, k, a)
 
 
-<<<<<<< HEAD
 @deprecated(BaryonsSchneider15)
-@unlock_instance(mutate=True, argv=1)
-=======
 @unlock_instance(mutate=True, name="pk2d")
->>>>>>> bccfc887
 def bcm_correct_pk2d(cosmo, pk2d):
     """Apply the BCM model correction factor to a given power spectrum.
 
