--- conflicted
+++ resolved
@@ -85,16 +85,6 @@
         assert np.shape(m) == np.shape(M)
 
 
-<<<<<<< HEAD
-def test_translate_mass_raises():
-    hmd = ccl.halos.MassDef(200, 'matter')
-    hmdb = ccl.halos.MassDef(200, 'critical')
-    with pytest.raises(AttributeError):
-        hmd.translate_mass(COSMO, 1E12, 1., hmdb)
-
-
-=======
->>>>>>> 26c2bd54
 @pytest.mark.parametrize('scls', [ccl.halos.MassDef200m,
                                   ccl.halos.MassDef200c,
                                   ccl.halos.MassDef500c,
