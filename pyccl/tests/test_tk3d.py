--- conflicted
+++ resolved
@@ -139,7 +139,6 @@
     assert_allclose(phere.flatten(), ptrue.flatten(), rtol=1E-6)
 
 
-<<<<<<< HEAD
 def test_tk3d_call():
     # Test `__call__` and `__bool__`
     (a_arr, lk_arr, fka1_arr, fka2_arr, tkka_arr) = get_arrays()
@@ -147,7 +146,8 @@
     assert bool(tsp) is tsp.has_tsp
     assert np.allclose(np.array([tsp.eval(np.exp(lk_arr), a) for a in a_arr]),
                        tsp(np.exp(lk_arr), a_arr), rtol=1e-15)
-=======
+
+
 @pytest.mark.parametrize('is_product', [True, False])
 def test_tk3d_spline_arrays(is_product):
     (a_arr, lk_arr, fka1_arr, fka2_arr, tkka_arr) = get_arrays()
@@ -174,13 +174,8 @@
 
     # PR923 aims to change this bit of code; the assertion is there to remind
     # us to uncomment what is commented out.
-    assert not hasattr(tsp.__class__, "has_tsp")
-    # ccl.lib.f3d_t_free(tsp.tsp)
-    # delattr(tsp, "tsp")
-
-    # fool `Tk3D` into believing it doesn't have a `tsp`
-    tsp.has_tsp = False
+    ccl.lib.f3d_t_free(tsp.tsp)
+    delattr(tsp, "tsp")
 
     with pytest.raises(ValueError):
-        tsp.get_spline_arrays()
->>>>>>> fd54a214
+        tsp.get_spline_arrays()