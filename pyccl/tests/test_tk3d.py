--- conflicted
+++ resolved
@@ -156,8 +156,7 @@
         assert np.allclose(np.log(out[0]), fka1_arr, rtol=1e-15)
         assert np.allclose(np.log(out[1]), fka2_arr, rtol=1e-15)
     else:
-<<<<<<< HEAD
-        assert np.all(np.log(out[0]) == tkka_arr)
+        assert np.allclose(np.log(out[0]), tkka_arr, rtol=1e-15)
 
 
 def test_tk3d_call():
@@ -167,8 +166,6 @@
     assert bool(tsp) is tsp.has_tsp
     assert np.allclose(np.array([tsp.eval(np.exp(lk_arr), a) for a in a_arr]),
                        tsp(np.exp(lk_arr), a_arr), rtol=1e-15)
-=======
-        assert np.allclose(np.log(out[0]), tkka_arr, rtol=1e-15)
 
 
 def test_tk3d_spline_arrays_raises():
@@ -183,5 +180,4 @@
         tsp.has_tsp = False
 
     with pytest.raises(ValueError):
-        tsp.get_spline_arrays()
->>>>>>> d31e71cb
+        tsp.get_spline_arrays()