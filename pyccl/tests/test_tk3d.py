--- conflicted
+++ resolved
@@ -139,34 +139,6 @@
     assert_allclose(phere.flatten(), ptrue.flatten(), rtol=1E-6)
 
 
-@pytest.mark.parametrize('is_product', [True, False])
-def test_tk3d_spline_arrays(is_product):
-    (a_arr, lk_arr, fka1_arr, fka2_arr, tkka_arr) = get_arrays()
-    if is_product:
-        tsp = ccl.Tk3D(a_arr, lk_arr, pk1_arr=fka1_arr, pk2_arr=fka2_arr)
-    else:
-        tsp = ccl.Tk3D(a_arr, lk_arr, tkk_arr=tkka_arr)
-
-    a_get, lk_get1, lk_get2, out = tsp.get_spline_arrays()
-    assert np.allclose(a_get, a_arr, rtol=1e-15)
-    assert np.allclose(lk_get1, lk_arr, rtol=1e-15)
-    assert np.allclose(lk_get2, lk_arr, rtol=1e-15)
-
-    if is_product:
-        assert np.allclose(np.log(out[0]), fka1_arr, rtol=1e-15)
-        assert np.allclose(np.log(out[1]), fka2_arr, rtol=1e-15)
-    else:
-        assert np.allclose(np.log(out[0]), tkka_arr, rtol=1e-15)
-
-
-def test_tk3d_spline_arrays_raises():
-    (a_arr, lk_arr, fka1_arr, fka2_arr, tkka_arr) = get_arrays()
-    tsp = ccl.Tk3D(a_arr, lk_arr, tkk_arr=tkka_arr)
-    delattr(tsp, "tsp")
-    with pytest.raises(ValueError):
-        tsp.get_spline_arrays()
-
-
 def test_tk3d_call():
     # Test `__call__` and `__bool__`
     (a_arr, lk_arr, fka1_arr, fka2_arr, tkka_arr) = get_arrays()
@@ -176,7 +148,6 @@
                        tsp(np.exp(lk_arr), a_arr), rtol=1e-15)
 
 
-<<<<<<< HEAD
 @pytest.mark.parametrize('is_product', [True, False])
 def test_tk3d_spline_arrays(is_product):
     (a_arr, lk_arr, fka1_arr, fka2_arr, tkka_arr) = get_arrays()
@@ -201,21 +172,8 @@
     (a_arr, lk_arr, fka1_arr, fka2_arr, tkka_arr) = get_arrays()
     tsp = ccl.Tk3D(a_arr, lk_arr, tkk_arr=tkka_arr)
 
-    # PR923 aims to change this bit of code; the assertion is there to remind
-    # us to uncomment what is commented out.
     ccl.lib.f3d_t_free(tsp.tsp)
     delattr(tsp, "tsp")
-=======
-    # PR923 aims to change this bit of code; the assertion is there to remind
-    # us to uncomment what is commented out.
-    assert not hasattr(tsp.__class__, "has_tsp")
-    # ccl.lib.f3d_t_free(tsp.tsp)
-    # delattr(tsp, "tsp")
-
-    # fool `Tk3D` into believing it doesn't have a `tsp`
-    with UnlockInstance(tsp):
-        tsp.has_tsp = False
->>>>>>> 14af4d31
 
     with pytest.raises(ValueError):
         tsp.get_spline_arrays()