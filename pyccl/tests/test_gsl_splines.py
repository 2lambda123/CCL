--- conflicted
+++ resolved
@@ -1,10 +1,4 @@
-<<<<<<< HEAD
-import pytest
 from . import pyccl as ccl
-
-=======
-import pyccl as ccl
->>>>>>> 339040e7
 import numpy as np
 
 
