import numpy as np
import pytest
import pyccl as ccl
from pyccl import UnlockInstance
from .test_cclobject import check_eq_repr_hash


COSMO = ccl.Cosmology(
    Omega_c=0.27, Omega_b=0.045, h=0.67, sigma8=0.8, n_s=0.96,
    transfer_function='bbks', matter_power_spectrum='linear')
M200 = ccl.halos.MassDef200c()
M500c = ccl.halos.MassDef(500, 'critical')


<<<<<<< HEAD
def test_HaloProfile_eq_repr_hash():
    # Test eq, repr, hash for HaloProfile and Profile2pt.
    # 1. HaloProfile
    CM1 = ccl.halos.Concentration.from_name("Duffy08")()
    CM2 = ccl.halos.Concentration.from_name("Duffy08")()

    P1 = ccl.halos.HaloProfileHOD(c_M_relation=CM1)
    P2 = ccl.halos.HaloProfileHOD(c_M_relation=CM2)
    assert check_eq_repr_hash(CM1, CM2)
    assert check_eq_repr_hash(P1, P2)

    P1.update_parameters(lMmin_0=P1.lMmin_0/2)
    assert check_eq_repr_hash(P1, P2, equal=False)

    # 2. Profile2pt
    PCOV1 = ccl.halos.Profile2pt(r_corr=1.0)
    PCOV2 = ccl.halos.Profile2pt(r_corr=1.0)
    assert check_eq_repr_hash(PCOV1, PCOV2)

    PCOV2.update_parameters(r_corr=1.5)
    assert check_eq_repr_hash(PCOV1, PCOV2, equal=False)


def one_f(cosmo, M, a=1, mdef=M200):
=======
def one_f(cosmo, M, a=1, mass_def=M200):
>>>>>>> b471c249
    if np.ndim(M) == 0:
        return 1
    else:
        return np.ones(M.size)


def smoke_assert_prof_real(profile, method='_real'):
    sizes = [(0, 0),
             (2, 0),
             (0, 2),
             (2, 3),
             (1, 3),
             (3, 1)]
    shapes = [(),
              (2,),
              (2,),
              (2, 3),
              (1, 3),
              (3, 1)]
    for (sm, sr), sh in zip(sizes, shapes):
        if sr == 0:
            r = 0.5
        else:
            # Don't include 0 to avoid 1/0 at origin.
            r = np.linspace(0.001, 1., sr)
        if sm == 0:
            m = 1E12
        else:
            m = np.geomspace(1E10, 1E14, sm)
        p = getattr(profile, method)(COSMO, r, m, 1., mass_def=M200)
        assert np.shape(p) == sh


# TODO: Uncomment once the profiles can be compared.
# def test_profiles_equal():
#     M200m = ccl.halos.MassDef200m()
#     cm = ccl.halos.ConcentrationDuffy08(mass_def=M200m)
#     p1 = ccl.halos.HaloProfileHOD(concentration=cm, lMmin_0=12.)

#     # different profile types
#     p2 = ccl.halos.HaloProfilePressureGNFW()
#     assert p1 != p2

#     # equal profiles
#     p2 = p1
#     assert p1 == p2

#     # equivalent profiles
#     cm2 = ccl.halos.ConcentrationDuffy08(mass_def=M200m)
#     p2 = ccl.halos.HaloProfileHOD(concentration=cm2, lMmin_0=12.)
#     assert p1 == p2

#     # different parameters
#     p2 = ccl.halos.HaloProfileHOD(concentration=cm, lMmin_0=11.)
#     assert p1 != p2

#     # different mass-concentration
#     cm2 = ccl.halos.ConcentrationConstant()
#     p2 = ccl.halos.HaloProfileHOD(concentration=cm2, lMmin_0=12.)
#     assert p1 != p2

#     # different mass-concentration mass definition
#     M200c = ccl.halos.MassDef200c()
#     cm2 = ccl.halos.ConcentrationDuffy08(mass_def=M200c)
#     p2 = ccl.halos.HaloProfileHOD(concentration=cm2, lMmin_0=12.)
#     assert p1 != p2

#     # different FFTLog
#     p2 = ccl.halos.HaloProfileHOD(concentration=cm, lMmin_0=12.)
#     p2.update_precision_fftlog(**{"plaw_fourier": -2.0})
#     assert p1 != p2


@pytest.mark.parametrize('prof_class',
                         [ccl.halos.HaloProfileNFW,
                          ccl.halos.HaloProfileHernquist,
                          ccl.halos.HaloProfileEinasto])
def test_empirical_smoke(prof_class):
    c = ccl.halos.ConcentrationDuffy08(mass_def=M200)
    with pytest.raises(TypeError):
        p = prof_class(concentration=None)

    if prof_class in [ccl.halos.HaloProfileNFW,
                      ccl.halos.HaloProfileHernquist]:
        with pytest.raises(ValueError):
            p = prof_class(concentration=c,
                           projected_analytic=True,
                           truncated=True)
        with pytest.raises(ValueError):
            p = prof_class(concentration=c,
                           cumul2d_analytic=True,
                           truncated=True)
        p = prof_class(concentration=c)
        smoke_assert_prof_real(p, method='_fourier_analytic')
        smoke_assert_prof_real(p, method='_projected_analytic')
        smoke_assert_prof_real(p, method='_cumul2d_analytic')

    p = prof_class(concentration=c)
    smoke_assert_prof_real(p, method='real')
    smoke_assert_prof_real(p, method='projected')
    smoke_assert_prof_real(p, method='fourier')


def test_empirical_smoke_CIB():
    with pytest.raises(TypeError):
        ccl.halos.HaloProfileCIBShang12(concentration=None, nu_GHz=417)


def test_cib_smoke():
    c = ccl.halos.ConcentrationDuffy08(mass_def=M200)
    p = ccl.halos.HaloProfileCIBShang12(concentration=c, nu_GHz=217)
    beta_old = p.beta
    smoke_assert_prof_real(p, method='_real')
    smoke_assert_prof_real(p, method='_fourier')
    smoke_assert_prof_real(p, method='_fourier_variance')
    p.update_parameters(alpha=1.24, T0=20.0)
    assert p.alpha == 1.24
    assert p.T0 == 20.0
    assert p.beta == beta_old
    for n in ['alpha', 'T0', 'beta', 'gamma',
              's_z', 'Mmin', 'L0', 'sigLM']:
        p.update_parameters(**{n: 1234.})
        assert getattr(p, n) == 1234.


def test_cib_raises():
    with pytest.raises(TypeError):
        ccl.halos.HaloProfileCIBShang12(concentration="my_conc", nu_GHz=217)


def test_cib_2pt_raises():
    c = ccl.halos.ConcentrationDuffy08(mass_def=M200)
    p_cib = ccl.halos.HaloProfileCIBShang12(concentration=c, nu_GHz=217)
    p_tSZ = ccl.halos.HaloProfilePressureGNFW()
    p2pt = ccl.halos.Profile2ptCIB()
    with pytest.raises(TypeError):
        p2pt.fourier_2pt(COSMO, 0.1, 1E13, 1., p_tSZ,
                         mass_def=M200)
    with pytest.raises(TypeError):
        p2pt.fourier_2pt(COSMO, 0.1, 1E13, 1., p_cib,
                         prof2=p_tSZ, mass_def=M200)


def test_einasto_smoke():
    c = ccl.halos.ConcentrationDuffy08(mass_def=M200)
    p = ccl.halos.HaloProfileEinasto(concentration=c)
    for M in [1E14, [1E14, 1E15]]:
        alpha_from_cosmo = p._get_alpha(COSMO, M, 1., M200)

        p.update_parameters(alpha=1.)
        alpha = p._get_alpha(COSMO, M, 1., M200)
        assert np.ndim(M) == np.ndim(alpha)
        assert np.all(p._get_alpha(COSMO, M, 1., M200) == np.full_like(M, 1.))

        p.update_parameters(alpha='cosmo')
        assert np.ndim(M) == np.ndim(alpha_from_cosmo)
        assert np.all(p._get_alpha(COSMO, M, 1., M200) == alpha_from_cosmo)


def test_gnfw_smoke():
    p = ccl.halos.HaloProfilePressureGNFW()
    beta_old = p.beta
    smoke_assert_prof_real(p)
    p.update_parameters(mass_bias=0.7,
                        alpha=1.24)
    assert p.alpha == 1.24
    assert p.mass_bias == 0.7
    assert p.beta == beta_old
    for n in ['P0', 'P0_hexp', 'alpha',
              'beta', 'gamma', 'alpha_P',
              'c500', 'mass_bias', 'x_out']:
        p.update_parameters(**{n: 1.314159})
        assert getattr(p, n) == 1.314159


def test_gnfw_refourier():
    p = ccl.halos.HaloProfilePressureGNFW()
    # Create Fourier template
    p._integ_interp()
    p_f1 = p.fourier(COSMO, 1., 1E13, 1., mass_def=M500c)
    # Check the Fourier profile gets recalculated
    p.update_parameters(alpha=1.32, c500=p.c500+0.1)
    p_f2 = p.fourier(COSMO, 1., 1E13, 1., mass_def=M500c)
    assert p_f1 != p_f2


def test_hod_smoke():
    prof_class = ccl.halos.HaloProfileHOD
    c = ccl.halos.ConcentrationDuffy08(mass_def=M200)

    with pytest.raises(TypeError):
        p = prof_class(concentration=None)

    p = prof_class(concentration=c)
    smoke_assert_prof_real(p)
    smoke_assert_prof_real(p, method='_usat_real')
    smoke_assert_prof_real(p, method='_usat_fourier')
    smoke_assert_prof_real(p, method='_fourier')
    smoke_assert_prof_real(p, method='_fourier_variance')
    for n in ['lMmin_0', 'lMmin_p', 'lM0_0', 'lM0_p',
              'lM1_0', 'lM1_p', 'siglM_0', 'siglM_p',
              'fc_0', 'fc_p', 'alpha_0', 'alpha_p',
              'bg_0', 'bg_p', 'bmax_0', 'bmax_p',
              'a_pivot']:
        p.update_parameters(**{n: 1234.})
        assert getattr(p, n) == 1234.


@pytest.mark.parametrize('real_prof', [True, False])
def test_hod_ns_independent(real_prof):
    def func(prof):
        return prof._real if real_prof else prof._fourier

    c = ccl.halos.ConcentrationDuffy08(mass_def=M200)
    hmd = c.mass_def
    p1 = ccl.halos.HaloProfileHOD(concentration=c,
                                  lMmin_0=12.,
                                  ns_independent=False)
    p2 = ccl.halos.HaloProfileHOD(concentration=c,
                                  lMmin_0=12.,
                                  ns_independent=True)
    # M < Mmin
    f1 = func(p1)(COSMO, 0.01, 1e10, 1., mass_def=hmd)
    assert np.all(f1 == 0)
    f2 = func(p2)(COSMO, 0.01, 1e10, 1., mass_def=hmd)
    assert np.all(f2 > 0)
    # M > Mmin
    f1 = func(p1)(COSMO, 0.01, 1e14, 1., mass_def=hmd)
    f2 = func(p2)(COSMO, 0.01, 1e14, 1., mass_def=hmd)
    assert np.allclose(f1, f2, rtol=0)
    # M == Mmin
    f1 = func(p1)(COSMO, 0.01, 1e12, 1., mass_def=hmd)
    f2 = func(p2)(COSMO, 0.01, 1e12, 1., mass_def=hmd)
    assert np.allclose(2*f1, f2+0.5, rtol=0)

    if not real_prof:
        f1 = p1._fourier_variance(COSMO, 0.01, 1e10, 1., mass_def=hmd)
        f2 = p2._fourier_variance(COSMO, 0.01, 1e10, 1., mass_def=hmd)
        assert f2 > f1 == 0

    p1.update_parameters(ns_independent=True)
    assert p1.ns_independent is True


def test_hod_2pt():
    pbad = ccl.halos.HaloProfilePressureGNFW()
    c = ccl.halos.ConcentrationDuffy08(mass_def=M200)
    pgood = ccl.halos.HaloProfileHOD(concentration=c)
    pgood_b = ccl.halos.HaloProfileHOD(concentration=c)
    p2 = ccl.halos.Profile2ptHOD()
    F0 = p2.fourier_2pt(COSMO, 1., 1e13, 1., pgood,
                        prof2=pgood,
                        mass_def=M200)
    assert np.allclose(p2.fourier_2pt(COSMO, 1., 1e13, 1., pgood,
                                      prof2=None, mass_def=M200),
                       F0, rtol=0)

    with pytest.raises(TypeError):
        p2.fourier_2pt(COSMO, 1., 1E13, 1., pbad,
                       mass_def=M200)

    # TODO: bring back when proper __eq__s are implemented
    # doesn't raise because profiles are equivalent
    # p2.fourier_2pt(COSMO, 1., 1E13, 1., pgood,
    #                prof2=pgood, mass_def=M200)

    # p2.fourier_2pt(COSMO, 1., 1E13, 1., pgood,
    #                prof2=pgood_b, mass_def=M200)

    with pytest.raises(ValueError):
        pgood_b.update_parameters(lM0_0=10.)
        p2.fourier_2pt(COSMO, 1., 1E13, 1., pgood,
                       prof2=pgood_b, mass_def=M200)

    with pytest.raises(ValueError):
        p2.fourier_2pt(COSMO, 1., 1e13, 1., pgood,
                       prof2=pbad, mass_def=M200)


def test_2pt_rcorr_smoke():
    c = ccl.halos.ConcentrationDuffy08(mass_def=M200)
    p = ccl.halos.HaloProfileNFW(concentration=c)
    F0 = ccl.halos.Profile2pt().fourier_2pt(COSMO, 1., 1e13, 1., p,
                                            mass_def=M200)
    p2pt = ccl.halos.Profile2pt(r_corr=0)
    F1 = p2pt.fourier_2pt(COSMO, 1., 1e13, 1., p, mass_def=M200)
    assert F0 == F1
    F2 = p2pt.fourier_2pt(COSMO, 1., 1e13, 1., p, prof2=p, mass_def=M200)
    assert F1 == F2

    p2pt.update_parameters(r_corr=-1.)
    assert p2pt.r_corr == -1.
    F3 = p2pt.fourier_2pt(COSMO, 1., 1e13, 1., p, mass_def=M200)
    assert F3 == 0


@pytest.mark.parametrize('prof_class',
                         [ccl.halos.HaloProfileGaussian,
                          ccl.halos.HaloProfilePowerLaw])
def test_simple_smoke(prof_class):
    def r_s(cosmo, M, a, mass_def):
        return mass_def.get_radius(cosmo, M, a)

    if prof_class == ccl.halos.HaloProfileGaussian:
        p = prof_class(r_scale=r_s, rho0=one_f)
    else:
        p = prof_class(r_scale=r_s, tilt=one_f)
    smoke_assert_prof_real(p)


def test_gaussian_accuracy():
    def fk(k):
        return np.pi**1.5 * np.exp(-k**2 / 4)

    p = ccl.halos.HaloProfileGaussian(r_scale=one_f, rho0=one_f)

    k_arr = np.logspace(-3, 2, 1024)
    fk_arr = p.fourier(COSMO, k_arr, 1., 1., mass_def=M200)
    fk_arr_pred = fk(k_arr)
    res = np.fabs(fk_arr - fk_arr_pred)
    assert np.all(res < 5E-3)


@pytest.mark.parametrize('alpha', [-1.2, -2., -2.8])
def test_projected_plaw_accuracy(alpha):
    from scipy.special import gamma

    prefac = (np.pi**0.5 * gamma(-(alpha + 1) / 2) /
              gamma(-alpha / 2))

    def s_r_t(rt):
        return prefac * rt**(1 + alpha)

    def alpha_f(cosmo, a):
        return alpha

    p = ccl.halos.HaloProfilePowerLaw(r_scale=one_f, tilt=alpha_f)
    p.update_precision_fftlog(plaw_fourier=alpha)

    rt_arr = np.logspace(-3, 2, 1024)
    srt_arr = p.projected(COSMO, rt_arr, 1., 1., mass_def=M200)
    srt_arr_pred = s_r_t(rt_arr)
    res = np.fabs(srt_arr / srt_arr_pred - 1)
    assert np.all(res < 5E-3)


@pytest.mark.parametrize('alpha', [-1.2, -2., -2.8])
def test_plaw_accuracy(alpha):
    from scipy.special import gamma

    prefac = (2.**(3+alpha) * np.pi**1.5 *
              gamma((3 + alpha) / 2) /
              gamma(-alpha / 2))

    def fk(k):
        return prefac / k**(3 + alpha)

    def alpha_f(cosmo, a):
        return alpha

    p = ccl.halos.HaloProfilePowerLaw(r_scale=one_f, tilt=alpha_f)
    p.update_precision_fftlog(plaw_fourier=alpha)

    k_arr = np.logspace(-3, 2, 1024)
    fk_arr = p.fourier(COSMO, k_arr, 1., 1., mass_def=M200)
    fk_arr_pred = fk(k_arr)
    res = np.fabs(fk_arr / fk_arr_pred - 1)
    assert np.all(res < 5E-3)


def get_nfw(real=False, fourier=False):
    # Return a subclass of the NFW profile with or without fourier analytic.
    NFW = type("NFW", (ccl.halos.HaloProfileNFW,), {})
    if real:
        NFW._real = ccl.halos.HaloProfileNFW._real
    if fourier:
        NFW._fourier = ccl.halos.HaloProfileNFW._fourier_analytic
    return NFW


@pytest.mark.parametrize("use_analytic", [True, False])
def test_nfw_accuracy(use_analytic):
    from scipy.special import sici

    tol = 1E-10 if use_analytic else 5E-3
    cM = ccl.halos.ConcentrationDuffy08(mass_def=M200)
    p = get_nfw(real=True, fourier=use_analytic)(concentration=cM)
    M = 1E14
    a = 0.5
    c = cM(COSMO, M, a)
    r_Delta = M200.get_radius(COSMO, M, a) / a
    r_s = r_Delta / c

    def fk(k):
        x = k * r_s
        Si1, Ci1 = sici((1 + c) * x)
        Si2, Ci2 = sici(x)
        P1 = 1 / (np.log(1+c) - c / (1 + c))
        P2 = np.sin(x) * (Si1 - Si2) + np.cos(x) * (Ci1 - Ci2)
        P3 = np.sin(c * x)/((1 + c) * x)
        return M * P1 * (P2 - P3)

    k_arr = np.logspace(-2, 2, 256) / r_Delta
    fk_arr = p.fourier(COSMO, k_arr, M, a, mass_def=M200)
    fk_arr_pred = fk(k_arr)
    # Normalize to  1 at low k
    res = np.fabs((fk_arr - fk_arr_pred) / M)
    assert np.all(res < tol)


def test_nfw_f2r():
    cM = ccl.halos.ConcentrationDuffy08(mass_def=M200)
    p1 = ccl.halos.HaloProfileNFW(concentration=cM)
    # We force p2 to compute the real-space profile
    # by FFT-ing the Fourier-space one.
    p2 = get_nfw(fourier=True)(concentration=cM)
    p2.update_precision_fftlog(padding_hi_fftlog=1E3)

    M = 1E14
    a = 0.5
    r_Delta = M200.get_radius(COSMO, M, a) / a

    r_arr = np.logspace(-2, 1, ) * r_Delta
    pr_1 = p1.real(COSMO, r_arr, M, a, mass_def=M200)
    pr_2 = p2.real(COSMO, r_arr, M, a, mass_def=M200)

    id_good = r_arr < r_Delta  # Profile is 0 otherwise
    res = np.fabs(pr_2[id_good] / pr_1[id_good] - 1)
    assert np.all(res < 0.01)


@pytest.mark.parametrize('fourier_analytic', [True, False])
def test_nfw_projected_accuracy(fourier_analytic):
    cM = ccl.halos.ConcentrationDuffy08(mass_def=M200)
    # Analytic projected profile
    p1 = ccl.halos.HaloProfileNFW(concentration=cM, truncated=False,
                                  projected_analytic=True)
    # FFTLog
    p2 = get_nfw(fourier=fourier_analytic)(concentration=cM, truncated=False)

    M = 1E14
    a = 0.5
    rt = np.logspace(-3, 2, 1024)
    srt1 = p1.projected(COSMO, rt, M, a, mass_def=M200)
    srt2 = p2.projected(COSMO, rt, M, a, mass_def=M200)

    res2 = np.fabs(srt2/srt1-1)
    assert np.all(res2 < 5E-3)


@pytest.mark.parametrize('fourier_analytic', [True, False])
def test_nfw_cumul2d_accuracy(fourier_analytic):
    cM = ccl.halos.ConcentrationDuffy08(mass_def=M200)
    # Analytic cumul2d profile
    p1 = ccl.halos.HaloProfileNFW(concentration=cM, truncated=False,
                                  cumul2d_analytic=True)
    # FFTLog
    p2 = get_nfw(fourier=fourier_analytic)(concentration=cM, truncated=False)

    M = 1E14
    a = 1.0
    rt = np.logspace(-3, 2, 1024)
    srt1 = p1.cumul2d(COSMO, rt, M, a, mass_def=M200)
    srt2 = p2.cumul2d(COSMO, rt, M, a, mass_def=M200)

    res2 = np.fabs(srt2/srt1-1)
    assert np.all(res2 < 5E-3)


def test_upd_fftlog_raises():
    # Verify that FFTLogParams is immutable unless changed in a control manner.
    prof = ccl.halos.HaloProfilePressureGNFW()
    new_params = {"hello_there": 0.}
    with pytest.raises(AttributeError):
        prof.update_precision_fftlog(**new_params)

    with pytest.raises(AttributeError):
        prof.precision_fftlog.plaw_projected = 1


@pytest.mark.parametrize("use_analytic", [True, False])
def test_hernquist_accuracy(use_analytic):
    from scipy.special import sici

    tol = 1E-10 if use_analytic else 5E-3
    cM = ccl.halos.ConcentrationDuffy08(mass_def=M200)
    p = ccl.halos.HaloProfileHernquist(concentration=cM,
                                       fourier_analytic=use_analytic)
    M = 1E14
    a = 0.5
    c = cM(COSMO, M, a)
    r_Delta = M200.get_radius(COSMO, M, a) / a
    r_s = r_Delta / c

    def fk(k):
        x = k * r_s
        cp1 = c + 1
        Si1, Ci1 = sici(cp1 * x)
        Si2, Ci2 = sici(x)
        P1 = 1 / ((c / cp1)**2 / 2)
        P2 = x * np.sin(x) * (Ci1 - Ci2) - x * np.cos(x) * (Si1 - Si2)
        P3 = (-1 + np.sin(c * x) / (cp1**2 * x)
              + cp1 * np.cos(c * x) / (cp1**2))
        return M * P1 * (P2 - P3) / 2

    k_arr = np.logspace(-2, 2, 256) / r_Delta
    fk_arr = p.fourier(COSMO, k_arr, M, a, mass_def=M200)
    fk_arr_pred = fk(k_arr)
    # Normalize to  1 at low k
    res = np.fabs((fk_arr - fk_arr_pred) / M)
    assert np.all(res < tol)


def test_hernquist_f2r():
    cM = ccl.halos.ConcentrationDuffy08(mass_def=M200)
    p1 = ccl.halos.HaloProfileHernquist(concentration=cM)
    # We force p2 to compute the real-space profile
    # by FFT-ing the Fourier-space one.
    p2 = ccl.halos.HaloProfileHernquist(concentration=cM,
                                        fourier_analytic=True)
    with UnlockInstance(p2):
        # For the fourier computation, we require that the profile does not
        # have an implemented `_real` method. This is internally checked
        # by verifying that the hook `__islinkedabstractmethod__` is not there.
        # Here, we replace the bound method with a function that has this hook.
        p2._real = ccl.halos.HaloProfile._real
    p2.update_precision_fftlog(padding_hi_fftlog=1E3)

    M = 1E14
    a = 0.5
    r_Delta = M200.get_radius(COSMO, M, a) / a

    r_arr = np.logspace(-2, 1, ) * r_Delta
    pr_1 = p1.real(COSMO, r_arr, M, a, mass_def=M200)
    pr_2 = p2.real(COSMO, r_arr, M, a, mass_def=M200)

    id_good = r_arr < r_Delta  # Profile is 0 otherwise
    res = np.fabs(pr_2[id_good] / pr_1[id_good] - 1)
    assert np.all(res < 0.01)


@pytest.mark.parametrize('fourier_analytic', [True, False])
def test_hernquist_projected_accuracy(fourier_analytic):
    cM = ccl.halos.ConcentrationDuffy08(mass_def=M200)
    # Analytic projected profile
    p1 = ccl.halos.HaloProfileHernquist(concentration=cM, truncated=False,
                                        projected_analytic=True)
    # FFTLog
    p2 = ccl.halos.HaloProfileHernquist(concentration=cM, truncated=False,
                                        fourier_analytic=fourier_analytic)

    M = 1E14
    a = 0.5
    rt = np.logspace(-3, 2, 1024)
    srt1 = p1.projected(COSMO, rt, M, a, mass_def=M200)
    srt2 = p2.projected(COSMO, rt, M, a, mass_def=M200)

    res2 = np.fabs(srt2/srt1-1)
    assert np.all(res2 < 5E-3)


@pytest.mark.parametrize('fourier_analytic', [True, False])
def test_hernquist_cumul2d_accuracy(fourier_analytic):
    cM = ccl.halos.ConcentrationDuffy08(mass_def=M200)
    # Analytic cumul2d profile
    p1 = ccl.halos.HaloProfileHernquist(concentration=cM, truncated=False,
                                        cumul2d_analytic=True)
    # FFTLog
    p2 = ccl.halos.HaloProfileHernquist(concentration=cM, truncated=False,
                                        fourier_analytic=fourier_analytic)
    M = 1E14
    a = 1.0
    rt = np.logspace(-3, 2, 1024)
    srt1 = p1.cumul2d(COSMO, rt, M, a, mass_def=M200)
    srt2 = p2.cumul2d(COSMO, rt, M, a, mass_def=M200)

    res2 = np.fabs(srt2/srt1-1)
    assert np.all(res2 < 5E-3)


def test_HaloProfile_abstractmethods():
    # Test that `HaloProfile` and its subclasses can't be instantiated if
    # either `_real` or `_fourier` have not been defined.
    with pytest.raises(TypeError):
        ccl.halos.HaloProfile()<|MERGE_RESOLUTION|>--- conflicted
+++ resolved
@@ -12,7 +12,6 @@
 M500c = ccl.halos.MassDef(500, 'critical')
 
 
-<<<<<<< HEAD
 def test_HaloProfile_eq_repr_hash():
     # Test eq, repr, hash for HaloProfile and Profile2pt.
     # 1. HaloProfile
@@ -36,10 +35,7 @@
     assert check_eq_repr_hash(PCOV1, PCOV2, equal=False)
 
 
-def one_f(cosmo, M, a=1, mdef=M200):
-=======
 def one_f(cosmo, M, a=1, mass_def=M200):
->>>>>>> b471c249
     if np.ndim(M) == 0:
         return 1
     else:
