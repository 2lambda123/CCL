import pickle
import tempfile
import pytest
<<<<<<< HEAD
import warnings

=======
>>>>>>> 8d2449cf
import numpy as np
from numpy.testing import assert_raises, assert_, assert_no_warnings
import pyccl as ccl


def test_cosmo_methods():
    """ Check that all pyccl functions that take cosmo
    as their first argument are methods of the Cosmology object.
    """
    from inspect import getmembers, isfunction, signature
    from pyccl import background, bcm, boltzmann, \
        cls, correlations, covariances, neutrinos, \
        pk2d, power, tk3d, tracers, halos, nl_pt
    cosmo = ccl.CosmologyVanillaLCDM()
    subs = [background, boltzmann, bcm, cls, correlations, covariances,
            neutrinos, pk2d, power, tk3d, tracers, halos, nl_pt]
    funcs = [getmembers(sub, isfunction) for sub in subs]
    funcs = [func for sub in funcs for func in sub]
    for name, func in funcs:
        pars = signature(func).parameters
        if list(pars)[0] == "cosmo":
            _ = getattr(cosmo, name)

    # quantitative
    assert ccl.sigma8(cosmo) == cosmo.sigma8()
    assert ccl.rho_x(cosmo, 1., "matter", is_comoving=False) == \
        cosmo.rho_x(1., "matter", is_comoving=False)
    assert ccl.get_camb_pk_lin(cosmo).eval(1., 1., cosmo) == \
        cosmo.get_camb_pk_lin().eval(1., 1., cosmo)
    prof = ccl.halos.HaloProfilePressureGNFW()
    hmd = ccl.halos.MassDef200m()
    hmf = ccl.halos.MassFuncTinker08(cosmo)
    hbf = ccl.halos.HaloBiasTinker10(cosmo)
    hmc = ccl.halos.HMCalculator(cosmo, massfunc=hmf, hbias=hbf, mass_def=hmd)
    assert ccl.halos.halomod_power_spectrum(cosmo, hmc, 1., 1., prof) == \
        cosmo.halomod_power_spectrum(hmc, 1., 1., prof)


def test_cosmology_critical_init():
    cosmo = ccl.Cosmology(
        Omega_c=0.25,
        Omega_b=0.05,
        h=0.7,
        sigma8=0.8,
        n_s=0.96,
        Neff=0,
        m_nu=0.0,
        w0=-1.0,
        wa=0.0,
        m_nu_type='normal',
        Omega_g=0,
        Omega_k=0)
    assert np.allclose(cosmo.cosmo.data.growth0, 1)


def test_cosmology_As_sigma8_populates():
    # Check that cosmo.sigma8() pupulates sigma8 if it is missing.
    cosmo = ccl.Cosmology(Omega_c=0.265, Omega_b=0.045, h=0.675,
                          n_s=0.965, A_s=2e-9)
    assert np.isnan(cosmo["sigma8"])
    cosmo.sigma8()
    assert cosmo["sigma8"] == cosmo.sigma8()


def test_cosmology_init():
    """
    Check that Cosmology objects can only be constructed in a valid way.
    """
    # Make sure error raised if invalid transfer/power spectrum etc. passed
    assert_raises(
        ValueError, ccl.Cosmology,
        Omega_c=0.25, Omega_b=0.05, h=0.7, A_s=2.1e-9, n_s=0.96,
        matter_power_spectrum='x')
    assert_raises(
        ValueError, ccl.Cosmology,
        Omega_c=0.25, Omega_b=0.05, h=0.7, A_s=2.1e-9, n_s=0.96,
        transfer_function='x')
    assert_raises(
        ValueError, ccl.Cosmology,
        Omega_c=0.25, Omega_b=0.05, h=0.7, A_s=2.1e-9, n_s=0.96,
        baryons_power_spectrum='x')
    assert_raises(
        ValueError, ccl.Cosmology,
        Omega_c=0.25, Omega_b=0.05, h=0.7, A_s=2.1e-9, n_s=0.96,
        mass_function='x')
    assert_raises(
        ValueError, ccl.Cosmology,
        Omega_c=0.25, Omega_b=0.05, h=0.7, A_s=2.1e-9, n_s=0.96,
        halo_concentration='x')
    assert_raises(
        ValueError, ccl.Cosmology,
        Omega_c=0.25, Omega_b=0.05, h=0.7, A_s=2.1e-9, n_s=0.96,
        emulator_neutrinos='x')
    assert_raises(
        ValueError, ccl.Cosmology,
        Omega_c=0.25, Omega_b=0.05, h=0.7, A_s=2.1e-9, n_s=0.96,
        m_nu=np.array([0.1, 0.1, 0.1, 0.1]))
    assert_raises(
        ValueError, ccl.Cosmology,
        Omega_c=0.25, Omega_b=0.05, h=0.7, A_s=2.1e-9, n_s=0.96,
        m_nu=ccl)
    assert_raises(
        ValueError, ccl.Cosmology,
        Omega_c=0.25, Omega_b=0.05, h=0.7, A_s=2.1e-9, n_s=0.96,
        m_nu=np.array([0.1, 0.1, 0.1]),
        m_nu_type='normal')


def test_cosmology_setitem():
    cosmo = ccl.CosmologyVanillaLCDM()
    with pytest.raises(NotImplementedError):
        cosmo['a'] = 3


def test_cosmology_output():
    """
    Check that status messages and other output from Cosmology() object works
    correctly.
    """
    # Create test cosmology object
    cosmo = ccl.Cosmology(Omega_c=0.25, Omega_b=0.05, h=0.7, A_s=2.1e-9,
                          n_s=0.96)

    # Return and print status messages
    assert_no_warnings(cosmo.status)
    assert_no_warnings(print, cosmo)

    # Test status methods for different precomputable quantities
    assert_(cosmo.has_distances is False)
    assert_(cosmo.has_growth is False)
    assert_(cosmo.has_linear_power is False)
    assert_(cosmo.has_nonlin_power is False)
    assert_(cosmo.has_sigma is False)

    # Check that quantities can be precomputed
    assert_no_warnings(cosmo.compute_distances)
    assert_no_warnings(cosmo.compute_growth)
    assert_no_warnings(cosmo.compute_linear_power)
    assert_no_warnings(cosmo.compute_nonlin_power)
    assert_no_warnings(cosmo.compute_sigma)
    assert_(cosmo.has_distances is True)
    assert_(cosmo.has_growth is True)
    assert_(cosmo.has_linear_power is True)
    assert_(cosmo.has_nonlin_power is True)
    assert_(cosmo.has_sigma is True)


def test_cosmology_pickles():
    """Check that a Cosmology object pickles."""
    cosmo = ccl.Cosmology(
        Omega_c=0.25, Omega_b=0.05, h=0.7, A_s=2.1e-9, n_s=0.96,
        m_nu=[0.02, 0.1, 0.05], m_nu_type='list',
        z_mg=[0.0, 1.0], df_mg=[0.01, 0.0])

    with tempfile.TemporaryFile() as fp:
        pickle.dump(cosmo, fp)

        fp.seek(0)
        cosmo2 = pickle.load(fp)

    assert_(
        ccl.comoving_radial_distance(cosmo, 0.5) ==
        ccl.comoving_radial_distance(cosmo2, 0.5))


def test_cosmology_lcdm():
    """Check that the default vanilla cosmology behaves
    as expected"""
    c1 = ccl.Cosmology(Omega_c=0.25,
                       Omega_b=0.05,
                       h=0.67, n_s=0.96,
                       sigma8=0.81)
    c2 = ccl.CosmologyVanillaLCDM()
    assert_(ccl.comoving_radial_distance(c1, 0.5) ==
            ccl.comoving_radial_distance(c2, 0.5))


def test_cosmology_p18lcdm_raises():
    with pytest.raises(ValueError):
        kw = {'Omega_c': 0.1}
        ccl.CosmologyVanillaLCDM(**kw)


def test_cosmology_context():
    """Check that using a Cosmology object in a context manager
    frees C resources properly."""
    with ccl.Cosmology(
            Omega_c=0.25, Omega_b=0.05, h=0.7, A_s=2.1e-9, n_s=0.96,
            m_nu=np.array([0.02, 0.1, 0.05]), m_nu_type='list',
            z_mg=np.array([0.0, 1.0]), df_mg=np.array([0.01, 0.0])) as cosmo:
        # make sure it works
        assert not cosmo.has_distances
        ccl.comoving_radial_distance(cosmo, 0.5)
        assert cosmo.has_distances

    # make sure it does not!
    assert_(not hasattr(cosmo, "cosmo"))
    assert_(not hasattr(cosmo, "_params"))

    with pytest.raises(AttributeError):
        cosmo.has_growth


@pytest.mark.parametrize('model', ['halofit', 'bacco', ])
def test_cosmo_mps_smoke(model):
    knl = np.geomspace(0.1, 5, 16)
    cosmo = ccl.CosmologyVanillaLCDM(matter_power_spectrum=model)
    with warnings.catch_warnings():
        # filter warnings related to (k, a) bounds of applied NL model
        warnings.simplefilter("ignore")
        cosmo.compute_nonlin_power()
    pkl = cosmo.get_linear_power().eval(knl, 1, cosmo)
    pknl = cosmo.get_nonlin_power().eval(knl, 1, cosmo)
    assert np.all(pknl > pkl)


@pytest.mark.parametrize('model', ['bcm', 'bacco', ])
def test_cosmo_bps_smoke(model):
    extras = {}
    if model == "bacco":
        extras = {"bacco":
                  {'M_c': 14, 'eta': -0.3, 'beta': -0.22, 'M1_z0_cen': 10.5,
                   'theta_out': 0.25, 'theta_inn': -0.86, 'M_inn': 13.4}
                  }
    knl = np.geomspace(0.1, 5, 16)
    cosmo = ccl.CosmologyVanillaLCDM(baryons_power_spectrum="nobaryons")
    cosmo.compute_nonlin_power()
    pk = cosmo.get_nonlin_power().eval(knl, 1, cosmo)

    cosmo_bar = ccl.CosmologyVanillaLCDM(baryons_power_spectrum=model,
                                         extra_parameters=extras)
    with warnings.catch_warnings():
        # filter warnings related to (k, a) bounds of applied baryon model
        warnings.simplefilter("ignore")
        cosmo_bar.compute_nonlin_power()
    pk_bar = cosmo_bar.get_nonlin_power().eval(knl, 1, cosmo_bar)
    assert np.all(pk_bar < pk)


def test_pyccl_default_params():
    """Check that the Python-layer for setting the gsl and spline parameters
    works on par with the C-layer.
    """
    HM_MMIN = ccl.gsl_params["HM_MMIN"]

    # we will test with this parameter
    assert HM_MMIN == 1e7

    # can be accessed as an attribute and as a dictionary item
    assert ccl.gsl_params.HM_MMIN == ccl.gsl_params["HM_MMIN"]

    # can be assigned as an attribute
    ccl.gsl_params.HM_MMIN = 1e5
    assert ccl.gsl_params["HM_MMIN"] == 1e5  # cross-check

    ccl.gsl_params["HM_MMIN"] = 1e6
    assert ccl.gsl_params.HM_MMIN == 1e6

    # does not accept extra assignment
    with pytest.raises(KeyError):
        ccl.gsl_params.test = "hello_world"
    with pytest.raises(KeyError):
        ccl.gsl_params["test"] = "hallo_world"

    # complains when we try to set A_SPLINE_MAX != 1.0
    ccl.spline_params.A_SPLINE_MAX = 1.0
    with pytest.raises(RuntimeError):
        ccl.spline_params.A_SPLINE_MAX = 0.9

    # complains when we try to change the spline type
    ccl.spline_params.A_SPLINE_TYPE = None
    with pytest.raises(TypeError):
        ccl.spline_params.A_SPLINE_TYPE = "something_else"

    # complains when we try to change the physical constants
    with pytest.raises(AttributeError):
        ccl.physical_constants.CLIGHT = 1

    # verify that this has changed
    assert ccl.gsl_params.HM_MMIN != HM_MMIN

    # but now we reload it, so it should be the default again
    ccl.gsl_params.reload()
    assert ccl.gsl_params.HM_MMIN == HM_MMIN


def test_cosmology_default_params():
    """Check that the default params within Cosmology work as intended."""
    cosmo1 = ccl.CosmologyVanillaLCDM()
    v1 = cosmo1.cosmo.gsl_params.HM_MMIN

    ccl.gsl_params.HM_MMIN = v1*10
    cosmo2 = ccl.CosmologyVanillaLCDM()
    v2 = cosmo2.cosmo.gsl_params.HM_MMIN
    assert v2 == v1*10
    assert v2 != v1

    ccl.gsl_params.reload()
    cosmo3 = ccl.CosmologyVanillaLCDM()
    v3 = cosmo3.cosmo.gsl_params.HM_MMIN
    assert v3 == v1

    # warns when we try to mutate instantiated `cvar` objects
    with pytest.warns(ccl.CCLDeprecationWarning):
        cosmo1.cosmo.spline_params.A_SPLINE_MIN = 0.5


def test_ccl_physical_constants_smoke():
    assert ccl.physical_constants.CLIGHT == ccl.ccllib.cvar.constants.CLIGHT


def test_ccl_global_parameters_repr():
    ccl.spline_params.reload()
    assert eval(repr(ccl.spline_params)) == ccl.spline_params._bak<|MERGE_RESOLUTION|>--- conflicted
+++ resolved
@@ -1,11 +1,8 @@
 import pickle
 import tempfile
 import pytest
-<<<<<<< HEAD
 import warnings
 
-=======
->>>>>>> 8d2449cf
 import numpy as np
 from numpy.testing import assert_raises, assert_, assert_no_warnings
 import pyccl as ccl
