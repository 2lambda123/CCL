--- conflicted
+++ resolved
@@ -261,11 +261,7 @@
     # does not accept extra assignment
     with pytest.raises(AttributeError):
         ccl.gsl_params.test = "hello_world"
-<<<<<<< HEAD
     with pytest.raises(AttributeError):
-=======
-    with pytest.raises(KeyError):
->>>>>>> 5dab496d
         ccl.gsl_params["test"] = "hello_world"
 
     # complains when we try to set A_SPLINE_MAX != 1.0
