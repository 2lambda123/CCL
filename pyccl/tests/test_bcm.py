import pytest
import numpy as np
<<<<<<< HEAD
import warnings
from . import pyccl as ccl
=======
import pyccl as ccl
>>>>>>> 8d2449cf


COSMO = ccl.CosmologyVanillaLCDM(
    transfer_function='bbks',
    matter_power_spectrum='halofit')
COSMO.compute_nonlin_power()


@pytest.mark.parametrize('k', [
    1,
    1.0,
    [0.3, 0.5, 10],
    np.array([0.3, 0.5, 10])])
def test_bcm_smoke(k):
    a = 0.8
    fka = ccl.bcm_model_fka(COSMO, k, a)
    assert np.all(np.isfinite(fka))
    assert np.shape(fka) == np.shape(k)


def test_bcm_correct_smoke():
    k_arr = np.geomspace(1E-2, 1, 10)
    fka = ccl.bcm_model_fka(COSMO, k_arr, 0.5)
    pk_nobar = ccl.nonlin_matter_power(COSMO, k_arr, 0.5)
    ccl.bcm_correct_pk2d(COSMO,
                         COSMO._pk_nl['delta_matter:delta_matter'])
    pk_wbar = ccl.nonlin_matter_power(COSMO, k_arr, 0.5)
    assert np.all(np.fabs(pk_wbar/(pk_nobar*fka)-1) < 1E-5)


@pytest.mark.parametrize('model', ['bcm', 'bacco', ])
def test_baryon_correct_smoke(model):
    # we compare each model with BCM
    extras = {"bacco": {'M_c': 14, 'eta': -0.3, 'beta': -0.22,
                        'M1_z0_cen': 10.5, 'theta_out': 0.25,
                        'theta_inn': -0.86, 'M_inn': 13.4},
              }  # other models go in here

    cosmo = ccl.CosmologyVanillaLCDM(
        matter_power_spectrum="halofit",
        extra_parameters=extras)
    cosmo.compute_nonlin_power()
    pknl = cosmo.get_nonlin_power()

    k_arr = np.geomspace(1e-1, 1, 16)
    for z in [0., 0.5, 2.]:
        a = 1./(1+z)
        with warnings.catch_warnings():
            # filter all warnings related to the emulator packages
            warnings.simplefilter("ignore")
            pkb = cosmo.baryon_correct(model, pknl)

        pk0 = pknl.eval(k_arr, a, cosmo)
        pk1 = pkb.eval(k_arr, a, cosmo)
        assert not np.array_equal(pk1, pk0)


def test_baryon_correct_raises():
    pk = COSMO.get_nonlin_power()
    with pytest.raises(NotImplementedError):
        ccl.Pk2D.include_baryons(COSMO, "hello_world", pk_nonlin=pk)


def test_bcm_correct_raises():
    with pytest.raises(TypeError):
        ccl.bcm_correct_pk2d(COSMO, None)<|MERGE_RESOLUTION|>--- conflicted
+++ resolved
@@ -1,11 +1,7 @@
 import pytest
 import numpy as np
-<<<<<<< HEAD
 import warnings
-from . import pyccl as ccl
-=======
 import pyccl as ccl
->>>>>>> 8d2449cf
 
 
 COSMO = ccl.CosmologyVanillaLCDM(
