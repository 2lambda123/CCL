import numpy as np
import pyccl as ccl
import scipy.integrate


def test_hmcalculator_number_counts_smoke():
    cosmo = ccl.Cosmology(
        Omega_c=0.27, Omega_b=0.045, h=0.67, sigma8=0.8, n_s=0.96,
        transfer_function='bbks', matter_power_spectrum='linear')
    mdef = ccl.halos.MassDef(200, 'matter')
    hmf = ccl.halos.MassFuncTinker10(mass_def=mdef, mass_def_strict=False)
    hbf = ccl.halos.HaloBiasTinker10(mass_def=mdef, mass_def_strict=False)

    hmc = ccl.halos.HMCalculator(mass_function=hmf, halo_bias=hbf,
                                 mass_def=mdef)

    def sel(m, a):
        m = np.atleast_1d(m)
        a = np.atleast_1d(a)
        val = np.zeros_like(m.reshape(-1, 1) * a.reshape(1, -1))
        msk_a = (a > 0.5) & (a < 1.0)
        msk_m = (m > 1e14) & (m < 1e16)
        val[msk_m, :] += 1
        val[:, msk_a] += 1
        msk = val == 2
        val[~msk] = 0
        return val

    nc = hmc.number_counts(cosmo, selection=sel) * 4.0 * np.pi
    assert np.isfinite(nc)
    assert not np.allclose(nc, 0)


def test_hmcalculator_number_counts_zero():
    cosmo = ccl.Cosmology(
        Omega_c=0.27, Omega_b=0.045, h=0.67, sigma8=0.8, n_s=0.96,
        transfer_function='bbks', matter_power_spectrum='linear')
    mdef = ccl.halos.MassDef(200, 'matter')
    hmf = ccl.halos.MassFuncTinker10(mass_def=mdef, mass_def_strict=False)
    hbf = ccl.halos.HaloBiasTinker10(mass_def=mdef, mass_def_strict=False)

    hmc = ccl.halos.HMCalculator(mass_function=hmf, halo_bias=hbf,
                                 mass_def=mdef)

    def sel(m, a):
        m = np.atleast_1d(m)
        a = np.atleast_1d(a)
        val = np.zeros_like(m.reshape(-1, 1) * a.reshape(1, -1))
        return val

    nc = hmc.number_counts(cosmo, selection=sel) * 4.0 * np.pi
    assert np.isfinite(nc)
    assert np.allclose(nc, 0)


def test_hmcalculator_number_counts_norm():
    cosmo = ccl.Cosmology(
        Omega_c=0.27, Omega_b=0.045, h=0.67, sigma8=0.8, n_s=0.96,
        transfer_function='bbks', matter_power_spectrum='linear')
    mdef = ccl.halos.MassDef(200, 'matter')
    hmf = ccl.halos.MassFuncTinker10(mass_def=mdef, mass_def_strict=False)
    hbf = ccl.halos.HaloBiasTinker10(mass_def=mdef, mass_def_strict=False)

    hmc = ccl.halos.HMCalculator(mass_function=hmf, halo_bias=hbf,
                                 mass_def=mdef)

    def sel2(m, a):
        m = np.atleast_1d(m)
        a = np.atleast_1d(a)
        val = np.zeros_like(m.reshape(-1, 1) * a.reshape(1, -1))
        msk_a = (a > 0.5) & (a < 1.0)
        msk_m = (m > 1e14) & (m < 1e16)
        val[msk_m, :] += 1
        val[:, msk_a] += 1
        msk = val == 2
        val[~msk] = 0
        return val

    def sel4(m, a):
        m = np.atleast_1d(m)
        a = np.atleast_1d(a)
        val = np.zeros_like(m.reshape(-1, 1) * a.reshape(1, -1))
        msk_a = (a > 0.5) & (a < 1.0)
        msk_m = (m > 1e14) & (m < 1e16)
        val[msk_m, :] += 2
        val[:, msk_a] += 2
        msk = val == 4
        val[~msk] = 0
        return val

    nc2 = hmc.number_counts(cosmo, selection=sel2) * 4.0 * np.pi
    assert np.isfinite(nc2)
    assert not np.allclose(nc2, 0)
    nc4 = hmc.number_counts(cosmo, selection=sel4) * 4.0 * np.pi
    assert np.isfinite(nc4)
    assert not np.allclose(nc4, 0)

    assert np.allclose(nc2 * 2, nc4)


def test_hmcalculator_number_counts_scipy_dblquad():
    cosmo = ccl.Cosmology(
        Omega_c=0.25,
        Omega_b=0.05,
        h=0.7,
        n_s=0.96,
        sigma8=0.8,
        Omega_k=0.0,
        Omega_g=0,
        Neff=0.0,
        w0=-1.0,
        wa=0.0,
        T_CMB=2.7245,
        mu_0=0.0,
        transfer_function='eisenstein_hu',
        matter_power_spectrum='linear'
    )
    mdef = ccl.halos.MassDef(200, 'matter')
<<<<<<< HEAD
    hmf = ccl.halos.MassFuncTinker08(cosmo, mass_def=mdef,
                                     mass_def_strict=False)
    hbf = ccl.halos.HaloBiasTinker10(cosmo, mass_def=mdef,
                                     mass_def_strict=False)
=======
    hmf = ccl.halos.MassFuncTinker08(mass_def=mdef, mass_def_strict=False)
    hbf = ccl.halos.HaloBiasTinker10(mass_def=mdef, mass_def_strict=False)
>>>>>>> 4c7eda51

    amin = 0.75
    amax = 1.0
    mmin = 1e14
    mmax = 1e15

    hmc = ccl.halos.HMCalculator(
        mass_function=hmf, halo_bias=hbf, mass_def=mdef,
        log10M_min=np.log10(mmin),
        log10M_max=np.log10(mmax),
        integration_method_M='spline')

    def sel(m, a):
        m = np.atleast_1d(m)
        a = np.atleast_1d(a)
        val = np.zeros_like(m.reshape(-1, 1) * a.reshape(1, -1))
        msk_a = (a > amin) & (a < amax)
        msk_m = (m > mmin) & (m < mmax)
        val[msk_m, :] += 2
        val[:, msk_a] += 2
        msk = val == 4
        val[~msk] = 0
        val[msk] = 1.0
        return val

    def _func(m, a):
        abs_dzda = 1 / a / a
        dc = ccl.comoving_angular_distance(cosmo, a)
        ez = ccl.h_over_h0(cosmo, a)
        dh = ccl.physical_constants.CLIGHT_HMPC / cosmo['h']
        dvdz = dh * dc**2 / ez
        dvda = dvdz * abs_dzda

        val = hmf(cosmo, 10**m, a) * sel(10**m, a)
        return val[0, 0] * dvda

    mtot, _ = scipy.integrate.dblquad(
        _func,
        amin,
        amax,
        lambda x: hmc.precision['log10M_min'],
        lambda x: hmc.precision['log10M_max'],
    )

    mtot_hmc = hmc.number_counts(cosmo, selection=sel, a_min=amin, a_max=amax)
    assert np.allclose(mtot_hmc, mtot, atol=0, rtol=0.02)<|MERGE_RESOLUTION|>--- conflicted
+++ resolved
@@ -116,15 +116,8 @@
         matter_power_spectrum='linear'
     )
     mdef = ccl.halos.MassDef(200, 'matter')
-<<<<<<< HEAD
-    hmf = ccl.halos.MassFuncTinker08(cosmo, mass_def=mdef,
-                                     mass_def_strict=False)
-    hbf = ccl.halos.HaloBiasTinker10(cosmo, mass_def=mdef,
-                                     mass_def_strict=False)
-=======
     hmf = ccl.halos.MassFuncTinker08(mass_def=mdef, mass_def_strict=False)
     hbf = ccl.halos.HaloBiasTinker10(mass_def=mdef, mass_def_strict=False)
->>>>>>> 4c7eda51
 
     amin = 0.75
     amax = 1.0
