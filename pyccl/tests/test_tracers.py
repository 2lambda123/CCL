--- conflicted
+++ resolved
@@ -275,7 +275,11 @@
         _ = ccl.WeakLensingTracer(COSMO, dndz=(z, n))
 
 
-<<<<<<< HEAD
+def test_tracer_bool():
+    assert bool(ccl.Tracer()) is False
+    assert bool(ccl.CMBLensingTracer(COSMO, z_source=1100)) is True
+
+
 def test_tracer_chi_min_max():
     # Test that it can access the C-level chi_min and chi_max.
     tr = ccl.CMBLensingTracer(COSMO, z_source=1100)
@@ -331,9 +335,4 @@
     # different extrap orders
     tr6.add_tracer(COSMO, transfer_ka=(a, lk, t_ka), extrap_order_lok=0)
     tr7.add_tracer(COSMO, transfer_ka=(a, lk, t_ka), extrap_order_lok=1)
-    assert tr6 != tr7
-=======
-def test_tracer_bool():
-    assert bool(ccl.Tracer()) is False
-    assert bool(ccl.CMBLensingTracer(COSMO, z_source=1100)) is True
->>>>>>> 1f3f2407
+    assert tr6 != tr7