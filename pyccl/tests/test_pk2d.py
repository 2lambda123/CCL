--- conflicted
+++ resolved
@@ -480,18 +480,17 @@
                        pk2.get_spline_arrays()[-1]**2,
                        rtol=1e-15)
 
-<<<<<<< HEAD
+
 def test_pk2d_pkfunc_init_without_cosmo():
     cosmo = ccl.CosmologyVanillaLCDM(transfer_function="bbks")
     arr1 = ccl.Pk2D(pkfunc=lpk2d, cosmo=cosmo).get_spline_arrays()[-1]
     arr2 = ccl.Pk2D(pkfunc=lpk2d).get_spline_arrays()[-1]
     assert np.allclose(arr1, arr2, rtol=0)
-=======
+
 
 def test_pk2d_from_model_smoke():
     # Verify that both `from_model` methods are equivalent.
     cosmo = ccl.CosmologyVanillaLCDM(transfer_function="bbks")
     pk1 = ccl.Pk2D.from_model(cosmo, "bbks")
     pk2 = ccl.Pk2D.pk_from_model(cosmo, "bbks")
-    assert np.all(pk1.get_spline_arrays()[-1] == pk2.get_spline_arrays()[-1])
->>>>>>> bc7d2f57
+    assert np.all(pk1.get_spline_arrays()[-1] == pk2.get_spline_arrays()[-1])