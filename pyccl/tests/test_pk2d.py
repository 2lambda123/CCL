import numpy as np
import pytest
from numpy.testing import (
    assert_,
    assert_raises, assert_almost_equal, assert_allclose)
import warnings
from . import pyccl as ccl
from . import CCLWarning


def pk1d(k):
    return (k/0.1)**(-1)


def grw(a):
    return a


def pk2d(k, a):
    return pk1d(k)*grw(a)


def lpk2d(k, a):
    return np.log(pk2d(k, a))


def all_finite(vals):
    """
    Returns True if all elements are finite (i.e. not NaN or inf).
    """
    return np.all(np.isfinite(vals))


def test_pk2d_init():
    """
    Test initialization of Pk2D objects
    """

    cosmo = ccl.Cosmology(
        Omega_c=0.27, Omega_b=0.045, h=0.67, A_s=1e-10, n_s=0.96)

    # If no input
    assert_raises(ValueError, ccl.Pk2D)

    # Input function has incorrect signature
    assert_raises(ValueError, ccl.Pk2D, pkfunc=pk1d)
    ccl.Pk2D(pkfunc=lpk2d, cosmo=cosmo)

    # Input arrays have incorrect sizes
    lkarr = -4.+6*np.arange(100)/99.
    aarr = 0.05+0.95*np.arange(100)/99.
    pkarr = np.zeros([len(aarr), len(lkarr)])
    assert_raises(
        ValueError, ccl.Pk2D, a_arr=aarr, lk_arr=lkarr, pk_arr=pkarr[1:])

    # Scale factor is not monotonically increasing
    assert_raises(
        ValueError, ccl.Pk2D, a_arr=aarr[::-1], lk_arr=lkarr, pk_arr=pkarr)


def test_pk2d_smoke():
    """Make sure it works once."""
    cosmo = ccl.Cosmology(
        Omega_c=0.27, Omega_b=0.045, h=0.67, A_s=1e-10, n_s=0.96)
    lkarr = -4.+6*np.arange(100)/99.
    aarr = 0.05+0.95*np.arange(100)/99.
    pkarr = np.zeros([len(aarr), len(lkarr)])
    psp = ccl.Pk2D(a_arr=aarr, lk_arr=lkarr, pk_arr=pkarr)
    assert_(not np.isnan(psp.eval(1E-2, 0.5, cosmo)))


@pytest.mark.parametrize('model', ['bbks', 'eisenstein_hu',
                                   'eisenstein_hu_nowiggles',
                                   'bacco'])
def test_pk2d_from_model(model):
    cosmo_fixed = ccl.Cosmology(
        Omega_c=0.27, Omega_b=0.045, h=0.67, sigma8=0.8, n_s=0.96)
    cosmo = ccl.Cosmology(
        Omega_c=0.27, Omega_b=0.045, h=0.67, sigma8=0.8, n_s=0.96,
        transfer_function=model)
    pk = ccl.Pk2D.from_model(cosmo_fixed, model=model)
    ks = np.geomspace(1E-3, 1E1, 128)
    for z in [0., 0.5, 2.]:
        a = 1./(1+z)
        pk1 = pk.eval(ks, a, cosmo)
        pk2 = ccl.linear_matter_power(cosmo, ks, a)
        maxdiff = np.amax(np.fabs(pk1/pk2-1))
        assert maxdiff < 1E-10


@pytest.mark.parametrize('model', ['halofit', 'bacco', ])
def test_pk2d_apply_nonlin_model_smoke(model):
    cosmo = ccl.CosmologyVanillaLCDM()
    cosmo.compute_linear_power()
    pkl = cosmo.get_linear_power()

    k_arr = np.logspace(-1, 1, 16)
    for z in [0., 0.5, 2.]:
        a = 1./(1+z)
        with warnings.catch_warnings():
            # filter all warnings related to the emulator packages
            warnings.simplefilter("ignore")
            pknl = ccl.Pk2D.apply_nonlin_model(
                cosmo, model=model, pk_linear=pkl)

        pk0 = pkl.eval(k_arr, a, cosmo)
        pk1 = pknl.eval(k_arr, a, cosmo)
        assert not np.array_equal(pk1, pk0)


def test_pk2d_from_model_emu():
    pars = [0.3643, 0.071075, 0.55, 0.8333, 0.9167, -0.7667, 0.1944]
    cosmo_fixed = ccl.Cosmology(Omega_c=pars[0],
                                Omega_b=pars[1],
                                h=pars[2],
                                sigma8=pars[3],
                                n_s=pars[4],
                                w0=pars[5],
                                wa=pars[6],
                                Neff=3.04,
                                Omega_g=0,
                                Omega_k=0,
                                transfer_function='bbks')
    cosmo = ccl.Cosmology(Omega_c=pars[0],
                          Omega_b=pars[1],
                          h=pars[2],
                          sigma8=pars[3],
                          n_s=pars[4],
                          w0=pars[5],
                          wa=pars[6],
                          Neff=3.04,
                          Omega_g=0,
                          Omega_k=0,
                          transfer_function='bbks',
                          matter_power_spectrum='emu')
    pk = ccl.Pk2D.from_model(cosmo_fixed, model='emu')
    ks = np.geomspace(1E-3, 1E1, 128)
    for z in [0., 0.5, 2.]:
        a = 1./(1+z)
        pk1 = pk.eval(ks, a, cosmo)
        pk2 = ccl.nonlin_matter_power(cosmo, ks, a)
        maxdiff = np.amax(np.fabs(pk1/pk2-1))
        assert maxdiff < 1E-10


@pytest.mark.parametrize('model', ['bbks', 'eisenstein_hu'])
def test_pk2d_from_model_fails(model):
    cosmo = ccl.Cosmology(
        Omega_c=0.27, Omega_b=0.045, h=0.67, A_s=1E-10, n_s=0.96,
        transfer_function='boltzmann_class')
    assert_raises(ccl.CCLError, ccl.Pk2D.from_model,
                  cosmo, model=model)


def test_pk2d_from_model_raises():
    cosmo = ccl.CosmologyVanillaLCDM()
    assert_raises(ValueError, ccl.Pk2D.from_model,
                  cosmo, model='bbkss')


def test_pk2d_function():
    """
    Test evaluation of Pk2D objects
    """

    cosmo = ccl.Cosmology(
        Omega_c=0.27, Omega_b=0.045, h=0.67, A_s=1e-10, n_s=0.96)

    psp = ccl.Pk2D(pkfunc=lpk2d, cosmo=cosmo)

    # Test at single point
    ktest = 1E-2
    atest = 0.5
    ptrue = pk2d(ktest, atest)
    phere = psp.eval(ktest, atest, cosmo)
    assert_almost_equal(np.fabs(phere/ptrue), 1., 6)
    dphere = psp.eval_dlogpk_dlogk(ktest, atest, cosmo)
    assert_almost_equal(dphere, -1., 6)

    ktest = 1
    atest = 0.5
    ptrue = pk2d(ktest, atest)
    phere = psp.eval(ktest, atest, cosmo)
    assert_almost_equal(np.fabs(phere/ptrue), 1., 6)
    dphere = psp.eval_dlogpk_dlogk(ktest, atest, cosmo)
    assert_almost_equal(dphere, -1., 6)

    # Test at array of points
    ktest = np.logspace(-3, 1, 10)
    ptrue = pk2d(ktest, atest)
    phere = psp.eval(ktest, atest, cosmo)
    assert_allclose(phere, ptrue, rtol=1E-6)
    dphere = psp.eval_dlogpk_dlogk(ktest, atest, cosmo)
    assert_allclose(dphere, -1.*np.ones_like(dphere), 6)

    # Test input is not logarithmic
    psp = ccl.Pk2D(pkfunc=pk2d, is_logp=False, cosmo=cosmo)
    phere = psp.eval(ktest, atest, cosmo)
    assert_allclose(phere, ptrue, rtol=1E-6)
    dphere = psp.eval_dlogpk_dlogk(ktest, atest, cosmo)
    assert_allclose(dphere, -1.*np.ones_like(dphere), 6)

    # Test input is arrays
    karr = np.logspace(-4, 2, 1000)
    aarr = np.linspace(0.01, 1., 100)
    parr = np.array([pk2d(karr, a) for a in aarr])
    psp = ccl.Pk2D(
        a_arr=aarr, lk_arr=np.log(karr), pk_arr=parr, is_logp=False)
    phere = psp.eval(ktest, atest, cosmo)
    assert_allclose(phere, ptrue, rtol=1E-6)
    dphere = psp.eval_dlogpk_dlogk(ktest, atest, cosmo)
    assert_allclose(dphere, -1.*np.ones_like(dphere), 6)


def test_pk2d_cls():
    """
    Test interplay between Pk2D and the Limber integrator
    """

    cosmo = ccl.Cosmology(
        Omega_c=0.27, Omega_b=0.045, h=0.67, A_s=1e-10, n_s=0.96)
    z = np.linspace(0., 1., 200)
    n = np.exp(-((z-0.5)/0.1)**2)
    lens1 = ccl.WeakLensingTracer(cosmo, (z, n))
    ells = np.arange(2, 10)

    # Check that passing no power spectrum is fine
    cells = ccl.angular_cl(cosmo, lens1, lens1, ells)
    assert all_finite(cells)

    # Check that passing a bogus power spectrum fails as expected
    assert_raises(
        ValueError, ccl.angular_cl, cosmo, lens1, lens1, ells, p_of_k_a=1)

    # Check that passing a correct power spectrum runs as expected
    psp = ccl.Pk2D(pkfunc=lpk2d, cosmo=cosmo)
    cells = ccl.angular_cl(cosmo, lens1, lens1, ells, p_of_k_a=psp)
    assert all_finite(cells)


def test_pk2d_parsing():
    a_arr = np.linspace(0.1, 1, 100)
    k_arr = np.geomspace(1E-4, 1E3, 1000)
    pk_arr = a_arr[:, None] * ((k_arr/0.01)/(1+(k_arr/0.01)**3))[None, :]

    psp = ccl.Pk2D(a_arr=a_arr, lk_arr=np.log(k_arr),
                   pk_arr=np.log(pk_arr))

    cosmo = ccl.CosmologyCalculator(
        Omega_c=0.27, Omega_b=0.045, h=0.67, sigma8=0.8, n_s=0.96,
        pk_nonlin={'a': a_arr, 'k': k_arr,
                   'delta_matter:delta_matter': pk_arr,
                   'a:b': pk_arr})
    z = np.linspace(0., 1., 200)
    n = np.exp(-((z-0.5)/0.1)**2)
    lens1 = ccl.WeakLensingTracer(cosmo, (z, n))
    ells = np.linspace(2, 100, 10)

    cls1 = ccl.angular_cl(cosmo, lens1, lens1, ells,
                          p_of_k_a=None)
    cls2 = ccl.angular_cl(cosmo, lens1, lens1, ells,
                          p_of_k_a='delta_matter:delta_matter')
    cls3 = ccl.angular_cl(cosmo, lens1, lens1, ells,
                          p_of_k_a='a:b')
    cls4 = ccl.angular_cl(cosmo, lens1, lens1, ells,
                          p_of_k_a=psp)
    assert all_finite(cls1)
    assert all_finite(cls2)
    assert all_finite(cls3)
    assert all_finite(cls4)
    assert np.all(np.fabs(cls2/cls1-1) < 1E-10)
    assert np.all(np.fabs(cls3/cls1-1) < 1E-10)
    assert np.all(np.fabs(cls4/cls1-1) < 1E-10)

    # Wrong name
    with pytest.raises(KeyError):
        ccl.angular_cl(cosmo, lens1, lens1, ells,
                       p_of_k_a='a:c')

    # Wrong type
    with pytest.raises(ValueError):
        ccl.angular_cl(cosmo, lens1, lens1, ells,
                       p_of_k_a=3)


def test_pk2d_get_spline_arrays():
    empty_pk2d = ccl.Pk2D(empty=True)

    # Pk2D needs splines defined to get splines out
    with pytest.raises(ValueError):
        empty_pk2d.get_spline_arrays()


def test_pk2d_add():
    x = np.linspace(0.1, 1, 10)
    log_y = np.linspace(-3, 1, 20)
    zarr_a = np.outer(x, np.exp(log_y))
    zarr_b = np.outer(-1*x, 4*np.exp(log_y))

    empty_pk2d = ccl.Pk2D(empty=True)
    pk2d_a = ccl.Pk2D(a_arr=x, lk_arr=log_y, pk_arr=np.log(zarr_a),
                      is_logp=True)
    pk2d_b = ccl.Pk2D(a_arr=2*x, lk_arr=log_y, pk_arr=zarr_b,
                      is_logp=False)
    pk2d_b2 = ccl.Pk2D(a_arr=x, lk_arr=log_y+0.5, pk_arr=zarr_b,
                       is_logp=False)

    # This raises an error because the a ranges don't match
    with pytest.raises(ValueError):
        pk2d_a + pk2d_b
    # This raises an error because the k ranges don't match
    with pytest.raises(ValueError):
        pk2d_a + pk2d_b2
    # This raises an error because addition with an empty Pk2D should not work
    with pytest.raises(ValueError):
        pk2d_a + empty_pk2d
    # This raises an error because addition of this type is undefined.
    with pytest.raises(TypeError):
        pk2d_a + np.ones((16, 128))

    pk2d_c = ccl.Pk2D(a_arr=x, lk_arr=log_y, pk_arr=zarr_b,
                      is_logp=False)

    pk2d_d = pk2d_a + pk2d_c
    pk2d_d2 = pk2d_a + 1.0
    xarr_d, yarr_d, zarr_d = pk2d_d.get_spline_arrays()
    _, _, zarr_d2 = pk2d_d2.get_spline_arrays()

    assert np.allclose(x, xarr_d)
    assert np.allclose(log_y, yarr_d)
    assert np.allclose(zarr_a + zarr_b, zarr_d)
    assert np.allclose(zarr_a + 1.0, zarr_d2)

    pk2d_e = ccl.Pk2D(a_arr=x[1:-1], lk_arr=log_y[1:-1],
                      pk_arr=zarr_b[1:-1, 1:-1],
                      is_logp=False)

    # This raises a warning because the power spectra are not defined on the
    # same support
    with pytest.warns(CCLWarning):
        pk2d_f = pk2d_e + pk2d_a

    xarr_f, yarr_f, zarr_f = pk2d_f.get_spline_arrays()

    assert np.allclose((zarr_a + zarr_b)[1:-1, 1:-1], zarr_f)


def test_pk2d_mul_pow():
    x = np.linspace(0.1, 1, 10)
    log_y = np.linspace(-3, 1, 20)
    zarr_a = np.outer(x, np.exp(log_y))
    zarr_b = np.outer(-1*x, 4*np.exp(log_y))

    pk2d_a = ccl.Pk2D(a_arr=x, lk_arr=log_y, pk_arr=np.log(zarr_a),
                      is_logp=True)
    pk2d_b = ccl.Pk2D(a_arr=x, lk_arr=log_y, pk_arr=zarr_b,
                      is_logp=False)

    # This raises an error because multiplication is only defined for
    # float, int, and Pk2D
    with pytest.raises(TypeError):
        pk2d_a*np.array([0.1, 0.2])

    # This raises an error because exponention is only defined for
    # float and int
    with pytest.raises(TypeError):
        pk2d_a**pk2d_b

    # This raises a warning because the power spectrum is non-negative and the
    # power is non-integer
    with pytest.warns(CCLWarning):
        pk2d_b**0.5

    pk2d_g = pk2d_a * pk2d_b
    pk2d_h = 2*pk2d_a
    pk2d_i = pk2d_a**1.8

    _, _, zarr_g = pk2d_g.get_spline_arrays()
    _, _, zarr_h = pk2d_h.get_spline_arrays()
    _, _, zarr_i = pk2d_i.get_spline_arrays()

    assert np.allclose(zarr_a * zarr_b, zarr_g)
    assert np.allclose(2 * zarr_a, zarr_h)
    assert np.allclose(zarr_a**1.8, zarr_i)

    pk2d_j = (pk2d_a + 0.5*pk2d_i)**1.5
    _, _, zarr_j = pk2d_j.get_spline_arrays()
    assert np.allclose((zarr_a + 0.5*zarr_i)**1.5, zarr_j)


def test_pk2d_extrap_orders():
    # Check that setting extrap orders propagates down to the `psp`.
    x = np.linspace(0.1, 1, 10)
    log_y = np.linspace(-3, 1, 20)
    zarr_a = np.outer(x, np.exp(log_y))
    pk = ccl.Pk2D(a_arr=x, lk_arr=log_y, pk_arr=np.log(zarr_a), is_logp=True)

    assert pk.extrap_order_hik == pk.psp.extrap_order_hik
    assert pk.extrap_order_lok == pk.psp.extrap_order_lok


def test_pk2d_descriptor():
    # Check that `apply_halofit` can be called as a class method or
    # as an instance method.
    cosmo = ccl.CosmologyVanillaLCDM(transfer_function="bbks")
    cosmo.compute_linear_power()
    pkl = cosmo.get_linear_power()
    pk1 = ccl.Pk2D.apply_halofit(cosmo, pk_linear=pkl)
    pk2 = pkl.apply_halofit(cosmo)
    assert np.all(pk1.get_spline_arrays()[-1] == pk2.get_spline_arrays()[-1])


def test_pk2d_eval_cosmo():
    # Check that `eval` can be called without `cosmo` and that an error
    # is raised when scale factor is out of interpolation range.
    cosmo = ccl.CosmologyVanillaLCDM(transfer_function="bbks")
    cosmo.compute_linear_power()
    pk = cosmo.get_linear_power()
    assert pk.eval(1., 1.) == pk.eval(1., 1., cosmo)

    amin = pk.psp.amin
    pk.eval(1., amin*0.99, cosmo)  # doesn't fail because cosmo is provided
    with pytest.raises(TypeError):
        pk.eval(1., amin*0.99)


def test_pk2d_copy():
    # Check that copying works as intended (also check `bool`).
    x = np.linspace(0.1, 1, 10)
    log_y = np.linspace(-3, 1, 20)
    zarr_a = np.outer(x, np.exp(log_y))
    pk = ccl.Pk2D(a_arr=x, lk_arr=log_y, pk_arr=np.log(zarr_a), is_logp=True)

    pkc = pk.copy()
    assert np.allclose(pk.get_spline_arrays()[-1],
                       pkc.get_spline_arrays()[-1],
                       rtol=1e-15)
    assert bool(pk) is bool(pkc) is True  # they both have `psp`

    pk = ccl.Pk2D(empty=True)
    pkc = pk.copy()
    assert bool(pk) is bool(pkc) is False


def test_pk2d_operations():
    # Everything is based on the already tested `add`, `mul`, and `pow`,
    # so we don't need to test every accepted type separately.
    x = np.linspace(0.1, 1, 10)
    log_y = np.linspace(-3, 1, 20)
    zarr_a = np.outer(x, np.exp(log_y))
    pk0 = ccl.Pk2D(a_arr=x, lk_arr=log_y, pk_arr=np.log(zarr_a), is_logp=True)
    pk1, pk2 = pk0.copy(), pk0.copy()

    # sub, truediv
    assert np.allclose((pk1 - pk2).get_spline_arrays()[-1], 0, rtol=1e-15)
    assert np.allclose((pk1 / pk2).get_spline_arrays()[-1], 1, rtol=1e-15)

    # rsub, rtruediv
    assert np.allclose((1 - pk1).get_spline_arrays()[-1],
                       1 - pk1.get_spline_arrays()[-1])
    assert np.allclose((1 / pk1).get_spline_arrays()[-1],
                       1 / pk1.get_spline_arrays()[-1])

    # iadd, isub, imul, itruediv, ipow
    pk1 += pk1
    assert np.allclose((pk1 / pk2).get_spline_arrays()[-1], 2, rtol=1e-15)
    pk1 -= pk2
    assert np.allclose((pk1 / pk2).get_spline_arrays()[-1], 1, rtol=1e-15)
    pk1 *= pk1
    assert np.allclose(pk1.get_spline_arrays()[-1],
                       pk2.get_spline_arrays()[-1]**2,
                       rtol=1e-15)
    pk1 /= pk2
    assert np.allclose((pk1 / pk2).get_spline_arrays()[-1], 1, rtol=1e-15)
    pk1 **= 2
    assert np.allclose(pk1.get_spline_arrays()[-1],
                       pk2.get_spline_arrays()[-1]**2,
                       rtol=1e-15)


def test_pk2d_pkfunc_init_without_cosmo():
    cosmo = ccl.CosmologyVanillaLCDM(transfer_function="bbks")
    arr1 = ccl.Pk2D(pkfunc=lpk2d, cosmo=cosmo).get_spline_arrays()[-1]
    arr2 = ccl.Pk2D(pkfunc=lpk2d).get_spline_arrays()[-1]
    assert np.allclose(arr1, arr2, rtol=0)


<<<<<<< HEAD
=======
def test_pk2d_extrap_orders():
    # Check that setting extrap orders propagates down to the `psp`.
    x = np.linspace(0.1, 1, 10)
    log_y = np.linspace(-3, 1, 20)
    zarr_a = np.outer(x, np.exp(log_y))
    pk = ccl.Pk2D(a_arr=x, lk_arr=log_y, pk_arr=np.log(zarr_a), is_logp=True)

    assert pk.extrap_order_hik == pk.psp.extrap_order_hik
    assert pk.extrap_order_lok == pk.psp.extrap_order_lok


def test_pk2d_descriptor():
    # Check that `apply_halofit` can be called as a class method or
    # as an instance method.
    cosmo = ccl.CosmologyVanillaLCDM(transfer_function="bbks")
    cosmo.compute_linear_power()
    pkl = cosmo.get_linear_power()
    pk1 = ccl.Pk2D.apply_halofit(cosmo, pk_linear=pkl)
    pk2 = pkl.apply_halofit(cosmo)
    assert np.all(pk1.get_spline_arrays()[-1] == pk2.get_spline_arrays()[-1])


def test_pk2d_eval_cosmo():
    # Check that `eval` can be called without `cosmo` and that an error
    # is raised when scale factor is out of interpolation range.
    cosmo = ccl.CosmologyVanillaLCDM(transfer_function="bbks")
    cosmo.compute_linear_power()
    pk = cosmo.get_linear_power()
    assert pk.eval(1., 1.) == pk.eval(1., 1., cosmo)

    amin = pk.psp.amin
    pk.eval(1., amin*0.99, cosmo)  # doesn't fail because cosmo is provided
    with pytest.raises(TypeError):
        pk.eval(1., amin*0.99)


def test_pk2d_copy():
    # Check that copying works as intended (also check `bool`).
    x = np.linspace(0.1, 1, 10)
    log_y = np.linspace(-3, 1, 20)
    zarr_a = np.outer(x, np.exp(log_y))
    pk = ccl.Pk2D(a_arr=x, lk_arr=log_y, pk_arr=np.log(zarr_a), is_logp=True)

    pkc = pk.copy()
    assert np.allclose(pk.get_spline_arrays()[-1],
                       pkc.get_spline_arrays()[-1],
                       rtol=1e-15)
    assert bool(pk) is bool(pkc) is True  # they both have `psp`

    pk = ccl.Pk2D(empty=True)
    pkc = pk.copy()
    assert bool(pk) is bool(pkc) is False


def test_pk2d_operations():
    # Everything is based on the already tested `add`, `mul`, and `pow`,
    # so we don't need to test every accepted type separately.
    x = np.linspace(0.1, 1, 10)
    log_y = np.linspace(-3, 1, 20)
    zarr_a = np.outer(x, np.exp(log_y))
    pk0 = ccl.Pk2D(a_arr=x, lk_arr=log_y, pk_arr=np.log(zarr_a), is_logp=True)
    pk1, pk2 = pk0.copy(), pk0.copy()

    # sub, truediv
    assert np.allclose((pk1 - pk2).get_spline_arrays()[-1], 0, rtol=1e-15)
    assert np.allclose((pk1 / pk2).get_spline_arrays()[-1], 1, rtol=1e-15)

    # rsub, rtruediv
    assert np.allclose((1 - pk1).get_spline_arrays()[-1],
                       1 - pk1.get_spline_arrays()[-1])
    assert np.allclose((1 / pk1).get_spline_arrays()[-1],
                       1 / pk1.get_spline_arrays()[-1])

    # iadd, isub, imul, itruediv, ipow
    pk1 += pk1
    assert np.allclose((pk1 / pk2).get_spline_arrays()[-1], 2, rtol=1e-15)
    pk1 -= pk2
    assert np.allclose((pk1 / pk2).get_spline_arrays()[-1], 1, rtol=1e-15)
    pk1 *= pk1
    assert np.allclose(pk1.get_spline_arrays()[-1],
                       pk2.get_spline_arrays()[-1]**2,
                       rtol=1e-15)
    pk1 /= pk2
    assert np.allclose((pk1 / pk2).get_spline_arrays()[-1], 1, rtol=1e-15)
    pk1 **= 2
    assert np.allclose(pk1.get_spline_arrays()[-1],
                       pk2.get_spline_arrays()[-1]**2,
                       rtol=1e-15)


>>>>>>> 2599a822
def test_pk2d_from_model_smoke():
    # Verify that both `from_model` methods are equivalent.
    cosmo = ccl.CosmologyVanillaLCDM(transfer_function="bbks")
    pk1 = ccl.Pk2D.from_model(cosmo, "bbks")
    pk2 = ccl.Pk2D.pk_from_model(cosmo, "bbks")
    assert np.all(pk1.get_spline_arrays()[-1] == pk2.get_spline_arrays()[-1])<|MERGE_RESOLUTION|>--- conflicted
+++ resolved
@@ -388,6 +388,13 @@
     assert np.allclose((zarr_a + 0.5*zarr_i)**1.5, zarr_j)
 
 
+def test_pk2d_pkfunc_init_without_cosmo():
+    cosmo = ccl.CosmologyVanillaLCDM(transfer_function="bbks")
+    arr1 = ccl.Pk2D(pkfunc=lpk2d, cosmo=cosmo).get_spline_arrays()[-1]
+    arr2 = ccl.Pk2D(pkfunc=lpk2d).get_spline_arrays()[-1]
+    assert np.allclose(arr1, arr2, rtol=0)
+
+
 def test_pk2d_extrap_orders():
     # Check that setting extrap orders propagates down to the `psp`.
     x = np.linspace(0.1, 1, 10)
@@ -478,106 +485,6 @@
                        rtol=1e-15)
 
 
-def test_pk2d_pkfunc_init_without_cosmo():
-    cosmo = ccl.CosmologyVanillaLCDM(transfer_function="bbks")
-    arr1 = ccl.Pk2D(pkfunc=lpk2d, cosmo=cosmo).get_spline_arrays()[-1]
-    arr2 = ccl.Pk2D(pkfunc=lpk2d).get_spline_arrays()[-1]
-    assert np.allclose(arr1, arr2, rtol=0)
-
-
-<<<<<<< HEAD
-=======
-def test_pk2d_extrap_orders():
-    # Check that setting extrap orders propagates down to the `psp`.
-    x = np.linspace(0.1, 1, 10)
-    log_y = np.linspace(-3, 1, 20)
-    zarr_a = np.outer(x, np.exp(log_y))
-    pk = ccl.Pk2D(a_arr=x, lk_arr=log_y, pk_arr=np.log(zarr_a), is_logp=True)
-
-    assert pk.extrap_order_hik == pk.psp.extrap_order_hik
-    assert pk.extrap_order_lok == pk.psp.extrap_order_lok
-
-
-def test_pk2d_descriptor():
-    # Check that `apply_halofit` can be called as a class method or
-    # as an instance method.
-    cosmo = ccl.CosmologyVanillaLCDM(transfer_function="bbks")
-    cosmo.compute_linear_power()
-    pkl = cosmo.get_linear_power()
-    pk1 = ccl.Pk2D.apply_halofit(cosmo, pk_linear=pkl)
-    pk2 = pkl.apply_halofit(cosmo)
-    assert np.all(pk1.get_spline_arrays()[-1] == pk2.get_spline_arrays()[-1])
-
-
-def test_pk2d_eval_cosmo():
-    # Check that `eval` can be called without `cosmo` and that an error
-    # is raised when scale factor is out of interpolation range.
-    cosmo = ccl.CosmologyVanillaLCDM(transfer_function="bbks")
-    cosmo.compute_linear_power()
-    pk = cosmo.get_linear_power()
-    assert pk.eval(1., 1.) == pk.eval(1., 1., cosmo)
-
-    amin = pk.psp.amin
-    pk.eval(1., amin*0.99, cosmo)  # doesn't fail because cosmo is provided
-    with pytest.raises(TypeError):
-        pk.eval(1., amin*0.99)
-
-
-def test_pk2d_copy():
-    # Check that copying works as intended (also check `bool`).
-    x = np.linspace(0.1, 1, 10)
-    log_y = np.linspace(-3, 1, 20)
-    zarr_a = np.outer(x, np.exp(log_y))
-    pk = ccl.Pk2D(a_arr=x, lk_arr=log_y, pk_arr=np.log(zarr_a), is_logp=True)
-
-    pkc = pk.copy()
-    assert np.allclose(pk.get_spline_arrays()[-1],
-                       pkc.get_spline_arrays()[-1],
-                       rtol=1e-15)
-    assert bool(pk) is bool(pkc) is True  # they both have `psp`
-
-    pk = ccl.Pk2D(empty=True)
-    pkc = pk.copy()
-    assert bool(pk) is bool(pkc) is False
-
-
-def test_pk2d_operations():
-    # Everything is based on the already tested `add`, `mul`, and `pow`,
-    # so we don't need to test every accepted type separately.
-    x = np.linspace(0.1, 1, 10)
-    log_y = np.linspace(-3, 1, 20)
-    zarr_a = np.outer(x, np.exp(log_y))
-    pk0 = ccl.Pk2D(a_arr=x, lk_arr=log_y, pk_arr=np.log(zarr_a), is_logp=True)
-    pk1, pk2 = pk0.copy(), pk0.copy()
-
-    # sub, truediv
-    assert np.allclose((pk1 - pk2).get_spline_arrays()[-1], 0, rtol=1e-15)
-    assert np.allclose((pk1 / pk2).get_spline_arrays()[-1], 1, rtol=1e-15)
-
-    # rsub, rtruediv
-    assert np.allclose((1 - pk1).get_spline_arrays()[-1],
-                       1 - pk1.get_spline_arrays()[-1])
-    assert np.allclose((1 / pk1).get_spline_arrays()[-1],
-                       1 / pk1.get_spline_arrays()[-1])
-
-    # iadd, isub, imul, itruediv, ipow
-    pk1 += pk1
-    assert np.allclose((pk1 / pk2).get_spline_arrays()[-1], 2, rtol=1e-15)
-    pk1 -= pk2
-    assert np.allclose((pk1 / pk2).get_spline_arrays()[-1], 1, rtol=1e-15)
-    pk1 *= pk1
-    assert np.allclose(pk1.get_spline_arrays()[-1],
-                       pk2.get_spline_arrays()[-1]**2,
-                       rtol=1e-15)
-    pk1 /= pk2
-    assert np.allclose((pk1 / pk2).get_spline_arrays()[-1], 1, rtol=1e-15)
-    pk1 **= 2
-    assert np.allclose(pk1.get_spline_arrays()[-1],
-                       pk2.get_spline_arrays()[-1]**2,
-                       rtol=1e-15)
-
-
->>>>>>> 2599a822
 def test_pk2d_from_model_smoke():
     # Verify that both `from_model` methods are equivalent.
     cosmo = ccl.CosmologyVanillaLCDM(transfer_function="bbks")
