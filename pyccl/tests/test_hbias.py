import numpy as np
import pytest
from . import pyccl as ccl


COSMO = ccl.Cosmology(
    Omega_c=0.27, Omega_b=0.045, h=0.67, sigma8=0.8, n_s=0.96,
    transfer_function='bbks', matter_power_spectrum='linear')
HBFS = [ccl.halos.HaloBiasSheth99,
        ccl.halos.HaloBiasSheth01,
        ccl.halos.HaloBiasTinker10,
        ccl.halos.HaloBiasBhattacharya11]
MS = [1E13, [1E12, 1E15], np.array([1E12, 1E15])]
MFOF = ccl.halos.MassDef('fof', 'matter')
MVIR = ccl.halos.MassDef('vir', 'critical')
MDFS = [MVIR, MVIR, MFOF, MVIR]


@pytest.mark.parametrize('bM_class', HBFS)
def test_bM_subclasses_smoke(bM_class):
    bM = bM_class(COSMO)
    for m in MS:
        b = bM.get_halo_bias(COSMO, m, 0.9)
        assert np.all(np.isfinite(b))
        assert np.shape(b) == np.shape(m)


@pytest.mark.parametrize('bM_pair', zip(HBFS, MDFS))
def test_bM_mdef_raises(bM_pair):
    bM_class, mdef = bM_pair
    with pytest.raises(ValueError):
        bM_class(COSMO, mdef)


def test_bM_SO_allgood():
    bM = ccl.halos.HaloBiasTinker10(COSMO, MVIR)
    for m in MS:
        b = bM.get_halo_bias(COSMO, m, 0.9)
        assert np.all(np.isfinite(b))
        assert np.shape(b) == np.shape(m)


@pytest.mark.parametrize('name', ['Tinker10', 'Sheth99'])
def test_bM_from_string(name):
    bM_class = ccl.halos.HaloBias.from_name(name)
    assert bM_class == ccl.halos.halo_bias_from_name(name)
    bM = bM_class(COSMO)
    for m in MS:
        b = bM.get_halo_bias(COSMO, m, 0.9)
        assert np.all(np.isfinite(b))
        assert np.shape(b) == np.shape(m)


def test_bM_from_string_raises():
    with pytest.raises(ValueError):
<<<<<<< HEAD
        ccl.halos.HaloBias.from_name('Tinker11')
=======
        ccl.halos.HaloBias.from_name('Tinker11')


def test_bM_default():
    bM = ccl.halos.HaloBias(COSMO)
    with pytest.raises(NotImplementedError):
        bM._get_bsigma(COSMO, 1., 1.)

    M_in = 1E12
    lM_out = bM._get_consistent_mass(COSMO,
                                     M_in, 1., bM.mdef)
    assert np.fabs(np.log10(M_in) - lM_out) < 1E-10
>>>>>>> 163b319e
<|MERGE_RESOLUTION|>--- conflicted
+++ resolved
@@ -53,9 +53,6 @@
 
 def test_bM_from_string_raises():
     with pytest.raises(ValueError):
-<<<<<<< HEAD
-        ccl.halos.HaloBias.from_name('Tinker11')
-=======
         ccl.halos.HaloBias.from_name('Tinker11')
 
 
@@ -67,5 +64,4 @@
     M_in = 1E12
     lM_out = bM._get_consistent_mass(COSMO,
                                      M_in, 1., bM.mdef)
-    assert np.fabs(np.log10(M_in) - lM_out) < 1E-10
->>>>>>> 163b319e
+    assert np.fabs(np.log10(M_in) - lM_out) < 1E-10