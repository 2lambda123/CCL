import numpy as np
import pytest
from . import pyccl as ccl


COSMO = ccl.Cosmology(
    Omega_c=0.27, Omega_b=0.045, h=0.67, sigma8=0.8, n_s=0.96,
    transfer_function='bbks', matter_power_spectrum='linear')
M200 = ccl.halos.MassDef200m()
HMF = ccl.halos.MassFuncTinker10(COSMO, mass_def=M200)
HBF = ccl.halos.HaloBiasTinker10(COSMO, mass_def=M200)
P1 = ccl.halos.HaloProfileNFW(ccl.halos.ConcentrationDuffy08(M200))
P2 = P1
PKC = ccl.halos.Profile2pt()
KK = np.geomspace(1E-3, 10, 32)
MM = np.geomspace(1E11, 1E15, 16)
AA = 1.0
PK2D = ccl.Pk2D(cosmo=COSMO, pkfunc=lambda k, a: a / k)


def test_prof2pt_smoke():
    uk_NFW = P1.fourier(COSMO, KK, MM, AA,
                        mass_def=M200)
    uk_EIN = P2.fourier(COSMO, KK, MM, AA,
                        mass_def=M200)
    # Variance
    cv_NN = PKC.fourier_2pt(P1, COSMO, KK, MM, AA,
                            mass_def=M200)
    assert np.all(np.fabs((cv_NN - uk_NFW**2)) < 1E-10)

    # 2-point
    cv_NE = PKC.fourier_2pt(P1, COSMO, KK, MM, AA,
                            prof2=P2, mass_def=M200)
    assert np.all(np.fabs((cv_NE - uk_NFW * uk_EIN)) < 1E-10)


def test_prof2pt_errors():
    # Wrong first profile
    with pytest.raises(TypeError):
        PKC.fourier_2pt(None, COSMO, KK, MM, AA,
                        prof2=None, mass_def=M200)

    # Wrong second profile
    with pytest.raises(TypeError):
        PKC.fourier_2pt(P1, COSMO, KK, MM, AA,
                        prof2=M200, mass_def=M200)


def smoke_assert_pkhm_real(func):
    sizes = [(0, 0),
             (2, 0),
             (0, 2),
             (2, 3),
             (1, 3),
             (3, 1)]
    shapes = [(),
              (2,),
              (2,),
              (2, 3),
              (1, 3),
              (3, 1)]
    for (sa, sk), sh in zip(sizes, shapes):
        if sk == 0:
            k = 0.1
        else:
            k = np.logspace(-2., 0., sk)
        if sa == 0:
            a = 1.
        else:
            a = np.linspace(0.5, 1., sa)
        p = func(k, a)
        assert np.shape(p) == sh
        assert np.all(np.isfinite(p))


@pytest.mark.parametrize('norm', [True, False])
def test_pkhm_mean_profile_smoke(norm):
    hmc = ccl.halos.HMCalculator(COSMO, HMF, HBF, mass_def=M200,
                                 nlog10M=2)

    def f(k, a):
        return ccl.halos.halomod_mean_profile_1pt(COSMO, hmc, k, a,
                                                  P1, normprof=norm)
    smoke_assert_pkhm_real(f)


@pytest.mark.parametrize('norm', [True, False])
def test_pkhm_bias_smoke(norm):
    hmc = ccl.halos.HMCalculator(COSMO, HMF, HBF, mass_def=M200,
                                 nlog10M=2)

    def f(k, a):
        return ccl.halos.halomod_bias_1pt(COSMO, hmc, k, a,
                                          P1, normprof=norm)
    smoke_assert_pkhm_real(f)


@pytest.mark.parametrize('pars',
                         [{'cv': None, 'norm': True,
                           'pk': 'linear', 'h1': True,
                           'h2': True, 'itg': 'simpson',
                           'p2': None},
                          {'cv': PKC, 'norm': True,
                           'pk': 'linear', 'h1': True,
                           'h2': True, 'itg': 'simpson',
                           'p2': None},
                          {'cv': None, 'norm': False,
                           'pk': 'linear', 'h1': True,
                           'h2': True, 'itg': 'simpson',
                           'p2': None},
                          {'cv': None, 'norm': True,
                           'pk': 'nonlinear', 'h1': True,
                           'h2': True, 'itg': 'simpson',
                           'p2': None},
                          {'cv': None, 'norm': True,
                           'pk': PK2D, 'h1': True,
                           'h2': True, 'itg': 'simpson',
                           'p2': None},
                          {'cv': None, 'norm': True,
                           'pk': None, 'h1': True,
                           'h2': True, 'itg': 'simpson',
                           'p2': None},
                          {'cv': None, 'norm': True,
                           'pk': 'linear', 'h1': False,
                           'h2': True, 'itg': 'simpson',
                           'p2': None},
                          {'cv': None, 'norm': True,
                           'pk': 'linear', 'h1': True,
                           'h2': False, 'itg': 'simpson',
                           'p2': None},
                          {'cv': None, 'norm': True,
                           'pk': 'linear', 'h1': False,
                           'h2': False, 'itg': 'simpson',
                           'p2': None},
                          {'cv': None, 'norm': True,
                           'pk': 'linear', 'h1': True,
                           'h2': True, 'itg': 'spline',
                           'p2': None},
                          {'cv': None, 'norm': True,
                           'pk': 'linear', 'h1': True,
                           'h2': True, 'itg': 'simpson',
                           'p2': P2},
                          {'cv': None, 'norm': False,
                           'pk': 'linear', 'h1': True,
                           'h2': True, 'itg': 'simpson',
                           'p2': P2}])
def test_pkhm_pk_smoke(pars):
    hmc = ccl.halos.HMCalculator(COSMO, HMF, HBF, mass_def=M200,
                                 nlog10M=2)

    def f(k, a):
        return ccl.halos.halomod_power_spectrum(COSMO, hmc, k, a, P1,
                                                prof_2pt=pars['cv'],
                                                normprof1=pars['norm'],
                                                normprof2=pars['norm'],
                                                p_of_k_a=pars['pk'],
                                                prof2=pars['p2'],
                                                get_1h=pars['h1'],
                                                get_2h=pars['h2'])
    smoke_assert_pkhm_real(f)


def test_pkhm_pk2d():
    hmc = ccl.halos.HMCalculator(COSMO, HMF, HBF, mass_def=M200)
    k_arr = KK
    a_arr = np.linspace(0.3, 1, 10)
    pk_arr = ccl.halos.halomod_power_spectrum(COSMO, hmc, k_arr, a_arr,
                                              P1, normprof1=True,
                                              normprof2=True)

    # Input sampling
    pk2d = ccl.halos.halomod_Pk2D(COSMO, hmc, P1,
                                  lk_arr=np.log(k_arr),
                                  a_arr=a_arr, normprof1=True)
    pk_arr_2 = np.array([pk2d.eval(k_arr, a, COSMO)
                         for a in a_arr])
    assert np.all(np.fabs((pk_arr / pk_arr_2 - 1)).flatten()
                  < 1E-4)

    # Standard sampling
    pk2d = ccl.halos.halomod_Pk2D(COSMO, hmc, P1,
                                  normprof1=True)
    pk_arr_2 = np.array([pk2d.eval(k_arr, a, COSMO)
                         for a in a_arr])
    assert np.all(np.fabs((pk_arr / pk_arr_2 - 1)).flatten()
                  < 1E-4)

    # 1h/2h transition
    def alpha0(a):  # no smoothing
        return 1.

    def alpha1(a):
        return 0.7

    pk0 = ccl.halos.halomod_power_spectrum(COSMO, hmc, k_arr, a_arr, P1,
                                           normprof1=True, normprof2=True,
                                           smooth_transition=None)
    pk1 = ccl.halos.halomod_power_spectrum(COSMO, hmc, k_arr, a_arr, P1,
                                           normprof1=True, normprof2=True,
                                           smooth_transition=alpha0)
    assert np.allclose(pk0, pk1, rtol=0)
    pk2 = ccl.halos.halomod_power_spectrum(COSMO, hmc, k_arr, a_arr, P1,
                                           normprof1=True, normprof2=True,
                                           smooth_transition=alpha1)
    assert np.all(pk2/pk0 > 1.)

    # 1-halo damping
    def ks0(a):  # no damping
        return 1e-16

    def ks1(a):  # fully supressed
        return 1e16

    def ks2(a):  # reasonable
        return 0.04

    pk0 = ccl.halos.halomod_power_spectrum(COSMO, hmc, k_arr, a_arr, P1,
                                           normprof1=True, normprof2=True,
                                           supress_1h=None, get_2h=False)
    pk1 = ccl.halos.halomod_power_spectrum(COSMO, hmc, k_arr, a_arr, P1,
                                           normprof1=True, normprof2=True,
                                           supress_1h=ks0, get_2h=False)
    assert np.allclose(pk0, pk1, rtol=0)
    pk2 = ccl.halos.halomod_power_spectrum(COSMO, hmc, k_arr, a_arr, P1,
                                           normprof1=True, normprof2=True,
                                           supress_1h=ks1, get_2h=False)
    assert np.allclose(pk2, 0, rtol=0)
    pk3 = ccl.halos.halomod_power_spectrum(COSMO, hmc, k_arr, a_arr, P1,
                                           normprof1=True, normprof2=True,
                                           supress_1h=ks2, get_2h=False)
    fact = (k_arr/0.04)**4 / (1 + (k_arr/0.04)**4)
    assert np.allclose(pk3, pk0*fact, rtol=0)


def test_pkhm_errors():
    # Wrong integration
    with pytest.raises(NotImplementedError):
        ccl.halos.HMCalculator(COSMO, HMF, HBF, mass_def=M200,
                               integration_method_M='Sampson')

    # Wrong hmf
    with pytest.raises(TypeError):
        ccl.halos.HMCalculator(COSMO, None, HBF, mass_def=M200)

    # Wrong hbf
    with pytest.raises(TypeError):
        ccl.halos.HMCalculator(COSMO, HMF, None, mass_def=M200)

    # Wrong mass_def
    with pytest.raises(TypeError):
        ccl.halos.HMCalculator(COSMO, HMF, HBF, mass_def=None)

    hmc = ccl.halos.HMCalculator(COSMO, HMF, HBF, mass_def=M200)

    # Wrong profile
    with pytest.raises(TypeError):
        ccl.halos.halomod_mean_profile_1pt(COSMO, hmc, KK, AA, None)
    with pytest.raises(TypeError):
        ccl.halos.halomod_bias_1pt(COSMO, hmc, KK, AA, None)
    with pytest.raises(TypeError):
        ccl.halos.halomod_power_spectrum(COSMO, hmc, KK, AA, None)

    # Wrong prof2
    with pytest.raises(TypeError):
        ccl.halos.halomod_power_spectrum(COSMO, hmc, KK, AA, P1,
                                         prof2=KK)

    # Wrong prof_2pt
    with pytest.raises(TypeError):
        ccl.halos.halomod_power_spectrum(COSMO, hmc, KK, AA, P1,
                                         prof_2pt=KK)

    # Wrong pk2d
    with pytest.raises(TypeError):
        ccl.halos.halomod_power_spectrum(COSMO, hmc, KK, AA, P1,
                                         p_of_k_a=KK)

    def func():
        pass

    # Wrong 1h/2h smoothing
    with pytest.raises(TypeError):
        ccl.halos.halomod_power_spectrum(COSMO, hmc, KK, AA, P1,
                                         smooth_transition=True)
    with pytest.raises(ValueError):
        ccl.halos.halomod_power_spectrum(COSMO, hmc, KK, AA, P1,
                                         smooth_transition=func, get_1h=False)

    # Wrong 1h damping
    with pytest.raises(TypeError):
        ccl.halos.halomod_power_spectrum(COSMO, hmc, KK, AA, P1,
                                         supress_1h=True)

    with pytest.raises(ValueError):
        ccl.halos.halomod_power_spectrum(COSMO, hmc, KK, AA, P1,
                                         supress_1h=func, get_1h=False)


def test_calculator_from_string_smoke():
    hmc1 = ccl.halos.HMCalculator(
        COSMO, massfunc=HMF, hbias=HBF, mass_def=M200)
    hmc2 = ccl.halos.HMCalculator(
        COSMO, massfunc="Tinker10", hbias="Tinker10", mass_def="200m")
<<<<<<< HEAD
    for attr in ["_massfunc", "_hbias"]:
=======
    for attr in ["_massfunc", "_hbias", "_mdef"]:
>>>>>>> 163b319e
        assert getattr(hmc1, attr).name == getattr(hmc2, attr).name<|MERGE_RESOLUTION|>--- conflicted
+++ resolved
@@ -301,9 +301,5 @@
         COSMO, massfunc=HMF, hbias=HBF, mass_def=M200)
     hmc2 = ccl.halos.HMCalculator(
         COSMO, massfunc="Tinker10", hbias="Tinker10", mass_def="200m")
-<<<<<<< HEAD
-    for attr in ["_massfunc", "_hbias"]:
-=======
     for attr in ["_massfunc", "_hbias", "_mdef"]:
->>>>>>> 163b319e
         assert getattr(hmc1, attr).name == getattr(hmc2, attr).name