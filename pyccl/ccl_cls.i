%module ccl_cls

%{
#define SWIG_FILE_WITH_INIT
#include "../include/ccl_cls.h"
%}

// Automatically document arguments and output types of all functions
%feature("autodoc", "1");

// Strip the ccl_ prefix from function names
%rename("%(strip:[ccl_])s") "";

%include "../include/ccl_cls.h"

// Enable vectorised arguments for arrays
%apply (int DIM1, double* IN_ARRAY1) {
                                      (int nz_n, double* z_n),
                                      (int nz_b, double* z_b),
                                      (int nz_s, double* z_s),
                                      (int nz_ba, double* z_ba),
                                      (int nz_rf, double* z_rf),
                                      (int nn, double* n),
                                      (int nb, double* b),
                                      (int ns, double* s),
                                      (int nba, double* ba),
                                      (int nrf, double* rf) }
%apply (double* IN_ARRAY1, int DIM1) {(double* ell, int nell),
                                      (double *aarr,int na)};
%apply (double* ARGOUT_ARRAY1, int DIM1) {(double* output, int nout)};

%inline %{

CCL_ClTracer* cl_tracer_new_wrapper(ccl_cosmology *cosmo,int tracer_type,
				    int has_rsd, int has_magnification, int has_intrinsic_alignment,
				    int nz_n, double *z_n, int nn, double *n,
				    int nz_b, double *z_b, int nb, double *b,
				    int nz_s, double *z_s, int ns, double *s,
				    int nz_ba, double *z_ba, int nba, double *ba,
				    int nz_rf, double *z_rf, int nrf, double *rf,
				    double z_source,
				    int* status){
  
    assert(nz_n == nn);
    assert(nz_b == nb);
    assert(nz_s == ns);
    assert(nz_ba == nba);
    assert(nz_rf == nrf);
    
    // Check for null arrays
    
<<<<<<< HEAD
    
    return ccl_cl_tracer(cosmo, tracer_type,
			 has_rsd, has_magnification, 
			 has_intrinsic_alignment,
			 nz_n, z_n, n,  
			 nz_b, z_b, b,
			 nz_s, z_s, s,
			 nz_ba, z_ba, ba,
			 nz_rf, z_rf, rf, 
			 z_source,
			 status);
=======
    CCL_ClTracer *clt;  
     
    clt = ccl_cl_tracer_new(cosmo, tracer_type,
				             has_rsd, has_magnification, 
				             has_intrinsic_alignment,
				             nz_n, z_n, n,  
				             nz_b, z_b, b,
				             nz_s, z_s, s,
				             nz_ba, z_ba, ba,
				             nz_rf, z_rf, rf, 
                   			 z_source,
 				             status);
    return clt;
>>>>>>> e95fcd43
}


void angular_cl_vec(ccl_cosmology * cosmo,
                    CCL_ClTracer *clt1, CCL_ClTracer *clt2,
		    double l_limber,double l_logstep,double l_linstep,
		    double dchi, double dlk, double zmin,
		    int method,
                    double* ell, int nell,
                    double* output, int nout,
                    int* status)
{
  assert(nout == nell);

  //Cast ells as integers
  int *ell_int=malloc(nell*sizeof(int));
  CCL_ClWorkspace *w=ccl_cl_workspace_default((int)(ell[nell-1])+1,(int)l_limber,method,l_logstep,(int)l_linstep,dchi,dlk,zmin,status);

  for(int i=0;i<nell;i++)
    ell_int[i]=(int)(ell[i]);

  //Compute C_ells
  ccl_angular_cls(cosmo,w,clt1,clt2,nell,ell_int,output,status);

  free(ell_int);
  ccl_cl_workspace_free(w);
}

void clt_fa_vec(ccl_cosmology *cosmo,CCL_ClTracer *clt,int func_code,
		double *aarr,int na,double *output,int nout,int *status)
{
  assert(nout==na);
  ccl_get_tracer_fas(cosmo,clt,na,aarr,output,func_code,status);
}
 
%}<|MERGE_RESOLUTION|>--- conflicted
+++ resolved
@@ -49,8 +49,6 @@
     
     // Check for null arrays
     
-<<<<<<< HEAD
-    
     return ccl_cl_tracer(cosmo, tracer_type,
 			 has_rsd, has_magnification, 
 			 has_intrinsic_alignment,
@@ -61,21 +59,6 @@
 			 nz_rf, z_rf, rf, 
 			 z_source,
 			 status);
-=======
-    CCL_ClTracer *clt;  
-     
-    clt = ccl_cl_tracer_new(cosmo, tracer_type,
-				             has_rsd, has_magnification, 
-				             has_intrinsic_alignment,
-				             nz_n, z_n, n,  
-				             nz_b, z_b, b,
-				             nz_s, z_s, s,
-				             nz_ba, z_ba, ba,
-				             nz_rf, z_rf, rf, 
-                   			 z_source,
- 				             status);
-    return clt;
->>>>>>> e95fcd43
 }
 
 
