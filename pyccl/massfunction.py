--- conflicted
+++ resolved
@@ -2,10 +2,7 @@
 import ccllib as lib
 from pyutils import _vectorize_fn, _vectorize_fn2
 
-<<<<<<< HEAD
 def massfunc(cosmo, halo_mass, a, odelta):
-=======
-def massfunc(cosmo, halo_mass, redshift):
     """Halo mass function.
 
     Note: only Tinker (2010) is implemented right now.
@@ -16,13 +13,13 @@
     Args:
         cosmo (:obj:`ccl.cosmology`): Cosmological parameters.
         halo_mass (float or array_like): Halo masses; Msun.
-        redshift (float): Redshift.
+        a (float): scale factor.
+        odelta (float): overdensity parameter
 
     Returns:
-        massfunc (float or array_like): Halo mass function; dndM.
+        massfunc (float or array_like): Halo mass function; dn/dlogM.
 
     """
->>>>>>> 85f29d90
     return _vectorize_fn2(lib.massfunc, 
                           lib.massfunc_vec, cosmo, halo_mass, a, odelta)
 
@@ -40,29 +37,22 @@
     return _vectorize_fn(lib.massfunc_m2r, 
                          lib.massfunc_m2r_vec, cosmo, halo_mass)
 
-<<<<<<< HEAD
 def sigmaM(cosmo, halo_mass, a):
-=======
-def sigmaM(cosmo, halo_mass, redshift):
     """RMS variance for the given halo mass of the linear power spectrum; Msun.
 
     Args:
         cosmo (:obj:`ccl.cosmology`): Cosmological parameters.
         halo_mass (float or array_like): Halo masses; Msun.
-        redshift (float): Redshift.
+        a (float): Scale factor.
 
     Returns:
         sigmaM (float or array_like): RMS variance of halo mass.
 
     """
->>>>>>> 85f29d90
     return _vectorize_fn2(lib.sigmaM, 
                           lib.sigmaM_vec, cosmo, halo_mass, a)
 
-<<<<<<< HEAD
 def halo_bias(cosmo, halo_mass, a, odelta):
-=======
-def halo_bias(cosmo, halo_mass, redshift):
     """Halo bias.
 
     Note: only Tinker (2010) halo bias is implemented right now.
@@ -70,12 +60,12 @@
     Args:
         cosmo (:obj:`ccl.cosmology`): Cosmological parameters.
         halo_mass (float or array_like): Halo masses; Msun.
-        redshift (float): Redshift.
+        a (float): Scale factor.
+        odelta (float): overdensity parameter
 
     Returns:
         halo_bias (float or array_like): Halo bias.
 
     """
->>>>>>> 85f29d90
     return _vectorize_fn2(lib.halo_bias, 
                           lib.halo_bias_vec, cosmo, halo_mass, a, odelta)