--- conflicted
+++ resolved
@@ -1,11 +1,4 @@
-<<<<<<< HEAD
-from ..base import UnlockInstance, warn_api
-from ..pk2d import Pk2D, parse_pk
-from .profiles_2pt import Profile2pt
-import numpy as np
-=======
 __all__ = ("halomod_power_spectrum", "halomod_Pk2D",)
->>>>>>> 4c7eda51
 
 import numpy as np
 
@@ -112,19 +105,7 @@
     if prof_2pt is None:
         prof_2pt = Profile2pt()
 
-<<<<<<< HEAD
-    # TODO: Remove for CCLv3.
-    if normprof1 is not None:
-        with UnlockInstance(prof):
-            prof.normprof = normprof1
-    if normprof2 is not None:
-        with UnlockInstance(prof2):
-            prof2.normprof = normprof2
-
-    pk2d = parse_pk(cosmo, p_of_k_a)
-=======
     pk2d = cosmo.parse_pk(p_of_k_a)
->>>>>>> 4c7eda51
     extrap = cosmo if extrap_pk else None  # extrapolation rule for pk2d
 
     na = len(a_use)
@@ -132,23 +113,15 @@
     out = np.zeros([na, nk])
     for ia, aa in enumerate(a_use):
         # normalizations
-<<<<<<< HEAD
-        norm1 = hmc.get_profile_norm(cosmo, aa, prof)
-=======
         norm1 = prof.get_normalization(cosmo, aa, hmc=hmc) if normprof1 else 1
         # TODO: CCLv3, remove if
->>>>>>> 4c7eda51
 
         if prof2 == prof:
             norm2 = norm1
         else:
-<<<<<<< HEAD
-            norm2 = hmc.get_profile_norm(cosmo, aa, prof2)
-=======
             norm2 = prof2.get_normalization(cosmo, aa,
                                             hmc=hmc) if normprof2 else 1
             # TODO: CCLv3, remove if
->>>>>>> 4c7eda51
 
         if get_2h:
             # bias factors
@@ -176,17 +149,10 @@
 
         # smooth 1h/2h transition region
         if smooth_transition is None:
-<<<<<<< HEAD
-            out[ia] = (pk_1h + pk_2h) * norm1 * norm2
-        else:
-            alpha = smooth_transition(aa)
-            out[ia] = (pk_1h**alpha + pk_2h**alpha)**(1/alpha) * norm1 * norm2
-=======
             out[ia] = (pk_1h + pk_2h) / (norm1 * norm2)
         else:
             alpha = smooth_transition(aa)
             out[ia] = (pk_1h**alpha + pk_2h**alpha)**(1/alpha) / (norm1*norm2)
->>>>>>> 4c7eda51
 
     if np.ndim(a) == 0:
         out = np.squeeze(out, axis=0)
