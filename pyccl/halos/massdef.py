from .. import ccllib as lib
from ..core import check
from ..background import species_types
from ..base import CCLAutoRepr, CCLNamedClass, warn_api, deprecate_attr
import numpy as np


__all__ = ("mass2radius_lagrangian", "convert_concentration", "MassDef",
           "MassDef200m", "MassDef200c", "MassDef500c", "MassDefVir",
           "MassDefFof",)


def mass2radius_lagrangian(cosmo, M):
    r"""Compute the Lagrangian radius of a halo.

    Defined as the radius enclosing the mass of the halo, assuming a
    homogeneous Universe

    .. math::

        R = \left( \frac{3M}{4\pi\rho_{0,\rm m}} \right)^\frac{1}{3},

    where :math:`\rho_{0,\rm m}` is the density of matter in the Universe
    today.

    Parameters
    ----------
    cosmo : :class:`~pyccl.core.Cosmology`
        Cosmological parameters.
    M : float or (nM,) array_like
        Halo mass in :math:`\rm M_\odot`.

    Returns
    -------
    radius : float or (nM,) ``numpy.ndarray``
        Lagrangian radius in comoving :math:`\rm Mpc`.
    """
    M_use = np.atleast_1d(M)
    R = (M_use / (4.18879020479 * cosmo.rho_x(1, 'matter')))**(1/3)
    if np.ndim(M) == 0:
        return R[0]
    return R


@warn_api
def convert_concentration(cosmo, *, c_old, Delta_old, Delta_new):
    r"""Convert the concentration to another overdensity parameter.

    The new concentration is found by solving the equation

    .. math::

        f(c_{\rm new}) = \frac{\Delta_{\rm old}}{\Delta_{\rm new}} \,
        f(c_{\rm new})

    where

    .. math::

        f(x) = \frac{x^3}{\ln(1+x) - x/(1+x)}

    is the NFW form factor.

    Arguments
    ---------
    c_old : float or (nc,) array_like
        Concentration to translate.
    Delta_old, Delta_new : float
        Overdensity (:math:`\Delta`) parameters associated with the
        halo mass definition of the old and new concentrations, respectively.
        See :class:`~pyccl.halos.massdef.MassDef` for details.

    Returns
    -------
    c_new : float or (nc,) ``numpy.ndarray``
        Concentration expressed in terms of the new overdensity parameter.
    """
    status = 0
    c_old_use = np.atleast_1d(c_old)
    c_new, status = lib.convert_concentration_vec(cosmo.cosmo,
                                                  Delta_old, c_old_use,
                                                  Delta_new, c_old_use.size,
                                                  status)
    check(status, cosmo=cosmo)

    if np.isscalar(c_old):
        return c_new[0]
    return c_new


class MassDef(CCLAutoRepr, CCLNamedClass):
<<<<<<< HEAD
    r"""Halo mass definition.

    Halo masses are defined in terms of an overdensity parameter :math:`\Delta`
    and a reference density type: either ``'matter'`` or ``'critical'``. The
    mass is related to the mass definition parameters via
=======
    """Halo mass definition. Halo masses are defined in terms of an overdensity
    parameter :math:`\\Delta` and an associated density :math:`X` (either the
    matter density or the critical density):
>>>>>>> 43591ce9

    .. math::

        M = \frac{4 \pi}{3} \Delta \, \rho_{\rm X} \, R^3,

    where :math:`R` is the halo radius.

    Parameters
    ----------
    Delta : float, int-castable str, or {'fof', 'vir'}
        Spherical overdensity (S.O.) parameter. ``'fof'`` for friends-of-
        friends masses and ``'vir'`` for Virial masses.
    rho_type : {'critical', 'matter'}
        Reference mean density type.
    concentration : :class:`~pyccl.halos.Concentration`, str, or None, optional
        Concentration-mass relation. Provided either as a name string,
        or as a ``Concentration`` object. If ``None``, the mass definition
        cannot be translated to other mass definitions.
        The default is ``None``.

    Attributes
    ----------
    Delta : float or {'fof', 'vir'}
        S.O. parameter.
    rho_type : {'critical', 'matter'}
        Reference mean density type.
    concentration : :class:`~pyccl.halos.Concentration`
        Concentration-mass relation.
    name : str
        Short name of the mass definition, e.g. ``'200m'`` for
        ``(Delta, rho_type) == (200, 'matter')``.
    """
    __repr_attrs__ = ("name",)
    __getattr__ = deprecate_attr(pairs=[('c_m_relation', 'concentration')]
                                 )(super.__getattribute__)

    @warn_api(pairs=[("c_m_relation", "concentration")])
    def __init__(self, Delta, rho_type, *, concentration=None):
        # Check it makes sense
        if isinstance(Delta, str) and Delta.isdigit():
            Delta = int(Delta)
        if isinstance(Delta, str) and Delta not in ["fof", "vir"]:
            raise ValueError(f"Unknown Delta type {Delta}.")
        if isinstance(Delta, (int, float)) and Delta < 0:
            raise ValueError("Delta must be a positive number.")
        if rho_type not in ['matter', 'critical']:
            raise ValueError("rho_type must be either ['matter', 'critical].'")

        self.Delta = Delta
        self.rho_type = rho_type
        self._species = species_types[rho_type]
        # c(M) relation
        if concentration is None:
            self.concentration = None
        else:
            from .concentration import Concentration
            self.concentration = Concentration.create_instance(
                concentration, mass_def=self)

    @property
    def name(self):
        r"""Name of the mass definition.

        If ``Delta`` is ``{'fof', 'vir'}`` just this is used.
        If it is a number, it is appended by the first letter of the reference
        density type, ``{'c', 'm'}``, as conventionally denoted.
        """
        if isinstance(self.Delta, (int, float)):
            return f"{self.Delta}{self.rho_type[0]}"
        return f"{self.Delta}"

    def __eq__(self, other):
        # TODO: Remove after #1033 is merged.
        if type(self) != type(other):
            return False
        return self.name == other.name

    def get_Delta(self, cosmo, a):
        r"""Compute the overdensity parameter for this mass definition.

        Arguments
        ---------
        cosmo : :class:`~pyccl.core.Cosmology`
            Cosmological parameters.
        a : float
            Scale factor.

        Returns
        -------
        Delta : float
            Overdensity parameter at ``a``.

        Raises
        ------
        ValueError
            If the mass definition is FoF, which do not have an associated
            overdensity parameter.
        """
        if self.Delta == 'fof':
            raise ValueError("FoF masses have no associated overdensity "
                             "and can't be translated into other masses.")
        if self.Delta == 'vir':
            status = 0
            D, status = lib.Dv_BryanNorman(cosmo.cosmo, a, status)
            check(status)
            return D
        return self.Delta

    def get_Delta_matter(self, cosmo, a):
        r"""Compute the corresponding overdensity parameter for a
        :math:`\rho_{\rm m}`-based mass definition, :math:`\Delta_{\rm m}`.

        Arguments
        ---------
        cosmo : :class:`~pyccl.core.Cosmology`
            Cosmological parameters.
        a : float
            Scale factor.

        Returns
        -------
        Delta_m : float
            Overdensity parameter at ``a``.
        """
        delta = self.get_Delta(cosmo, a)
        if self.rho_type == 'matter':
            return delta
        om_this = cosmo.omega_x(a, self.rho_type)
        om_matt = cosmo.omega_x(a, 'matter')
        return delta * om_this / om_matt

    def get_mass(self, cosmo, R, a):
        r"""Translate halo radius to halo mass.

        .. math::

            M = \frac{4 \pi}{3} \Delta \,\rho_{\rm X} \, R^3

        Arguments
        ---------
        cosmo : :class:`~pyccl.core.Cosmology`
            Cosmological parameters.
        R: float or (nR,) array_like
            Halo radius in physical :math:`\rm Mpc`.
        a : float
            Scale factor.

        Returns
        -------
        mass : float or (nR,) ``numpy.ndarray``
            Halo mass in physical :math:`\rm M_\odot`.
        """
        R_use = np.atleast_1d(R)
        Delta = self.get_Delta(cosmo, a)
        M = 4.18879020479 * cosmo.rho_x(a, self.rho_type) * Delta * R_use**3
        if np.ndim(R) == 0:
            return M[0]
        return M

    def get_radius(self, cosmo, M, a):
        r"""Translate halo mass to halo radius.

        .. math::

            R = \left( \frac{3M}{4\pi \, \rho_{\rm X}(a)} \right)^\frac{1}{3},

        Arguments
        ---------
        cosmo : :class:`~pyccl.core.Cosmology`
            Cosmological parameters.
        M : float or (nM,) array_like
            Halo mass in :math:`\rm M_\odot`.
        a : float
            Scale factor.

        Returns
        -------
        mass : float or (nM,) ``numpy.ndarray``
            Halo radius in physical :math:`\rm Mpc`.
        """
        M_use = np.atleast_1d(M)
        Delta = self.get_Delta(cosmo, a)
        R = (M_use / (4.18879020479 * Delta *
                      cosmo.rho_x(a, self.rho_type)))**(1/3)
        if np.ndim(M) == 0:
            return R[0]
        return R

    @warn_api(pairs=[("mdef_other", "mass_def_other")])
    def translate_mass(self, cosmo, M, a, *, mass_def_other):
        r"""Translate halo mass in this definition into another definition.

        Arguments
        ---------
        cosmo : :class:`~pyccl.core.Cosmology`
            Cosmological parameters.
        M : float or (nM,) array_like
            Halo mass in :math:`\rm M_\odot`.
        a : float
            Scale factor.
        mass_def_other : :class:`~pyccl.halos.massdef.MassDef`
            Mass definition to translate to.

        Returns
        -------
        M_translated : float or (nM,) ndarray
            Halo masses in new definition in units of :math:`\rm M_\odot`.

        Raises
        ------
        AttributeError
            If the mass definition has no associated concentration.
        """
        if self == mass_def_other:
            return M
        if self.concentration is None:
            raise AttributeError("Mass definition has no associated c(M).")
        om_this = cosmo.omega_x(a, self.rho_type)
        D_this = self.get_Delta(cosmo, a) * om_this
        c_this = self.concentration(cosmo, M, a)
        R_this = self.get_radius(cosmo, M, a)
        om_new = cosmo.omega_x(a, mass_def_other.rho_type)
        D_new = mass_def_other.get_Delta(cosmo, a) * om_new
        c_new = convert_concentration(cosmo, c_old=c_this,
                                      Delta_old=D_this,
                                      Delta_new=D_new)
        R_new = c_new * R_this / c_this
        return mass_def_other.get_mass(cosmo, R_new, a)

    @classmethod
    def from_name(cls, name):
        r"""Return a mass definition factory from a name string.

        Arguments
        ---------
        name : str
            Name of the mass definition
            (e.g. ``'200m'`` for :math:`\Delta_{200{\rm m}}`).

        Returns
        -------
        mass_def_factory : callable
            Factory for the mass definition of the input name. The factory
            will be concentration-agnostic (i.e. the default value for it
            will be ``None``), unless the implementation already exists in CCL.

        Raises
        ------
        ValueError
            If the input string cannot be parsed.
        """
<<<<<<< HEAD
        MassDefName = f"MassDef{name.capitalize()}"
        if MassDefName in globals():
            # MassDef is defined in one of the implementations below.
            return globals()[MassDefName]
        parser = {"c": "critical", "m": "matter"}
        if len(name) < 2 or name[-1] not in parser:
            # Bogus input - can't parse it.
            raise ValueError("Could not parse mass definition string.")
        Delta, rho_type = name[:-1], parser[name[-1]]
        return lambda cm=None: cls(Delta, rho_type, concentration=cm)  # noqa
=======
        try:
            return eval(f"MassDef{name.capitalize()}")
        except NameError:
            raise ValueError(f"Mass definition {name} not implemented.")
>>>>>>> 43591ce9


@warn_api(pairs=[('c_m', 'concentration')])
def MassDef200m(concentration='Duffy08'):
    r""":math:`\Delta_{200{\rm m}}` mass definition.

    Arguments
    ---------
    concentration : str
        Name of the concentration-mass relation.
        The default is ``'Duffy08'``.
    """
    return MassDef(200, 'matter', concentration=concentration)


@warn_api(pairs=[('c_m', 'concentration')])
def MassDef200c(concentration='Duffy08'):
    r""":math:`\Delta_{200{\rm c}}` mass definition.

    Arguments
    ---------
    concentration : str
        Name of the concentration-mass relation.
        The default is ``'Duffy08'``.
    """
    return MassDef(200, 'critical', concentration=concentration)


@warn_api(pairs=[('c_m', 'concentration')])
def MassDef500c(concentration='Ishiyama21'):
    r""":math:`\Delta_{500{\rm c}}` mass definition.

    Arguments
    ---------
    concentration : str
        Name of the concentration-mass relation.
        The default is ``'Ishiyama21'``.
    """
    return MassDef(500, 'critical', concentration=concentration)


@warn_api(pairs=[('c_m', 'concentration')])
def MassDefVir(concentration='Klypin11'):
    r""":math:`\Delta_{\rm vir}` mass definition.

    Arguments
    ---------
    concentration : str
        Name of the concentration-mass relation.
        The default is ``'Klypin11'``.
    """
    return MassDef('vir', 'critical', concentration=concentration)


@warn_api(pairs=[('c_m', 'concentration')])
def MassDefFof(concentration=None):
    r""":math:`\Delta_{\rm FoF}` mass definition.

    Arguments
    ---------
    concentration : str
        This mass definition has no associated concentration.
        The default is ``None``.
    """
    return MassDef('fof', 'matter', concentration=concentration)<|MERGE_RESOLUTION|>--- conflicted
+++ resolved
@@ -89,17 +89,11 @@
 
 
 class MassDef(CCLAutoRepr, CCLNamedClass):
-<<<<<<< HEAD
     r"""Halo mass definition.
 
     Halo masses are defined in terms of an overdensity parameter :math:`\Delta`
     and a reference density type: either ``'matter'`` or ``'critical'``. The
     mass is related to the mass definition parameters via
-=======
-    """Halo mass definition. Halo masses are defined in terms of an overdensity
-    parameter :math:`\\Delta` and an associated density :math:`X` (either the
-    matter density or the critical density):
->>>>>>> 43591ce9
 
     .. math::
 
@@ -351,7 +345,6 @@
         ValueError
             If the input string cannot be parsed.
         """
-<<<<<<< HEAD
         MassDefName = f"MassDef{name.capitalize()}"
         if MassDefName in globals():
             # MassDef is defined in one of the implementations below.
@@ -362,12 +355,6 @@
             raise ValueError("Could not parse mass definition string.")
         Delta, rho_type = name[:-1], parser[name[-1]]
         return lambda cm=None: cls(Delta, rho_type, concentration=cm)  # noqa
-=======
-        try:
-            return eval(f"MassDef{name.capitalize()}")
-        except NameError:
-            raise ValueError(f"Mass definition {name} not implemented.")
->>>>>>> 43591ce9
 
 
 @warn_api(pairs=[('c_m', 'concentration')])
