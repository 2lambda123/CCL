--- conflicted
+++ resolved
@@ -8,7 +8,6 @@
 import numpy as np
 from scipy.interpolate import interp1d
 import functools
-from abc import abstractmethod
 
 
 class MassFunc(CCLHalosObject):
@@ -41,11 +40,7 @@
         mass_def_strict (bool): if False, consistency of the mass
             definition will be ignored.
     """
-<<<<<<< HEAD
-    __linked_abstractmethods__ = "_get_fsigma", "get_mass_function"
-=======
     __repr_attrs__ = ("mdef", "mass_def_strict",)
->>>>>>> 8d2449cf
 
     def __init__(self, cosmo, mass_def=None, mass_def_strict=True):
         # Initialize sigma(M) splines if needed
@@ -64,12 +59,6 @@
             self._default_mdef()
         self._setup(cosmo)
 
-    @abstractmethod
-    def _default_mdef(self):
-        """ Assigns a default mass definition for this object if
-        none is passed at initialization.
-        """
-
     def _setup(self, cosmo):
         """ Use this function to initialize any internal attributes
         of this object. This function is called at the very end of the
@@ -78,7 +67,6 @@
         Args:
             cosmo (:class:`~pyccl.core.Cosmology`): A Cosmology object.
         """
-        pass
 
     def _check_mdef_strict(self, mdef):
         return False
@@ -137,7 +125,6 @@
             om_matt = omega_x(cosmo, a, 'matter')
             return delta * om_this / om_matt
 
-    @abstractmethod
     def get_mass_function(self, cosmo, M, a, mdef_other=None):
         """ Returns the mass function for input parameters.
 
@@ -175,7 +162,6 @@
             mf = mf[0]
         return mf
 
-    @abstractmethod
     def _get_fsigma(self, cosmo, sigM, a, lnM):
         """ Get the :math:`f(\\sigma_M)` function for this mass function
         object (see description of this class for details).
@@ -220,20 +206,19 @@
         mass_def (:class:`~pyccl.halos.massdef.MassDef`):
             a mass definition object.
             this parametrization accepts FoF masses only.
-            If `None`, FoF masses will be used.
+            The default is 'FoF'.
         mass_def_strict (bool): if False, consistency of the mass
             definition will be ignored.
     """
     name = 'Press74'
 
-    def __init__(self, cosmo, mass_def=None, mass_def_strict=True):
+    def __init__(self, cosmo,
+                 mass_def=MassDef('fof', 'matter'),
+                 mass_def_strict=True):
         super(MassFuncPress74, self).__init__(cosmo,
                                               mass_def,
                                               mass_def_strict)
 
-    def _default_mdef(self):
-        self.mdef = MassDef('fof', 'matter')
-
     def _setup(self, cosmo):
         self.norm = np.sqrt(2/np.pi)
 
@@ -258,7 +243,7 @@
         mass_def (:class:`~pyccl.halos.massdef.MassDef`):
             a mass definition object.
             this parametrization accepts FoF masses only.
-            If `None`, FoF masses will be used.
+            The default is 'FoF'.
         mass_def_strict (bool): if False, consistency of the mass
             definition will be ignored.
         use_delta_c_fit (bool): if True, use delta_crit given by
@@ -268,15 +253,14 @@
     __repr_attrs__ = ("mdef", "mass_def_strict", "use_delta_c_fit",)
     name = 'Sheth99'
 
-    def __init__(self, cosmo, mass_def=None, mass_def_strict=True,
+    def __init__(self, cosmo,
+                 mass_def=MassDef('fof', 'matter'),
+                 mass_def_strict=True,
                  use_delta_c_fit=False):
         self.use_delta_c_fit = use_delta_c_fit
         super(MassFuncSheth99, self).__init__(cosmo,
                                               mass_def,
                                               mass_def_strict)
-
-    def _default_mdef(self):
-        self.mdef = MassDef('fof', 'matter')
 
     def _setup(self, cosmo):
         self.A = 0.21615998645
@@ -309,19 +293,18 @@
         mass_def (:class:`~pyccl.halos.massdef.MassDef`):
             a mass definition object.
             this parametrization accepts FoF masses only.
-            If `None`, FoF masses will be used.
+            The default is 'FoF'.
         mass_def_strict (bool): if False, consistency of the mass
             definition will be ignored.
     """
     name = 'Jenkins01'
 
-    def __init__(self, cosmo, mass_def=None, mass_def_strict=True):
+    def __init__(self, cosmo,
+                 mass_def=MassDef('fof', 'matter'),
+                 mass_def_strict=True):
         super(MassFuncJenkins01, self).__init__(cosmo,
                                                 mass_def=mass_def,
                                                 mass_def_strict=True)
-
-    def _default_mdef(self):
-        self.mdef = MassDef('fof', 'matter')
 
     def _setup(self, cosmo):
         self.A = 0.315
@@ -346,19 +329,18 @@
             a mass definition object.
             this parametrization accepts SO masses with
             200 < Delta < 3200 with respect to the matter density.
-            If `None`, Delta = 200 (matter) will be used.
+            The default is '200m'.
         mass_def_strict (bool): if False, consistency of the mass
             definition will be ignored.
     """
     name = 'Tinker08'
 
-    def __init__(self, cosmo, mass_def=None, mass_def_strict=True):
+    def __init__(self, cosmo,
+                 mass_def=MassDef200m(),
+                 mass_def_strict=True):
         super(MassFuncTinker08, self).__init__(cosmo,
                                                mass_def,
                                                mass_def_strict)
-
-    def _default_mdef(self):
-        self.mdef = MassDef200m()
 
     def _pd(self, ld):
         return 10.**(-(0.75/(ld - 1.8750612633))**1.2)
@@ -403,25 +385,21 @@
         mass_def (:class:`~pyccl.halos.massdef.MassDef`):
             a mass definition object.
             this parametrization accepts any SO masses.
-            If `None`, Delta = 200 (matter) will be used.
+            The default is '200m'.
         mass_def_strict (bool): if False, consistency of the mass
             definition will be ignored.
     """
     __repr_attrs__ = ("mdef", "mass_def_strict", "ellipsoidal",)
     name = 'Despali16'
 
-    def __init__(self, cosmo, mass_def=None, mass_def_strict=True,
+    def __init__(self, cosmo,
+                 mass_def=MassDef200m(),
+                 mass_def_strict=True,
                  ellipsoidal=False):
         super(MassFuncDespali16, self).__init__(cosmo,
                                                 mass_def,
                                                 mass_def_strict)
         self.ellipsoidal = ellipsoidal
-
-    def _default_mdef(self):
-        self.mdef = MassDef200m()
-
-    def _setup(self, cosmo):
-        pass
 
     def _check_mdef_strict(self, mdef):
         if mdef.Delta == 'fof':
@@ -464,7 +442,7 @@
             a mass definition object.
             this parametrization accepts SO masses with
             200 < Delta < 3200 with respect to the matter density.
-            If `None`, Delta = 200 (matter) will be used.
+            The default is '200m'.
         mass_def_strict (bool): if False, consistency of the mass
             definition will be ignored.
         norm_all_z (bool): should we normalize the mass function
@@ -473,15 +451,14 @@
     __repr_attrs__ = ("mdef", "mass_def_strict", "norm_all_z",)
     name = 'Tinker10'
 
-    def __init__(self, cosmo, mass_def=None, mass_def_strict=True,
+    def __init__(self, cosmo,
+                 mass_def=MassDef200m(),
+                 mass_def_strict=True,
                  norm_all_z=False):
         self.norm_all_z = norm_all_z
         super(MassFuncTinker10, self).__init__(cosmo,
                                                mass_def,
                                                mass_def_strict)
-
-    def _default_mdef(self):
-        self.mdef = MassDef200m()
 
     def _setup(self, cosmo):
         from scipy.interpolate import interp1d
@@ -546,7 +523,7 @@
             a mass definition object.
             this parametrization accepts SO masses with
             Delta = 200 (matter, critical) and 500 (critical).
-            If `None`, Delta = 200 (matter) will be used.
+            The default is '200m'.
         mass_def_strict (bool): if False, consistency of the mass
             definition will be ignored.
         hydro (bool): if `False`, use the parametrization found
@@ -556,15 +533,14 @@
     __repr_attrs__ = ("mdef", "mass_def_strict", "hydro",)
     name = 'Bocquet16'
 
-    def __init__(self, cosmo, mass_def=None, mass_def_strict=True,
+    def __init__(self, cosmo,
+                 mass_def= MassDef200m(),
+                 mass_def_strict=True,
                  hydro=True):
         self.hydro = hydro
         super(MassFuncBocquet16, self).__init__(cosmo,
                                                 mass_def,
                                                 mass_def_strict)
-
-    def _default_mdef(self):
-        self.mdef = MassDef200m()
 
     def _setup(self, cosmo):
         if int(self.mdef.Delta) == 200:
@@ -690,19 +666,18 @@
         mass_def (:class:`~pyccl.halos.massdef.MassDef`):
             a mass definition object.
             this parametrization accepts fof and any SO masses.
-            If `None`, Delta = 200 (matter) will be used.
+            The default is '200m'.
         mass_def_strict (bool): if False, consistency of the mass
             definition will be ignored.
     """
     name = 'Watson13'
 
-    def __init__(self, cosmo, mass_def=None, mass_def_strict=True):
+    def __init__(self, cosmo,
+                 mass_def=MassDef200m(),
+                 mass_def_strict=True):
         super(MassFuncWatson13, self).__init__(cosmo,
                                                mass_def,
                                                mass_def_strict)
-
-    def _default_mdef(self):
-        self.mdef = MassDef200m()
 
     def _setup(self, cosmo):
         self.is_fof = self.mdef.Delta == 'fof'
@@ -756,19 +731,18 @@
         mass_def (:class:`~pyccl.halos.massdef.MassDef`):
             a mass definition object.
             this parametrization accepts FoF masses only.
-            If `None`, FoF masses will be used.
+            The default is 'FoF'.
         mass_def_strict (bool): if False, consistency of the mass
             definition will be ignored.
     """
     name = 'Angulo12'
 
-    def __init__(self, cosmo, mass_def=None, mass_def_strict=True):
+    def __init__(self, cosmo,
+                 mass_def= MassDef('fof', 'matter'),
+                 mass_def_strict=True):
         super(MassFuncAngulo12, self).__init__(cosmo,
                                                mass_def,
                                                mass_def_strict)
-
-    def _default_mdef(self):
-        self.mdef = MassDef('fof', 'matter')
 
     def _setup(self, cosmo):
         self.A = 0.201
@@ -810,7 +784,9 @@
     """
     name = 'Bocquet20'
 
-    def __init__(self, cosmo, *, mass_def=None, mass_def_strict=True,
+    def __init__(self, cosmo, *,
+                 mass_def=MassDef200c(),
+                 mass_def_strict=True,
                  extrapolate=True):
         self.extrapolate = extrapolate
         if mass_def_strict is False:
@@ -818,9 +794,6 @@
             mass_def_strict = True
         super().__init__(cosmo=cosmo, mass_def=mass_def,
                          mass_def_strict=mass_def_strict)
-
-    def _default_mdef(self):
-        self.mdef = MassDef200c()
 
     def _check_mdef_strict(self, mdef):
         if (mdef.Delta, mdef.rho_type) != (200, "critical"):
