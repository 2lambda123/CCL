--- conflicted
+++ resolved
@@ -6,11 +6,8 @@
 from ..base import CCLHalosObject
 from .massdef import MassDef, MassDef200m, MassDef200c
 import numpy as np
-<<<<<<< HEAD
 from scipy.interpolate import interp1d
-=======
 import functools
->>>>>>> 4c8b74e3
 
 
 class MassFunc(CCLHalosObject):
@@ -780,7 +777,6 @@
             np.exp(-self.c / sigM**2)
 
 
-<<<<<<< HEAD
 class MassFuncBocquet20(MassFunc, Emulator):
     """ Emulated mass function described in arXiv:2003.12116.
 
@@ -943,8 +939,6 @@
         return hmf
 
 
-=======
 @functools.wraps(MassFunc.from_name)
->>>>>>> 4c8b74e3
 def mass_function_from_name(name):
     return MassFunc.from_name(name)