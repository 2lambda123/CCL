__all__ = ("HaloProfileHOD",)

import numpy as np
from scipy.special import sici, erf

from ... import warn_api, deprecate_attr
from . import HaloProfileNumberCounts


class HaloProfileHOD(HaloProfileNumberCounts):
    """ A generic halo occupation distribution (HOD)
    profile describing the number density of galaxies
    as a function of halo mass.

    The parametrization for the mean profile is:

    .. math::
       \\langle n_g(r)|M,a\\rangle = \\bar{N}_c(M,a)
       \\left[f_c(a)+\\bar{N}_s(M,a) u_{\\rm sat}(r|M,a)\\right]

    where :math:`\\bar{N}_c` and :math:`\\bar{N}_s` are the
    mean number of central and satellite galaxies respectively,
    :math:`f_c` is the observed fraction of central galaxies, and
    :math:`u_{\\rm sat}(r|M,a)` is the distribution of satellites
    as a function of distance to the halo centre.

    These quantities are parametrized as follows:

    .. math::
       \\bar{N}_c(M,a)=\\frac{1}{2}\\left[1+{\\rm erf}
       \\left(\\frac{\\log(M/M_{\\rm min})}{\\sigma_{{\\rm ln}M}}
       \\right)\\right]

    .. math::
       \\bar{N}_s(M,a)=\\Theta(M-M_0)\\left(\\frac{M-M_0}{M_1}
       \\right)^\\alpha

    .. math::
       u_s(r|M,a)\\propto\\frac{\\Theta(r_{\\rm max}-r)}
       {(r/r_g)(1+r/r_g)^2}

    Where :math:`\\Theta(x)` is the Heaviside step function,
    and the proportionality constant in the last equation is
    such that the volume integral of :math:`u_s` is 1. The
    radius :math:`r_g` is related to the NFW scale radius :math:`r_s`
    through :math:`r_g=\\beta_g\\,r_s`, and the radius
    :math:`r_{\\rm max}` is related to the overdensity radius
    :math:`r_\\Delta` as :math:`r_{\\rm max}=\\beta_{\\rm max}r_\\Delta`.
    The scale radius is related to the comoving overdensity halo
    radius via :math:`R_\\Delta(M) = c(M)\\,r_s`.

    All the quantities :math:`\\log_{10}M_{\\rm min}`,
    :math:`\\log_{10}M_0`, :math:`\\log_{10}M_1`,
    :math:`\\sigma_{{\\rm ln}M}`, :math:`f_c`, :math:`\\alpha`,
    :math:`\\beta_g` and :math:`\\beta_{\\rm max}` are
    time-dependent via a linear expansion around a pivot scale
    factor :math:`a_*` with an offset (:math:`X_0`) and a tilt
    parameter (:math:`X_p`):

    .. math::
       X(a) = X_0 + X_p\\,(a-a_*).

    This definition of the HOD profile draws from several papers
    in the literature, including: astro-ph/0408564, arXiv:1706.05422
    and arXiv:1912.08209. The default values used here are roughly
    compatible with those found in the latter paper.

    See :class:`~pyccl.halos.profiles_2pt.Profile2ptHOD`) for a
    description of the Fourier-space two-point correlator of the
    HOD profile.

    Args:
        concentration (:obj:`Concentration`): concentration-mass
            relation to use with this profile.
        log10Mmin_0 (float): offset parameter for
            :math:`\\log_{10}M_{\\rm min}`.
        log10Mmin_p (float): tilt parameter for
            :math:`\\log_{10}M_{\\rm min}`.
        siglnM_0 (float): offset parameter for
            :math:`\\sigma_{{\\rm ln}M}`.
        siglnM_p (float): tilt parameter for
            :math:`\\sigma_{{\\rm ln}M}`.
        log10M0_0 (float): offset parameter for
            :math:`\\log_{10}M_0`.
        log10M0_p (float): tilt parameter for
            :math:`\\log_{10}M_0`.
        log10M1_0 (float): offset parameter for
            :math:`\\log_{10}M_1`.
        log10M1_p (float): tilt parameter for
            :math:`\\log_{10}M_1`.
        alpha_0 (float): offset parameter for
            :math:`\\alpha`.
        alpha_p (float): tilt parameter for
            :math:`\\alpha`.
        fc_0 (float): offset parameter for
            :math:`f_c`.
        fc_p (float): tilt parameter for
            :math:`f_c`.
        bg_0 (float): offset parameter for
            :math:`\\beta_g`.
        bg_p (float): tilt parameter for
            :math:`\\beta_g`.
        bmax_0 (float): offset parameter for
            :math:`\\beta_{\\rm max}`.
        bmax_p (float): tilt parameter for
            :math:`\\beta_{\\rm max}`.
        a_pivot (float): pivot scale factor :math:`a_*`.
        ns_independent (bool): drop requirement to only form
            satellites when centrals are present.
    """
    __repr_attrs__ = __eq_attrs__ = (
        "log10Mmin_0", "log10Mmin_p", "siglnM_0", "siglnM_p", "log10M0_0",
        "log10M0_p", "log10M1_0", "log10M1_p", "alpha_0", "alpha_p", "fc_0",
        "fc_p", "bg_0", "bg_p", "bmax_0", "bmax_p", "a_pivot",
        "ns_independent", "mass_def", "concentration", "precision_fftlog",)
    __getattr__ = deprecate_attr(pairs=[
        ("lMmin_0", "log10Mmin_0"), ("lMmin_p", "log10Mmin_p"),
        ("siglM_0", "siglnM_0"), ("siglM_p", "siglnM_p"),
        ("lM0_0", "log10M0_0"), ("lM0_p", "log10M0_p"),
        ("lM1_0", "log10M1_0"), ("lM1_p", "log10M1_p")]
    )(super.__getattribute__)

    @warn_api(pairs=[("c_M_relation", "concentration"),
                     ("siglM_0", "siglnM_0"), ("siglM_p", "siglnM_p"),
                     ("lMmin_0", "log10Mmin_0"), ("lMmin_p", "log10Mmin_p"),
                     ("lM0_0", "log10M0_0"), ("lM0_p", "log10M0_p"),
                     ("lM1_0", "log10M1_0"), ("lM1_p", "log10M1_p")])
    def __init__(self, *, concentration,
                 log10Mmin_0=12., log10Mmin_p=0., siglnM_0=0.4,
                 siglnM_p=0., log10M0_0=7., log10M0_p=0.,
                 log10M1_0=13.3, log10M1_p=0., alpha_0=1.,
                 alpha_p=0., fc_0=1., fc_p=0.,
                 bg_0=1., bg_p=0., bmax_0=1., bmax_p=0.,
<<<<<<< HEAD
                 a_pivot=1., ns_independent=False, **fftlog):
        if not isinstance(concentration, Concentration):
            raise TypeError("concentration must be of type `Concentration`")

        self.concentration = concentration
=======
                 a_pivot=1., ns_independent=False, mass_def=None):
>>>>>>> 26c8b53c
        self.log10Mmin_0 = log10Mmin_0
        self.log10Mmin_p = log10Mmin_p
        self.log10M0_0 = log10M0_0
        self.log10M0_p = log10M0_p
        self.log10M1_0 = log10M1_0
        self.log10M1_p = log10M1_p
        self.siglnM_0 = siglnM_0
        self.siglnM_p = siglnM_p
        self.alpha_0 = alpha_0
        self.alpha_p = alpha_p
        self.fc_0 = fc_0
        self.fc_p = fc_p
        self.bg_0 = bg_0
        self.bg_p = bg_p
        self.bmax_0 = bmax_0
        self.bmax_p = bmax_p
        self.a_pivot = a_pivot
        self.ns_independent = ns_independent
<<<<<<< HEAD
        super().__init__(**fftlog)
=======
        super().__init__(mass_def=mass_def, concentration=concentration)
>>>>>>> 26c8b53c

    @warn_api(pairs=[("lMmin_0", "log10Mmin_0"), ("lMmin_p", "log10Mmin_p"),
                     ("siglM_0", "siglnM_0"), ("siglM_p", "siglnM_p"),
                     ("lM0_0", "log10M0_0"), ("lM0_p", "log10M0_p"),
                     ("lM1_0", "log10M1_0"), ("lM1_p", "log10M1_p")])
    def update_parameters(self, *, log10Mmin_0=None, log10Mmin_p=None,
                          siglnM_0=None, siglnM_p=None,
                          log10M0_0=None, log10M0_p=None,
                          log10M1_0=None, log10M1_p=None,
                          alpha_0=None, alpha_p=None,
                          fc_0=None, fc_p=None,
                          bg_0=None, bg_p=None,
                          bmax_0=None, bmax_p=None,
                          a_pivot=None,
                          ns_independent=None):
        """ Update any of the parameters associated with
        this profile. Any parameter set to `None` won't be updated.

        Args:
            log10Mmin_0 (float): offset parameter for
                :math:`\\log_{10}M_{\\rm min}`.
            log10Mmin_p (float): tilt parameter for
                :math:`\\log_{10}M_{\\rm min}`.
            siglnM_0 (float): offset parameter for
                :math:`\\sigma_{{\\rm ln}M}`.
            siglnM_p (float): tilt parameter for
                :math:`\\sigma_{{\\rm ln}M}`.
            log10M0_0 (float): offset parameter for
                :math:`\\log_{10}M_0`.
            log10M0_p (float): tilt parameter for
                :math:`\\log_{10}M_0`.
            log10M1_0 (float): offset parameter for
                :math:`\\log_{10}M_1`.
            log10M1_p (float): tilt parameter for
                :math:`\\log_{10}M_1`.
            alpha_0 (float): offset parameter for
                :math:`\\alpha`.
            alpha_p (float): tilt parameter for
                :math:`\\alpha`.
            fc_0 (float): offset parameter for
                :math:`f_c`.
            fc_p (float): tilt parameter for
                :math:`f_c`.
            bg_0 (float): offset parameter for
                :math:`\\beta_g`.
            bg_p (float): tilt parameter for
                :math:`\\beta_g`.
            bmax_0 (float): offset parameter for
                :math:`\\beta_{\\rm max}`.
            bmax_p (float): tilt parameter for
                :math:`\\beta_{\\rm max}`.
            a_pivot (float): pivot scale factor :math:`a_*`.
            ns_independent (bool): drop requirement to only form
                satellites when centrals are present
        """
        if log10Mmin_0 is not None:
            self.log10Mmin_0 = log10Mmin_0
        if log10Mmin_p is not None:
            self.log10Mmin_p = log10Mmin_p
        if log10M0_0 is not None:
            self.log10M0_0 = log10M0_0
        if log10M0_p is not None:
            self.log10M0_p = log10M0_p
        if log10M1_0 is not None:
            self.log10M1_0 = log10M1_0
        if log10M1_p is not None:
            self.log10M1_p = log10M1_p
        if siglnM_0 is not None:
            self.siglnM_0 = siglnM_0
        if siglnM_p is not None:
            self.siglnM_p = siglnM_p
        if alpha_0 is not None:
            self.alpha_0 = alpha_0
        if alpha_p is not None:
            self.alpha_p = alpha_p
        if fc_0 is not None:
            self.fc_0 = fc_0
        if fc_p is not None:
            self.fc_p = fc_p
        if bg_0 is not None:
            self.bg_0 = bg_0
        if bg_p is not None:
            self.bg_p = bg_p
        if bmax_0 is not None:
            self.bmax_0 = bmax_0
        if bmax_p is not None:
            self.bmax_p = bmax_p
        if a_pivot is not None:
            self.a_pivot = a_pivot
        if ns_independent is not None:
            self.ns_independent = ns_independent

    def _usat_real(self, cosmo, r, M, a):
        r_use = np.atleast_1d(r)
        M_use = np.atleast_1d(M)

        # Comoving virial radius
        bg = self.bg_0 + self.bg_p * (a - self.a_pivot)
        bmax = self.bmax_0 + self.bmax_p * (a - self.a_pivot)
        R_M = self.mass_def.get_radius(cosmo, M_use, a) / a
        c_M = self.concentration(cosmo, M_use, a)
        R_s = R_M / c_M
        c_M *= bmax / bg

        x = r_use[None, :] / (R_s[:, None] * bg)
        prof = 1./(x * (1 + x)**2)
        # Truncate
        prof[r_use[None, :] > R_M[:, None]*bmax] = 0

        norm = 1. / (4 * np.pi * (bg*R_s)**3 * (np.log(1+c_M) - c_M/(1+c_M)))
        prof = prof[:, :] * norm[:, None]

        if np.ndim(r) == 0:
            prof = np.squeeze(prof, axis=-1)
        if np.ndim(M) == 0:
            prof = np.squeeze(prof, axis=0)
        return prof

    def _usat_fourier(self, cosmo, k, M, a):
        M_use = np.atleast_1d(M)
        k_use = np.atleast_1d(k)

        # Comoving virial radius
        bg = self.bg_0 + self.bg_p * (a - self.a_pivot)
        bmax = self.bmax_0 + self.bmax_p * (a - self.a_pivot)
        R_M = self.mass_def.get_radius(cosmo, M_use, a) / a
        c_M = self.concentration(cosmo, M_use, a)
        R_s = R_M / c_M
        c_M *= bmax / bg

        x = k_use[None, :] * R_s[:, None] * bg
        Si1, Ci1 = sici((1 + c_M[:, None]) * x)
        Si2, Ci2 = sici(x)

        P1 = 1. / (np.log(1+c_M) - c_M/(1+c_M))
        P2 = np.sin(x) * (Si1 - Si2) + np.cos(x) * (Ci1 - Ci2)
        P3 = np.sin(c_M[:, None] * x) / ((1 + c_M[:, None]) * x)
        prof = P1[:, None] * (P2 - P3)

        if np.ndim(k) == 0:
            prof = np.squeeze(prof, axis=-1)
        if np.ndim(M) == 0:
            prof = np.squeeze(prof, axis=0)
        return prof

    def _real(self, cosmo, r, M, a):
        r_use = np.atleast_1d(r)
        M_use = np.atleast_1d(M)

        Nc = self._Nc(M_use, a)
        Ns = self._Ns(M_use, a)
        fc = self._fc(a)
        # NFW profile
        ur = self._usat_real(cosmo, r_use, M_use, a)

        if self.ns_independent:
            prof = Nc[:, None] * fc + Ns[:, None] * ur
        else:
            prof = Nc[:, None] * (fc + Ns[:, None] * ur)

        if np.ndim(r) == 0:
            prof = np.squeeze(prof, axis=-1)
        if np.ndim(M) == 0:
            prof = np.squeeze(prof, axis=0)
        return prof

    def get_normalization(self, cosmo, a, hmc):
        """Returns the normalization of this profile, which is the
        mean galaxy number density.
        """
        def integ(M):
            Nc = self._Nc(M, a)
            Ns = self._Ns(M, a)
            fc = self._fc(a)
            if self.ns_independent:
                return Nc*fc + Ns
            else:
                return Nc*(fc + Ns)
        return hmc.integrate_over_massfunc(integ, cosmo, a)

    def _fourier(self, cosmo, k, M, a):
        M_use = np.atleast_1d(M)
        k_use = np.atleast_1d(k)

        Nc = self._Nc(M_use, a)
        Ns = self._Ns(M_use, a)
        fc = self._fc(a)
        # NFW profile
        uk = self._usat_fourier(cosmo, k_use, M_use, a)

        if self.ns_independent:
            prof = Nc[:, None] * fc + Ns[:, None] * uk
        else:
            prof = Nc[:, None] * (fc + Ns[:, None] * uk)

        if np.ndim(k) == 0:
            prof = np.squeeze(prof, axis=-1)
        if np.ndim(M) == 0:
            prof = np.squeeze(prof, axis=0)
        return prof

    def _fourier_variance(self, cosmo, k, M, a):
        # Fourier-space variance of the HOD profile
        M_use = np.atleast_1d(M)
        k_use = np.atleast_1d(k)

        Nc = self._Nc(M_use, a)
        Ns = self._Ns(M_use, a)
        fc = self._fc(a)
        # NFW profile
        uk = self._usat_fourier(cosmo, k_use, M_use, a)

        prof = Ns[:, None] * uk
        if self.ns_independent:
            prof = 2 * Nc[:, None] * fc * prof + prof**2
        else:
            prof = Nc[:, None] * (2 * fc * prof + prof**2)

        if np.ndim(k) == 0:
            prof = np.squeeze(prof, axis=-1)
        if np.ndim(M) == 0:
            prof = np.squeeze(prof, axis=0)
        return prof

    def _fc(self, a):
        # Observed fraction of centrals
        return self.fc_0 + self.fc_p * (a - self.a_pivot)

    def _Nc(self, M, a):
        # Number of centrals
        Mmin = 10.**(self.log10Mmin_0 + self.log10Mmin_p * (a - self.a_pivot))
        siglnM = self.siglnM_0 + self.siglnM_p * (a - self.a_pivot)
        return 0.5 * (1 + erf(np.log(M/Mmin)/siglnM))

    def _Ns(self, M, a):
        # Number of satellites
        M0 = 10.**(self.log10M0_0 + self.log10M0_p * (a - self.a_pivot))
        M1 = 10.**(self.log10M1_0 + self.log10M1_p * (a - self.a_pivot))
        alpha = self.alpha_0 + self.alpha_p * (a - self.a_pivot)
        return np.heaviside(M-M0, 1) * (np.fabs(M-M0) / M1)**alpha<|MERGE_RESOLUTION|>--- conflicted
+++ resolved
@@ -131,15 +131,7 @@
                  log10M1_0=13.3, log10M1_p=0., alpha_0=1.,
                  alpha_p=0., fc_0=1., fc_p=0.,
                  bg_0=1., bg_p=0., bmax_0=1., bmax_p=0.,
-<<<<<<< HEAD
-                 a_pivot=1., ns_independent=False, **fftlog):
-        if not isinstance(concentration, Concentration):
-            raise TypeError("concentration must be of type `Concentration`")
-
-        self.concentration = concentration
-=======
-                 a_pivot=1., ns_independent=False, mass_def=None):
->>>>>>> 26c8b53c
+                 a_pivot=1., ns_independent=False, mass_def=None, **fftlog):
         self.log10Mmin_0 = log10Mmin_0
         self.log10Mmin_p = log10Mmin_p
         self.log10M0_0 = log10M0_0
@@ -158,11 +150,8 @@
         self.bmax_p = bmax_p
         self.a_pivot = a_pivot
         self.ns_independent = ns_independent
-<<<<<<< HEAD
-        super().__init__(**fftlog)
-=======
-        super().__init__(mass_def=mass_def, concentration=concentration)
->>>>>>> 26c8b53c
+        super().__init__(mass_def=mass_def, concentration=concentration,
+                         **fftlog)
 
     @warn_api(pairs=[("lMmin_0", "log10Mmin_0"), ("lMmin_p", "log10Mmin_p"),
                      ("siglM_0", "siglnM_0"), ("siglM_p", "siglnM_p"),
