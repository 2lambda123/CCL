--- conflicted
+++ resolved
@@ -80,17 +80,9 @@
             :math:`{\\rm Jy}\\,{\\rm Mpc}^2\\,M_\\odot^{-1}`).
     """
     __repr_attrs__ = __eq_attrs__ = (
-<<<<<<< HEAD
-        "concentration", "nu", "alpha", "T0", "beta", "gamma", "s_z",
-        "log10Meff", "siglog10M", "Mmin", "L0",
-        "precision_fftlog", "normprof",)
-    __getattr__ = deprecate_attr(pairs=[('cM', 'concentration'),
-                                        ('l10meff', 'log10Meff'),
-=======
         "nu", "alpha", "T0", "beta", "gamma", "s_z", "log10Meff", "siglog10M",
         "Mmin", "L0", "mass_def", "concentration", "precision_fftlog",)
     __getattr__ = deprecate_attr(pairs=[('l10meff', 'log10Meff'),
->>>>>>> 26c8b53c
                                         ('sigLM', 'siglog10M')]
                                  )(super.__getattribute__)
 
@@ -99,13 +91,10 @@
                      ("sigLM", "siglog10M")])
     def __init__(self, *, concentration, nu_GHz, alpha=0.36, T0=24.4,
                  beta=1.75, gamma=1.7, s_z=3.6, log10Meff=12.6,
-<<<<<<< HEAD
-                 siglog10M=0.707, Mmin=1E10, L0=6.4E-8, **fftlog):
+                 siglog10M=0.707, Mmin=1E10, L0=6.4E-8, mass_def=None,
+                 **fftlog):
 
         self._one_over_4pi = 1/(4*np.pi)
-=======
-                 siglog10M=0.707, Mmin=1E10, L0=6.4E-8, mass_def=None):
->>>>>>> 26c8b53c
         self.nu = nu_GHz
         self.alpha = alpha
         self.T0 = T0
@@ -116,16 +105,9 @@
         self.siglog10M = siglog10M
         self.Mmin = Mmin
         self.L0 = L0
-<<<<<<< HEAD
-        self.concentration = concentration
-        self.pNFW = HaloProfileNFW(concentration=concentration)
-        super().__init__(**fftlog)
-=======
-        self._one_over_4pi = 1/(4*np.pi)
         kwargs = {"concentration": concentration, "mass_def": mass_def}
         self.pNFW = HaloProfileNFW(**kwargs)
-        super().__init__(**kwargs)
->>>>>>> 26c8b53c
+        super().__init__(**kwargs, **fftlog)
 
     def dNsub_dlnM_TinkerWetzel10(self, Msub, Mparent):
         """Subhalo mass function of Tinker & Wetzel (2010ApJ...719...88T)
