<<<<<<< HEAD
from ...base import warn_api
from .profile_base import HaloProfileCIB
from .nfw import HaloProfileNFW
=======
__all__ = ("HaloProfileCIBShang12",)

>>>>>>> 26c2bd54
import numpy as np
from scipy.integrate import simpson
from scipy.special import lambertw

from ... import warn_api, deprecate_attr
from . import HaloProfileNFW, HaloProfileCIB


<<<<<<< HEAD

=======
>>>>>>> 26c2bd54
class HaloProfileCIBShang12(HaloProfileCIB):
    """ CIB profile implementing the model by Shang et al.
    (2012MNRAS.421.2832S).

    The parametrization for the mean profile is:

    .. math::
        j_\\nu(r) = \\frac{1}{4\\pi}
        \\left(L^{\\rm cen}_{\\nu(1+z)}(M)+
        L^{\\rm sat}_{\\nu(1+z)}u_{\\rm sat}(r|M)
        \\right),

    where the luminosity from centrals and satellites is
    modelled as:

    .. math::
        L^{\\rm cen}_{\\nu}(M) = L^{\\rm gal}_\\nu(M)\\,
        N_{\\rm cen}(M),

    .. math::
        L^{\\rm sat}_{\\nu}(M) = \\int_{M_{\\rm min}}^{M} dm
        \\frac{dN_{\\rm sub}}{dm}\\,L^{\\rm gal}_\\nu(m).

    Here, :math:`dN_{\\rm sub}/dm` is the subhalo mass function,
    :math:`u_{\\rm sat}` is the satellite galaxy density profile
    (modelled as a truncated NFW profile), and the infrared
    galaxy luminosity is parametrized as

    .. math::
        L^{\\rm gal}_{\\nu}(M,z)=L_0(1+z)^{s_z}\\,
        \\Sigma(M)\\,S_\\nu,

    where the mass dependence is lognormal

    .. math::
        \\Sigma(M) = \\frac{M}{\\sqrt{2\\pi\\sigma_{LM}^2}}
        \\exp\\left[-\\frac{\\log_{10}^2(M/M_{\\rm eff})}
        {2\\sigma_{LM}^2}\\right],

    and the spectrum is a modified black-body law

    .. math::
        S_\\nu \\propto\\left\\{
        \\begin{array}{cc}
           \\nu^\\beta\\,B_\\nu(T_d) & \\nu < \\nu_0 \\\\
           \\nu^\\gamma & \\nu \\geq \\nu_0
        \\end{array}
        \\right.,

    with the normalization fixed by :math:`S_{\\nu_0}=1`,
    and :math:`\\nu_0` defined so the spectrum has a continuous
    derivative for all :math:`\\nu`.

    Finally, the dust temperature is assumed to have a redshift
    dependence of the form :math:`T_d=T_0(1+z)^\\alpha`.

    Args:
        concentration (:obj:`Concentration`): concentration-mass
            relation to use with this profile.
        nu_GHz (float): frequency in GHz.
        alpha (float): dust temperature evolution parameter.
        T0 (float): dust temperature at :math:`z=0` in Kelvin.
        beta (float): dust spectral index.
        gamma (float): high frequency slope.
        s_z (float): luminosity evolution slope.
        log10Meff (float): log10 of the most efficient mass.
        siglog10M (float): logarithmic scatter in mass.
        Mmin (float): minimum subhalo mass.
        L0 (float): luminosity scale (in
            :math:`{\\rm Jy}\\,{\\rm Mpc}^2\\,M_\\odot^{-1}`).
    """
<<<<<<< HEAD
    __repr_attrs__ = (
        "concentration", "nu", "alpha", "T0", "beta", "gamma", "s_z",
        "l10meff", "sigLM", "Mmin", "L0", "precision_fftlog", "normprof")
    _one_over_4pi = 0.07957747154

    @warn_api(pairs=[("concentration", "concentration")])
    def __init__(self, *, concentration, nu_GHz, alpha=0.36, T0=24.4,
                 beta=1.75, gamma=1.7, s_z=3.6, log10meff=12.6, sigLM=0.707,
                 Mmin=1E10, L0=6.4E-8):

=======
    __repr_attrs__ = __eq_attrs__ = (
        "nu", "alpha", "T0", "beta", "gamma", "s_z", "log10Meff", "siglog10M",
        "Mmin", "L0", "mass_def", "concentration", "precision_fftlog",)
    __getattr__ = deprecate_attr(pairs=[('l10meff', 'log10Meff'),
                                        ('sigLM', 'siglog10M')]
                                 )(super.__getattribute__)
    _one_over_4pi = 0.07957747154

    @warn_api(pairs=[("c_M_relation", "concentration"),
                     ("log10meff", "log10Meff"),
                     ("sigLM", "siglog10M")])
    def __init__(self, *, concentration, nu_GHz, alpha=0.36, T0=24.4,
                 beta=1.75, gamma=1.7, s_z=3.6, log10Meff=12.6,
                 siglog10M=0.707, Mmin=1E10, L0=6.4E-8, mass_def=None):
>>>>>>> 26c2bd54
        self.nu = nu_GHz
        self.alpha = alpha
        self.T0 = T0
        self.beta = beta
        self.gamma = gamma
        self.s_z = s_z
        self.log10Meff = log10Meff
        self.siglog10M = siglog10M
        self.Mmin = Mmin
        self.L0 = L0
<<<<<<< HEAD
        self.concentration = concentration
        self.pNFW = HaloProfileNFW(concentration=concentration)
        super().__init__()
=======
        kwargs = {"concentration": concentration, "mass_def": mass_def}
        self.pNFW = HaloProfileNFW(**kwargs)
        super().__init__(**kwargs)
>>>>>>> 26c2bd54

    def dNsub_dlnM_TinkerWetzel10(self, Msub, Mparent):
        """Subhalo mass function of Tinker & Wetzel (2010ApJ...719...88T)

        Args:
            Msub (float or array_like): sub-halo mass (in solar masses).
            Mparent (float): parent halo mass (in solar masses).

        Returns:
            float or array_like: average number of subhalos.
        """
        return 0.30*(Msub/Mparent)**(-0.7)*np.exp(-9.9*(Msub/Mparent)**2.5)

    @warn_api(pairs=[("log10meff", "log10Meff"),
                     ("sigLM", "siglog10M")])
    def update_parameters(self, nu_GHz=None,
                          alpha=None, T0=None, beta=None, gamma=None,
                          s_z=None, log10Meff=None, siglog10M=None,
                          Mmin=None, L0=None):
        """ Update any of the parameters associated with
        this profile. Any parameter set to `None` won't be updated.

        Args:
            nu_GHz (float): frequency in GHz.
            alpha (float): dust temperature evolution parameter.
            T0 (float): dust temperature at :math:`z=0` in Kelvin.
            beta (float): dust spectral index.
            gamma (float): high frequency slope.
            s_z (float): luminosity evolution slope.
            log10Meff (float): log10 of the most efficient mass.
            siglog10M (float): logarithmic scatter in mass.
            Mmin (float): minimum subhalo mass.
            L0 (float): luminosity scale (in
                :math:`{\\rm Jy}\\,{\\rm Mpc}^2\\,M_\\odot^{-1}`).
        """
        if nu_GHz is not None:
            self.nu = nu_GHz
        if alpha is not None:
            self.alpha = alpha
        if T0 is not None:
            self.T0 = T0
        if beta is not None:
            self.beta = beta
        if gamma is not None:
            self.gamma = gamma
        if s_z is not None:
            self.s_z = s_z
        if log10Meff is not None:
            self.log10Meff = log10Meff
        if siglog10M is not None:
            self.siglog10M = siglog10M
        if Mmin is not None:
            self.Mmin = Mmin
        if L0 is not None:
            self.L0 = L0

    def _spectrum(self, nu, a):
        # h*nu_GHZ / k_B / Td_K
        h_GHz_o_kB_K = 0.0479924466
        Td = self.T0/a**self.alpha
        x = h_GHz_o_kB_K * nu / Td

        # Find nu_0
        q = self.beta+3+self.gamma
        x0 = q+np.real(lambertw(-q*np.exp(-q), k=0))

        def mBB(x):
            ex = np.exp(x)
            return x**(3+self.beta)/(ex-1)

        mBB0 = mBB(x0)

        def plaw(x):
            return mBB0*(x0/x)**self.gamma

        return np.piecewise(x, [x <= x0],
                            [mBB, plaw])/mBB0

    def _Lum(self, l10M, a):
        # Redshift evolution
        phi_z = a**(-self.s_z)
        # Mass dependence
        # M/sqrt(2*pi*siglog10M^2)
        sig_pref = 10**l10M/(2.50662827463*self.siglog10M)
        sigma_m = sig_pref * np.exp(-0.5*((l10M - self.log10Meff)
                                          / self.siglog10M)**2)
        return self.L0*phi_z*sigma_m

    def _Lumcen(self, M, a):
        Lum = self._Lum(np.log10(M), a)
        Lumcen = np.heaviside(M-self.Mmin, 1)*Lum
        return Lumcen

    def _Lumsat(self, M, a):
        if not np.max(M) > self.Mmin:
            return np.zeros_like(M)

        res = np.zeros_like(M)
        M_use = M[M >= self.Mmin, None]
        logM = np.log10(M_use)
        LOGM_MIN = np.log10(self.Mmin)
        nm = max(2, 10*int(np.max(logM) - LOGM_MIN))
        msub = np.linspace(LOGM_MIN, np.max(logM), nm+1)[None, :]

        Lum = self._Lum(msub, a)
        dnsubdlnm = self.dNsub_dlnM_TinkerWetzel10(10**msub, M_use)
        integ = dnsubdlnm * Lum
        Lumsat = simpson(integ, x=np.log(10)*msub)
        res[-len(Lumsat):] = Lumsat
        return res

    def _real(self, cosmo, r, M, a):
        M_use = np.atleast_1d(M)
        r_use = np.atleast_1d(r)

        # (redshifted) Frequency dependence
        spec_nu = self._spectrum(self.nu/a, a)

        Ls = self._Lumsat(M_use, a)
        ur = self.pNFW._real(cosmo, r_use, M_use, a)/M_use[:, None]

        prof = Ls[:, None]*ur*spec_nu*self._one_over_4pi

        if np.ndim(r) == 0:
            prof = np.squeeze(prof, axis=-1)
        if np.ndim(M) == 0:
            prof = np.squeeze(prof, axis=0)
        return prof

    def _fourier(self, cosmo, k, M, a):
        M_use = np.atleast_1d(M)
        k_use = np.atleast_1d(k)

        # (redshifted) Frequency dependence
        spec_nu = self._spectrum(self.nu/a, a)

        Lc = self._Lumcen(M_use, a)
        Ls = self._Lumsat(M_use, a)
        uk = self.pNFW._fourier(cosmo, k_use, M_use, a)/M_use[:, None]

        prof = (Lc[:, None]+Ls[:, None]*uk)*spec_nu*self._one_over_4pi

        if np.ndim(k) == 0:
            prof = np.squeeze(prof, axis=-1)
        if np.ndim(M) == 0:
            prof = np.squeeze(prof, axis=0)
        return prof

    def _fourier_variance(self, cosmo, k, M, a, nu_other=None):
        M_use = np.atleast_1d(M)
        k_use = np.atleast_1d(k)

        spec_nu1 = self._spectrum(self.nu/a, a)
        if nu_other is None:
            spec_nu2 = spec_nu1
        else:
            spec_nu2 = self._spectrum(nu_other/a, a)

        Lc = self._Lumcen(M_use, a)
        Ls = self._Lumsat(M_use, a)
        uk = self.pNFW._fourier(cosmo, k_use, M_use, a)/M_use[:, None]

        prof = Ls[:, None]*uk
        prof = 2*Lc[:, None]*prof + prof**2
        prof *= spec_nu1*spec_nu2*self._one_over_4pi**2

        if np.ndim(k) == 0:
            prof = np.squeeze(prof, axis=-1)
        if np.ndim(M) == 0:
            prof = np.squeeze(prof, axis=0)
        return prof<|MERGE_RESOLUTION|>--- conflicted
+++ resolved
@@ -1,11 +1,5 @@
-<<<<<<< HEAD
-from ...base import warn_api
-from .profile_base import HaloProfileCIB
-from .nfw import HaloProfileNFW
-=======
 __all__ = ("HaloProfileCIBShang12",)
 
->>>>>>> 26c2bd54
 import numpy as np
 from scipy.integrate import simpson
 from scipy.special import lambertw
@@ -14,10 +8,6 @@
 from . import HaloProfileNFW, HaloProfileCIB
 
 
-<<<<<<< HEAD
-
-=======
->>>>>>> 26c2bd54
 class HaloProfileCIBShang12(HaloProfileCIB):
     """ CIB profile implementing the model by Shang et al.
     (2012MNRAS.421.2832S).
@@ -89,25 +79,12 @@
         L0 (float): luminosity scale (in
             :math:`{\\rm Jy}\\,{\\rm Mpc}^2\\,M_\\odot^{-1}`).
     """
-<<<<<<< HEAD
-    __repr_attrs__ = (
-        "concentration", "nu", "alpha", "T0", "beta", "gamma", "s_z",
-        "l10meff", "sigLM", "Mmin", "L0", "precision_fftlog", "normprof")
-    _one_over_4pi = 0.07957747154
-
-    @warn_api(pairs=[("concentration", "concentration")])
-    def __init__(self, *, concentration, nu_GHz, alpha=0.36, T0=24.4,
-                 beta=1.75, gamma=1.7, s_z=3.6, log10meff=12.6, sigLM=0.707,
-                 Mmin=1E10, L0=6.4E-8):
-
-=======
     __repr_attrs__ = __eq_attrs__ = (
         "nu", "alpha", "T0", "beta", "gamma", "s_z", "log10Meff", "siglog10M",
         "Mmin", "L0", "mass_def", "concentration", "precision_fftlog",)
     __getattr__ = deprecate_attr(pairs=[('l10meff', 'log10Meff'),
                                         ('sigLM', 'siglog10M')]
                                  )(super.__getattribute__)
-    _one_over_4pi = 0.07957747154
 
     @warn_api(pairs=[("c_M_relation", "concentration"),
                      ("log10meff", "log10Meff"),
@@ -115,7 +92,7 @@
     def __init__(self, *, concentration, nu_GHz, alpha=0.36, T0=24.4,
                  beta=1.75, gamma=1.7, s_z=3.6, log10Meff=12.6,
                  siglog10M=0.707, Mmin=1E10, L0=6.4E-8, mass_def=None):
->>>>>>> 26c2bd54
+        self._one_over_4pi = 1/(4*np.pi)
         self.nu = nu_GHz
         self.alpha = alpha
         self.T0 = T0
@@ -126,15 +103,9 @@
         self.siglog10M = siglog10M
         self.Mmin = Mmin
         self.L0 = L0
-<<<<<<< HEAD
-        self.concentration = concentration
-        self.pNFW = HaloProfileNFW(concentration=concentration)
-        super().__init__()
-=======
         kwargs = {"concentration": concentration, "mass_def": mass_def}
         self.pNFW = HaloProfileNFW(**kwargs)
         super().__init__(**kwargs)
->>>>>>> 26c2bd54
 
     def dNsub_dlnM_TinkerWetzel10(self, Msub, Mparent):
         """Subhalo mass function of Tinker & Wetzel (2010ApJ...719...88T)
