--- conflicted
+++ resolved
@@ -27,17 +27,10 @@
 
     @deprecated()
     @warn_api
-<<<<<<< HEAD
-    def __init__(self, *, r_scale, tilt, **fftlog):
+    def __init__(self, *, r_scale, tilt, mass_def, **fftlog):
         self.r_scale = r_scale
         self.tilt = tilt
-        super().__init__(**fftlog)
-=======
-    def __init__(self, *, r_scale, tilt, mass_def):
-        self.r_scale = r_scale
-        self.tilt = tilt
-        super().__init__(mass_def=mass_def)
->>>>>>> 26c8b53c
+        super().__init__(mass_def=mass_def, **fftlog)
 
     def _get_plaw_fourier(self, cosmo, a):
         # This is the optimal value for a pure power law profile.
