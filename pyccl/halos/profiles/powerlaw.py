from ...base import warn_api, deprecated
from .profile_base import HaloProfile
import numpy as np

__all__ = ("HaloProfilePowerLaw",)


class HaloProfilePowerLaw(HaloProfile):
    """ Power-law profile

    .. math::
        \\rho(r) = (r/r_s)^\\alpha

    Args:
        r_scale (:obj:`function`): the correlation length of
            the profile. The signature of this function
            should be `f(cosmo, M, a, mass_def)`, where `cosmo`
            is a :class:`~pyccl.core.Cosmology` object, `M` is a halo mass
            in units of M_sun, `a` is the scale factor and
            `mass_def` is a :class:`~pyccl.halos.massdef.MassDef` object.
        tilt (:obj:`function`): the power law index of the
            profile. The signature of this function should
            be `f(cosmo, a)`.
    """
<<<<<<< HEAD
    __repr_attrs__ = __eq_attrs__ = ("r_s", "tilt", "precision_fftlog",)
    name = 'PowerLaw'
=======
    __repr_attrs__ = ("r_scale", "tilt", "precision_fftlog", "normprof",)
    normprof = False
>>>>>>> b471c249

    @deprecated()
    @warn_api
    def __init__(self, *, r_scale, tilt):
        self.r_scale = r_scale
        self.tilt = tilt
        super().__init__()

    def _get_plaw_fourier(self, cosmo, a):
        # This is the optimal value for a pure power law
        # profile.
        return self.tilt(cosmo, a)

    def _get_plaw_projected(self, cosmo, a):
        # This is the optimal value for a pure power law
        # profile.
        return -3 - self.tilt(cosmo, a)

    def _real(self, cosmo, r, M, a, mass_def):
        r_use = np.atleast_1d(r)
        M_use = np.atleast_1d(M)

        # Compute scale
        rs = self.r_scale(cosmo, M_use, a, mass_def)
        tilt = self.tilt(cosmo, a)
        # Form factor
        prof = (r_use[None, :] / rs[:, None])**tilt

        if np.ndim(r) == 0:
            prof = np.squeeze(prof, axis=-1)
        if np.ndim(M) == 0:
            prof = np.squeeze(prof, axis=0)
        return prof<|MERGE_RESOLUTION|>--- conflicted
+++ resolved
@@ -22,13 +22,10 @@
             profile. The signature of this function should
             be `f(cosmo, a)`.
     """
-<<<<<<< HEAD
-    __repr_attrs__ = __eq_attrs__ = ("r_s", "tilt", "precision_fftlog",)
+    __repr_attrs__ = __eq_attrs__ = ("r_scale", "tilt", "precision_fftlog",
+                                     "normprof",)
     name = 'PowerLaw'
-=======
-    __repr_attrs__ = ("r_scale", "tilt", "precision_fftlog", "normprof",)
     normprof = False
->>>>>>> b471c249
 
     @deprecated()
     @warn_api
