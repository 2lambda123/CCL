<<<<<<< HEAD
from ...base import warn_api
from ...power import sigmaM
from ..concentration import Concentration
from ..massdef import MassDef
from .profile_base import HaloProfileMatter
=======
__all__ = ("HaloProfileEinasto",)

>>>>>>> 26c2bd54
import numpy as np
from scipy.special import gamma, gammainc

from ... import unlock_instance, warn_api
from .. import MassDef, mass_translator
from . import HaloProfileMatter


class HaloProfileEinasto(HaloProfileMatter):
    """ Einasto profile (1965TrAlm...5...87E).

    .. math::
       \\rho(r) = \\rho_0\\,\\exp(-2 ((r/r_s)^\\alpha-1) / \\alpha)

    where :math:`r_s` is related to the spherical overdensity
    halo radius :math:`R_\\Delta(M)` through the concentration
    parameter :math:`c(M)` as

    .. math::
       R_\\Delta(M) = c(M)\\,r_s

    and the normalization :math:`\\rho_0` is the mean density
    within the :math:`R_\\Delta(M)` of the halo. The index
    :math:`\\alpha` depends on halo mass and redshift, and we
    use the parameterization of Diemer & Kravtsov
    (arXiv:1401.1216).

    By default, this profile is truncated at :math:`r = R_\\Delta(M)`.

    Args:
        concentration (:obj:`Concentration`): concentration-mass
            relation to use with this profile.
        truncated (bool): set to `True` if the profile should be
            truncated at :math:`r = R_\\Delta` (i.e. zero at larger
            radii.
        alpha (float, 'cosmo'): Set the Einasto alpha parameter or set to
            'cosmo' to calculate the value from cosmology. Default: 'cosmo'
    """
<<<<<<< HEAD
    __repr_attrs__ = ("concentration", "truncated", "alpha",
                      "precision_fftlog", "normprof",)

    @warn_api(pairs=[("concentration", "concentration")])
    def __init__(self, *, concentration, truncated=True, alpha='cosmo'):
        if not isinstance(concentration, Concentration):
            raise TypeError("concentration must be of type `Concentration`")

        self.concentration = concentration
        self.truncated = truncated
        self.alpha = alpha
        super().__init__()
=======
    __repr_attrs__ = __eq_attrs__ = (
        "truncated", "alpha", "mass_def", "concentration", "precision_fftlog",)

    @warn_api(pairs=[("c_M_relation", "concentration")])
    def __init__(self, *, concentration, truncated=True, alpha='cosmo',
                 mass_def=None):
        self.truncated = truncated
        self.alpha = alpha
        super().__init__(mass_def=mass_def, concentration=concentration)
        self._init_mass_translator()
>>>>>>> 26c2bd54
        self.update_precision_fftlog(padding_hi_fftlog=1E2,
                                     padding_lo_fftlog=1E-2,
                                     n_per_decade=1000,
                                     plaw_fourier=-2.)

    @unlock_instance
    def _init_mass_translator(self):
        # Set the mass translator to Mvir as an attribute.
        # TODO: Move to `__init__` in CCLv3.
        self._to_virial_mass = mass_translator(
            mass_in=self.mass_def, mass_out=MassDef("vir", "matter"),
            concentration=self.concentration)

    def update_parameters(self, alpha=None):
        """Update any of the parameters associated with this profile.
        Any parameter set to ``None`` won't be updated.

        Arguments
        ---------
        alpha : float, 'cosmo'
            Profile shape parameter. Set to
            'cosmo' to calculate the value from cosmology
        """
        if alpha is not None and alpha != self.alpha:
            self.alpha = alpha

<<<<<<< HEAD
    def _get_alpha(self, cosmo, M, a, mass_def):
        if self.alpha == 'cosmo':
            Mvir = mass_def.translate_mass(
                cosmo, M, a, mass_def_other=MassDef('vir', 'matter'))
            sM = sigmaM(cosmo, Mvir, a)
=======
    def _get_alpha(self, cosmo, M, a):
        if self.alpha == 'cosmo':
            self._init_mass_translator()  # TODO: Remove for CCLv3.
            Mvir = self._to_virial_mass(cosmo, M, a)
            sM = cosmo.sigmaM(Mvir, a)
>>>>>>> 26c2bd54
            nu = 1.686 / sM
            return 0.155 + 0.0095 * nu * nu
        return np.full_like(M, self.alpha)

    def _norm(self, M, Rs, c, alpha):
        # Einasto normalization from mass, radius, concentration and alpha
        return M / (np.pi * Rs**3 * 2**(2-3/alpha) * alpha**(-1+3/alpha)
                    * np.exp(2/alpha)
                    * gamma(3/alpha) * gammainc(3/alpha, 2/alpha*c**alpha))

    def _real(self, cosmo, r, M, a):
        r_use = np.atleast_1d(r)
        M_use = np.atleast_1d(M)

        # Comoving virial radius
<<<<<<< HEAD
        R_M = mass_def.get_radius(cosmo, M_use, a) / a
        c_M = self.concentration.get_concentration(cosmo, M_use, a)
=======
        R_M = self.mass_def.get_radius(cosmo, M_use, a) / a
        c_M = self.concentration(cosmo, M_use, a)
>>>>>>> 26c2bd54
        R_s = R_M / c_M

        alpha = self._get_alpha(cosmo, M_use, a)

        norm = self._norm(M_use, R_s, c_M, alpha)

        x = r_use[None, :] / R_s[:, None]
        prof = norm[:, None] * np.exp(-2. * (x**alpha[:, None] - 1) /
                                      alpha[:, None])
        if self.truncated:
            prof[r_use[None, :] > R_M[:, None]] = 0

        if np.ndim(r) == 0:
            prof = np.squeeze(prof, axis=-1)
        if np.ndim(M) == 0:
            prof = np.squeeze(prof, axis=0)
        return prof<|MERGE_RESOLUTION|>--- conflicted
+++ resolved
@@ -1,13 +1,5 @@
-<<<<<<< HEAD
-from ...base import warn_api
-from ...power import sigmaM
-from ..concentration import Concentration
-from ..massdef import MassDef
-from .profile_base import HaloProfileMatter
-=======
 __all__ = ("HaloProfileEinasto",)
 
->>>>>>> 26c2bd54
 import numpy as np
 from scipy.special import gamma, gammainc
 
@@ -46,20 +38,6 @@
         alpha (float, 'cosmo'): Set the Einasto alpha parameter or set to
             'cosmo' to calculate the value from cosmology. Default: 'cosmo'
     """
-<<<<<<< HEAD
-    __repr_attrs__ = ("concentration", "truncated", "alpha",
-                      "precision_fftlog", "normprof",)
-
-    @warn_api(pairs=[("concentration", "concentration")])
-    def __init__(self, *, concentration, truncated=True, alpha='cosmo'):
-        if not isinstance(concentration, Concentration):
-            raise TypeError("concentration must be of type `Concentration`")
-
-        self.concentration = concentration
-        self.truncated = truncated
-        self.alpha = alpha
-        super().__init__()
-=======
     __repr_attrs__ = __eq_attrs__ = (
         "truncated", "alpha", "mass_def", "concentration", "precision_fftlog",)
 
@@ -70,7 +48,6 @@
         self.alpha = alpha
         super().__init__(mass_def=mass_def, concentration=concentration)
         self._init_mass_translator()
->>>>>>> 26c2bd54
         self.update_precision_fftlog(padding_hi_fftlog=1E2,
                                      padding_lo_fftlog=1E-2,
                                      n_per_decade=1000,
@@ -97,19 +74,11 @@
         if alpha is not None and alpha != self.alpha:
             self.alpha = alpha
 
-<<<<<<< HEAD
-    def _get_alpha(self, cosmo, M, a, mass_def):
-        if self.alpha == 'cosmo':
-            Mvir = mass_def.translate_mass(
-                cosmo, M, a, mass_def_other=MassDef('vir', 'matter'))
-            sM = sigmaM(cosmo, Mvir, a)
-=======
     def _get_alpha(self, cosmo, M, a):
         if self.alpha == 'cosmo':
             self._init_mass_translator()  # TODO: Remove for CCLv3.
             Mvir = self._to_virial_mass(cosmo, M, a)
             sM = cosmo.sigmaM(Mvir, a)
->>>>>>> 26c2bd54
             nu = 1.686 / sM
             return 0.155 + 0.0095 * nu * nu
         return np.full_like(M, self.alpha)
@@ -125,13 +94,8 @@
         M_use = np.atleast_1d(M)
 
         # Comoving virial radius
-<<<<<<< HEAD
-        R_M = mass_def.get_radius(cosmo, M_use, a) / a
-        c_M = self.concentration.get_concentration(cosmo, M_use, a)
-=======
         R_M = self.mass_def.get_radius(cosmo, M_use, a) / a
         c_M = self.concentration(cosmo, M_use, a)
->>>>>>> 26c2bd54
         R_s = R_M / c_M
 
         alpha = self._get_alpha(cosmo, M_use, a)
