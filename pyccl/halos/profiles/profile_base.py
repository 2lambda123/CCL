<<<<<<< HEAD
from ...pyutils import resample_array, _fftlog_transform
from ...base import (CCLAutoRepr, abstractlinkedmethod, templatemethod,
                     unlock_instance, warn_api, deprecate_attr)
from ...base.parameters import FFTLogParams
import numpy as np
from abc import abstractmethod
import functools
=======
__all__ = ("HaloProfile", "HaloProfileNumberCounts", "HaloProfileMatter",
           "HaloProfilePressure", "HaloProfileCIB",)
>>>>>>> 4c7eda51

import functools
from typing import Callable

import numpy as np

<<<<<<< HEAD
__all__ = ("HaloProfile", "HaloProfileNumberCounts", "HaloProfileMatter",
           "HaloProfilePressure", "HaloProfileCIB",)
=======
from ... import CCLAutoRepr, FFTLogParams, unlock_instance
from ... import deprecate_attr, warn_api
from ... import physical_constants as const
from .. import MassDef
from ...pyutils import resample_array, _fftlog_transform
>>>>>>> 4c7eda51


class HaloProfile(CCLAutoRepr):
    """ This class implements functionality associated to
    halo profiles. You should not use this class directly.
    Instead, use one of the subclasses implemented in CCL
    for specific halo profiles, or write your own subclass.
    `HaloProfile` classes contain methods to compute halo
    profiles in real (3D) and Fourier spaces, as well as the
    projected (2D) profile and the cumulative mean surface
    density.

    A minimal implementation of a `HaloProfile` subclass
    should contain a method `_real` that returns the
    real-space profile as a function of cosmology,
    comoving radius, mass and scale factor. The default
    functionality in the base `HaloProfile` class will then
    allow the automatic calculation of the Fourier-space
    and projected profiles, as well as the cumulative
    mass density, based on the real-space profile using
    FFTLog to carry out fast Hankel transforms. See the
    CCL note for details. Alternatively, you can implement
    a `_fourier` method for the Fourier-space profile, and
    all other quantities will be computed from it. It is
    also possible to implement specific versions of any
    of these quantities if one wants to avoid the FFTLog
    calculation.
    """
<<<<<<< HEAD
    __repr_attrs__ = __eq_attrs__ = ("precision_fftlog",)
    __getattr__ = deprecate_attr(pairs=[('cM', 'concentration')]
                                 )(super.__getattribute__)

    def __init__(self):
        self.precision_fftlog = FFTLogParams()

    @property
    @abstractmethod
    def normprof(self) -> bool:
        """Normalize the profile in auto- and cross-correlations by
        :math:`I^0_1(k\\rightarrow 0, a|u)`
        (see :meth:`~pyccl.halos.halo_model.HMCalculator.I_0_1`).
        """

    # TODO: CCLv3 - Rename & allocate _normprof_bool to the subclasses.

    def _normprof_false(self, hmc, **settings):
        """Option for ``normprof = False``."""
        return lambda *args, cosmo, a, **kwargs: 1.

    def _normprof_true(self, hmc, k_min=1e-5):
        """Option for ``normprof = True``."""
        # TODO: remove the first two lines in CCLv3.
        k_hmc = hmc.precision["k_min"]
        k_min = k_hmc if k_hmc != k_min else k_min
        M, mass_def = hmc._mass, hmc.mass_def
        return functools.partial(self.fourier, k=k_min, M=M, mass_def=mass_def)

    def _normalization(self, hmc, **settings):
        """This is the API adapter and it decides which norm to use.
        It returns a function of ``cosmo`` and ``a``. Optional args & kwargs.
        """
        if self.normprof:
            return self._normprof_true(hmc, **settings)
        return self._normprof_false(hmc, **settings)

=======
    __getattr__ = deprecate_attr(pairs=[('cM', 'concentration')]
                                 )(super.__getattribute__)

    def __init__(self, *, mass_def=None, concentration=None):
        # Verify that profile can be initialized.
        if not (hasattr(self, "_real") or hasattr(self, "_fourier")):
            name = type(self).__name__
            raise TypeError(f"Can't instantiate {name} with no "
                            "_real or _fourier implementation.")

        # Initialize FFTLog.
        self.precision_fftlog = FFTLogParams()

        # Initialize mass_def and concentration.
        self.mass_def, *out = MassDef.from_specs(
            mass_def, concentration=concentration)
        if out:
            self.concentration = out[0]

    def get_normalization(self, cosmo, a, *, hmc=None):
        """Profiles may be normalized by an overall function of redshift
        (or scale factor). This function may be cosmology dependent and
        often comes from integrating certain halo properties over mass.
        This method returns this normalizing factor. For example,
        to get the normalized profile in real space, one would call
        the `real` method, and then **divide** the result by the value
        returned by this method.

        Args:
            hmc (:class:`~pyccl.halos.HMCalculator`): a halo model calculator
                object.
            cosmo (:class:`~pyccl.core.Cosmology`): a Cosmology object.
            a (float): scale factor.

        Reurns:
            float: normalization factor of this profile.
        """
        def integ(M):
            return self.fourier(cosmo, hmc.precision["k_min"], M, a)
        return hmc.integrate_over_massfunc(integ, cosmo, a)
        # TODO: CCLv3 replace by the below in v3 (profiles will all have a
        # default normalization of 1. Normalization will always be applied).
        # NK: (cosmo, a) have to take None defaults in v3.
        # return 1.0

>>>>>>> 4c7eda51
    @unlock_instance(mutate=True)
    @functools.wraps(FFTLogParams.update_parameters)
    def update_precision_fftlog(self, **kwargs):
        self.precision_fftlog.update_parameters(**kwargs)

    def _get_plaw_fourier(self, cosmo, a):
        """ This controls the value of `plaw_fourier` to be used
        as a function of cosmology and scale factor.

        Args:
            cosmo (:class:`~pyccl.core.Cosmology`): a Cosmology object.
            a (float): scale factor.

        Returns:
            float: power law index to be used with FFTLog.
        """
        return self.precision_fftlog['plaw_fourier']

    def _get_plaw_projected(self, cosmo, a):
        """ This controls the value of `plaw_projected` to be
        used as a function of cosmology and scale factor.

        Args:
            cosmo (:class:`~pyccl.core.Cosmology`): a Cosmology object.
            a (float): scale factor.

        Returns:
            float: power law index to be used with FFTLog.
        """
        return self.precision_fftlog['plaw_projected']

<<<<<<< HEAD
    @abstractlinkedmethod
    def _real(self, cosmo, r, M, a, mass_def=None):
        """TODO: Write some useful docstring."""

    @abstractlinkedmethod
    def _fourier(self, cosmo, k, M, a, mass_def=None):
        "TODO: Write some useful docstring."""

    @templatemethod
    def _projected(self, cosmo, r, M, a, mass_def=None):
        """TODO: Write some useful docstring."""

    @templatemethod
    def _cumul2d(self, cosmo, r, M, a, mass_def=None):
        """TODO: Write some useful docstring."""

    @warn_api
    def real(self, cosmo, r, M, a, *, mass_def=None):
=======
    _real: Callable       # implementation of the real profile

    _fourier: Callable    # implementation of the Fourier profile

    _projected: Callable  # implementation of the projected profile

    _cumul2d: Callable    # implementation of the cumulative surface density

    @warn_api
    def real(self, cosmo, r, M, a):
>>>>>>> 4c7eda51
        """ Returns the 3D real-space value of the profile as a
        function of cosmology, radius, halo mass and scale factor.

        Args:
            cosmo (:class:`~pyccl.core.Cosmology`): a Cosmology object.
            r (float or array_like): comoving radius in Mpc.
            M (float or array_like): halo mass in units of M_sun.
            a (float): scale factor.

        Returns:
            float or array_like: halo profile. The shape of the
            output will be `(N_M, N_r)` where `N_r` and `N_m` are
            the sizes of `r` and `M` respectively. If `r` or `M`
            are scalars, the corresponding dimension will be
            squeezed out on output.
        """
<<<<<<< HEAD
        if self._is_implemented("_real"):
            return self._real(cosmo, r, M, a, mass_def)
        return self._fftlog_wrap(cosmo, r, M, a, mass_def, fourier_out=False)

    @warn_api
    def fourier(self, cosmo, k, M, a, *, mass_def=None):
=======
        if getattr(self, "_real", None):
            return self._real(cosmo, r, M, a)
        return self._fftlog_wrap(cosmo, r, M, a, fourier_out=False)

    @warn_api
    def fourier(self, cosmo, k, M, a):
>>>>>>> 4c7eda51
        """ Returns the Fourier-space value of the profile as a
        function of cosmology, wavenumber, halo mass and
        scale factor.

        .. math::
           \\rho(k)=\\frac{1}{2\\pi^2} \\int dr\\, r^2\\,
           \\rho(r)\\, j_0(k r)

        Args:
            cosmo (:class:`~pyccl.core.Cosmology`): a Cosmology object.
            k (float or array_like): comoving wavenumber in Mpc^-1.
            M (float or array_like): halo mass in units of M_sun.
            a (float): scale factor.

        Returns:
            float or array_like: halo profile. The shape of the
            output will be `(N_M, N_k)` where `N_k` and `N_m` are
            the sizes of `k` and `M` respectively. If `k` or `M`
            are scalars, the corresponding dimension will be
            squeezed out on output.
        """
<<<<<<< HEAD
        if self._is_implemented("_fourier"):
            return self._fourier(cosmo, k, M, a, mass_def)
        return self._fftlog_wrap(cosmo, k, M, a, mass_def, fourier_out=True)

    @warn_api(pairs=[("r_t", "r")])
    def projected(self, cosmo, r, M, a, *, mass_def=None):
=======
        if getattr(self, "_fourier", None):
            return self._fourier(cosmo, k, M, a)
        return self._fftlog_wrap(cosmo, k, M, a, fourier_out=True)

    @warn_api
    def projected(self, cosmo, r_t, M, a):
>>>>>>> 4c7eda51
        """ Returns the 2D projected profile as a function of
        cosmology, radius, halo mass and scale factor.

        .. math::
           \\Sigma(R)= \\int dr_\\parallel\\,
           \\rho(\\sqrt{r_\\parallel^2 + R^2})

        Args:
            cosmo (:class:`~pyccl.core.Cosmology`): a Cosmology object.
            r_t (float or array_like): transverse comoving radius in Mpc.
            M (float or array_like): halo mass in units of M_sun.
            a (float): scale factor.

        Returns:
            float or array_like: halo profile. The shape of the
            output will be `(N_M, N_r)` where `N_r` and `N_m` are
            the sizes of `r` and `M` respectively. If `r` or `M`
            are scalars, the corresponding dimension will be
            squeezed out on output.
        """
<<<<<<< HEAD
        if self._is_implemented("_projected"):
            return self._projected(cosmo, r, M, a, mass_def)
        return self._projected_fftlog_wrap(cosmo, r, M, a, mass_def,
                                           is_cumul2d=False)

    @warn_api(pairs=[("r_t", "r")])
    def cumul2d(self, cosmo, r, M, a, *, mass_def=None):
=======
        if getattr(self, "_projected", None):
            return self._projected(cosmo, r_t, M, a)
        return self._projected_fftlog_wrap(cosmo, r_t, M, a, is_cumul2d=False)

    @warn_api
    def cumul2d(self, cosmo, r_t, M, a):
>>>>>>> 4c7eda51
        """ Returns the 2D cumulative surface density as a
        function of cosmology, radius, halo mass and scale
        factor.

        .. math::
           \\Sigma(<R)= \\frac{2}{R^2} \\int dR'\\, R'\\,
           \\Sigma(R')

        Args:
            cosmo (:class:`~pyccl.core.Cosmology`): a Cosmology object.
            r_t (float or array_like): transverse comoving radius in Mpc.
            M (float or array_like): halo mass in units of M_sun.
            a (float): scale factor.

        Returns:
            float or array_like: halo profile. The shape of the
            output will be `(N_M, N_r)` where `N_r` and `N_m` are
            the sizes of `r` and `M` respectively. If `r` or `M`
            are scalars, the corresponding dimension will be
            squeezed out on output.
        """
<<<<<<< HEAD
        if self._is_implemented("_cumul2d"):
            return self._cumul2d(cosmo, r, M, a, mass_def)
        return self._projected_fftlog_wrap(cosmo, r, M, a, mass_def,
                                           is_cumul2d=True)

    @warn_api
    def convergence(self, cosmo, r, M, *, a_lens, a_source, mass_def=None):
=======
        if getattr(self, "_cumul2d", None):
            return self._cumul2d(cosmo, r_t, M, a)
        return self._projected_fftlog_wrap(cosmo, r_t, M, a, is_cumul2d=True)

    @warn_api
    def convergence(self, cosmo, r, M, *, a_lens, a_source):
>>>>>>> 4c7eda51
        """ Returns the convergence as a function of cosmology,
        radius, halo mass and the scale factors of the source
        and the lens.

        .. math::
           \\kappa(R) = \\frac{\\Sigma(R)}{\\Sigma_{\\mathrm{crit}}},\\

        where :math:`\\Sigma(R)` is the 2D projected surface mass density.

        Args:
            cosmo (:class:`~pyccl.core.Cosmology`): A Cosmology object.
            r (float or array_like): comoving radius in Mpc.
            M (float or array_like): halo mass in units of M_sun.
            a_lens (float): scale factor of lens.
            a_source (float or array_like): scale factor of source.
                If array_like, it must have the same shape as `r`.

        Returns:
            float or array_like: convergence \
                :math:`\\kappa`
        """
<<<<<<< HEAD
        Sigma = self.projected(cosmo, r, M, a_lens, mass_def=mass_def)
=======
        Sigma = self.projected(cosmo, r, M, a_lens)
>>>>>>> 4c7eda51
        Sigma /= a_lens**2
        Sigma_crit = cosmo.sigma_critical(a_lens=a_lens, a_source=a_source)
        return Sigma / Sigma_crit

    @warn_api
<<<<<<< HEAD
    def shear(self, cosmo, r, M, *, a_lens, a_source, mass_def=None):
=======
    def shear(self, cosmo, r, M, *, a_lens, a_source):
>>>>>>> 4c7eda51
        """ Returns the shear (tangential) as a function of cosmology,
        radius, halo mass and the scale factors of the
        source and the lens.

        .. math::
           \\gamma(R) = \\frac{\\Delta\\Sigma(R)}{\\Sigma_{\\mathrm{crit}}} =
           \\frac{\\overline{\\Sigma}(< R) -
           \\Sigma(R)}{\\Sigma_{\\mathrm{crit}}},\\

        where :math:`\\overline{\\Sigma}(< R)` is the average surface density
        within R.

        Args:
            cosmo (:class:`~pyccl.core.Cosmology`): A Cosmology object.
            r (float or array_like): comoving radius in Mpc.
            M (float or array_like): halo mass in units of M_sun.
            a_lens (float): scale factor of lens.
            a_source (float or array_like): source's scale factor.
                If array_like, it must have the same shape as `r`.

        Returns:
            float or array_like: shear \
                :math:`\\gamma`
        """
<<<<<<< HEAD
        Sigma = self.projected(cosmo, r, M, a_lens, mass_def=mass_def)
        Sigma_bar = self.cumul2d(cosmo, r, M, a_lens, mass_def=mass_def)
=======
        Sigma = self.projected(cosmo, r, M, a_lens)
        Sigma_bar = self.cumul2d(cosmo, r, M, a_lens)
>>>>>>> 4c7eda51
        Sigma_crit = cosmo.sigma_critical(a_lens=a_lens, a_source=a_source)
        return (Sigma_bar - Sigma) / (Sigma_crit * a_lens**2)

    @warn_api
<<<<<<< HEAD
    def reduced_shear(self, cosmo, r, M, *, a_lens, a_source, mass_def=None):
=======
    def reduced_shear(self, cosmo, r, M, *, a_lens, a_source):
>>>>>>> 4c7eda51
        """ Returns the reduced shear as a function of cosmology,
        radius, halo mass and the scale factors of the
        source and the lens.

        .. math::
           g_t (R) = \\frac{\\gamma(R)}{(1 - \\kappa(R))},\\

        where :math: `\\gamma(R)` is the shear and `\\kappa(R)` is the
                convergence.

        Args:
            cosmo (:class:`~pyccl.core.Cosmology`): A Cosmology object.
            r (float or array_like): comoving radius in Mpc.
            M (float or array_like): halo mass in units of M_sun.
            a_lens (float): scale factor of lens.
            a_source (float or array_like): source's scale factor.
                If array_like, it must have the same shape as `r`.

        Returns:
            float or array_like: reduced shear \
                :math:`g_t`
        """
        convergence = self.convergence(cosmo, r, M, a_lens=a_lens,
<<<<<<< HEAD
                                       a_source=a_source, mass_def=mass_def)
        shear = self.shear(cosmo, r, M, a_lens=a_lens, a_source=a_source,
                           mass_def=mass_def)
        return shear / (1.0 - convergence)

    @warn_api
    def magnification(self, cosmo, r, M, *, a_lens, a_source, mass_def=None):
=======
                                       a_source=a_source)
        shear = self.shear(cosmo, r, M, a_lens=a_lens, a_source=a_source)
        return shear / (1.0 - convergence)

    @warn_api
    def magnification(self, cosmo, r, M, *, a_lens, a_source):
>>>>>>> 4c7eda51
        """ Returns the magnification for input parameters.

        .. math::
           \\mu (R) = \\frac{1}{\\left[(1 - \\kappa(R))^2 -
           \\vert \\gamma(R) \\vert^2 \\right]]},\\

        where :math: `\\gamma(R)` is the shear and `\\kappa(R)` is the
        convergence.

        Args:
            cosmo (:class:`~pyccl.core.Cosmology`): A Cosmology object.
            r (float or array_like): comoving radius in Mpc.
            M (float or array_like): halo mass in units of M_sun.
            a_lens (float): scale factor of lens.
            a_source (float or array_like): source's scale factor.
                If array_like, it must have the same shape as `r`.

        Returns:
            float or array_like: magnification\
                :math:`\\mu`
        """
        convergence = self.convergence(cosmo, r, M, a_lens=a_lens,
<<<<<<< HEAD
                                       a_source=a_source, mass_def=mass_def)
        shear = self.shear(cosmo, r, M, a_lens=a_lens, a_source=a_source,
                           mass_def=mass_def)
=======
                                       a_source=a_source)
        shear = self.shear(cosmo, r, M, a_lens=a_lens, a_source=a_source)
>>>>>>> 4c7eda51

        return 1.0 / ((1.0 - convergence)**2 - np.abs(shear)**2)

    def _fftlog_wrap(self, cosmo, k, M, a,
                     fourier_out=False, large_padding=True):
        # This computes the 3D Hankel transform
        #  \rho(k) = 4\pi \int dr r^2 \rho(r) j_0(k r)
        # if fourier_out == False, and
        #  \rho(r) = \frac{1}{2\pi^2} \int dk k^2 \rho(k) j_0(k r)
        # otherwise.

        # Select which profile should be the input
        if fourier_out:
            p_func = self._real
        else:
            p_func = self._fourier
        k_use = np.atleast_1d(k)
        M_use = np.atleast_1d(M)
        lk_use = np.log(k_use)
        nM = len(M_use)

        # k/r ranges to be used with FFTLog and its sampling.
        if large_padding:
            k_min = self.precision_fftlog['padding_lo_fftlog'] * np.amin(k_use)
            k_max = self.precision_fftlog['padding_hi_fftlog'] * np.amax(k_use)
        else:
            k_min = self.precision_fftlog['padding_lo_extra'] * np.amin(k_use)
            k_max = self.precision_fftlog['padding_hi_extra'] * np.amax(k_use)
        n_k = (int(np.log10(k_max / k_min)) *
               self.precision_fftlog['n_per_decade'])
        r_arr = np.geomspace(k_min, k_max, n_k)

        p_k_out = np.zeros([nM, k_use.size])
        # Compute real profile values
        p_real_M = p_func(cosmo, r_arr, M_use, a)
        # Power-law index to pass to FFTLog.
        plaw_index = self._get_plaw_fourier(cosmo, a)

        # Compute Fourier profile through fftlog
        k_arr, p_fourier_M = _fftlog_transform(r_arr, p_real_M,
                                               3, 0, plaw_index)
        lk_arr = np.log(k_arr)

        for im, p_k_arr in enumerate(p_fourier_M):
            # Resample into input k values
            p_fourier = resample_array(lk_arr, p_k_arr, lk_use,
                                       self.precision_fftlog['extrapol'],
                                       self.precision_fftlog['extrapol'],
                                       0, 0)
            p_k_out[im, :] = p_fourier
        if fourier_out:
            p_k_out *= (2 * np.pi)**3

        if np.ndim(k) == 0:
            p_k_out = np.squeeze(p_k_out, axis=-1)
        if np.ndim(M) == 0:
            p_k_out = np.squeeze(p_k_out, axis=0)
        return p_k_out

    def _projected_fftlog_wrap(self, cosmo, r_t, M, a, is_cumul2d=False):
        # This computes Sigma(R) from the Fourier-space profile as:
        # Sigma(R) = \frac{1}{2\pi} \int dk k J_0(k R) \rho(k)
        r_t_use = np.atleast_1d(r_t)
        M_use = np.atleast_1d(M)
        lr_t_use = np.log(r_t_use)
        nM = len(M_use)

        # k/r range to be used with FFTLog and its sampling.
        r_t_min = self.precision_fftlog['padding_lo_fftlog'] * np.amin(r_t_use)
        r_t_max = self.precision_fftlog['padding_hi_fftlog'] * np.amax(r_t_use)
        n_r_t = (int(np.log10(r_t_max / r_t_min)) *
                 self.precision_fftlog['n_per_decade'])
        k_arr = np.geomspace(r_t_min, r_t_max, n_r_t)

        sig_r_t_out = np.zeros([nM, r_t_use.size])
        # Compute Fourier-space profile
<<<<<<< HEAD
        if self._is_implemented("_fourier"):
=======
        if getattr(self, "_fourier", None):
>>>>>>> 4c7eda51
            # Compute from `_fourier` if available.
            p_fourier = self._fourier(cosmo, k_arr, M_use, a)
        else:
            # Compute with FFTLog otherwise.
            lpad = self.precision_fftlog['large_padding_2D']
            p_fourier = self._fftlog_wrap(cosmo, k_arr, M_use, a,
                                          fourier_out=True, large_padding=lpad)
        if is_cumul2d:
            # The cumulative profile involves a factor 1/(k R) in
            # the integrand.
            p_fourier *= 2 / k_arr[None, :]

        # Power-law index to pass to FFTLog.
        if is_cumul2d:
            i_bessel = 1
            plaw_index = self._get_plaw_projected(cosmo, a) - 1
        else:
            i_bessel = 0
            plaw_index = self._get_plaw_projected(cosmo, a)

        # Compute projected profile through fftlog
        r_t_arr, sig_r_t_M = _fftlog_transform(k_arr, p_fourier,
                                               2, i_bessel,
                                               plaw_index)
        lr_t_arr = np.log(r_t_arr)

        if is_cumul2d:
            sig_r_t_M /= r_t_arr[None, :]
        for im, sig_r_t_arr in enumerate(sig_r_t_M):
            # Resample into input r_t values
            sig_r_t = resample_array(lr_t_arr, sig_r_t_arr,
                                     lr_t_use,
                                     self.precision_fftlog['extrapol'],
                                     self.precision_fftlog['extrapol'],
                                     0, 0)
            sig_r_t_out[im, :] = sig_r_t

        if np.ndim(r_t) == 0:
            sig_r_t_out = np.squeeze(sig_r_t_out, axis=-1)
        if np.ndim(M) == 0:
            sig_r_t_out = np.squeeze(sig_r_t_out, axis=0)
        return sig_r_t_out


class HaloProfileNumberCounts(HaloProfile):
    """Base for number counts halo profiles."""
<<<<<<< HEAD
    normprof = True
=======
>>>>>>> 4c7eda51


class HaloProfileMatter(HaloProfile):
    """Base for matter halo profiles."""
<<<<<<< HEAD
    normprof = True
=======

    def get_normalization(self, cosmo, a, *, hmc=None):
        """Returns the normalization of all matter overdensity
        profiles, which is simply the comoving matter density.
        """
        return const.RHO_CRITICAL * cosmo["Omega_m"] * cosmo["h"]**2
>>>>>>> 4c7eda51


class HaloProfilePressure(HaloProfile):
    """Base for pressure halo profiles."""
<<<<<<< HEAD
    normprof = False


class HaloProfileCIB(HaloProfile):
    """Base for CIB halo profiles."""
    normprof = False
=======


class HaloProfileCIB(HaloProfile):
    """Base for CIB halo profiles."""
>>>>>>> 4c7eda51
<|MERGE_RESOLUTION|>--- conflicted
+++ resolved
@@ -1,31 +1,16 @@
-<<<<<<< HEAD
-from ...pyutils import resample_array, _fftlog_transform
-from ...base import (CCLAutoRepr, abstractlinkedmethod, templatemethod,
-                     unlock_instance, warn_api, deprecate_attr)
-from ...base.parameters import FFTLogParams
-import numpy as np
-from abc import abstractmethod
-import functools
-=======
 __all__ = ("HaloProfile", "HaloProfileNumberCounts", "HaloProfileMatter",
            "HaloProfilePressure", "HaloProfileCIB",)
->>>>>>> 4c7eda51
 
 import functools
 from typing import Callable
 
 import numpy as np
 
-<<<<<<< HEAD
-__all__ = ("HaloProfile", "HaloProfileNumberCounts", "HaloProfileMatter",
-           "HaloProfilePressure", "HaloProfileCIB",)
-=======
 from ... import CCLAutoRepr, FFTLogParams, unlock_instance
 from ... import deprecate_attr, warn_api
 from ... import physical_constants as const
 from .. import MassDef
 from ...pyutils import resample_array, _fftlog_transform
->>>>>>> 4c7eda51
 
 
 class HaloProfile(CCLAutoRepr):
@@ -54,45 +39,6 @@
     of these quantities if one wants to avoid the FFTLog
     calculation.
     """
-<<<<<<< HEAD
-    __repr_attrs__ = __eq_attrs__ = ("precision_fftlog",)
-    __getattr__ = deprecate_attr(pairs=[('cM', 'concentration')]
-                                 )(super.__getattribute__)
-
-    def __init__(self):
-        self.precision_fftlog = FFTLogParams()
-
-    @property
-    @abstractmethod
-    def normprof(self) -> bool:
-        """Normalize the profile in auto- and cross-correlations by
-        :math:`I^0_1(k\\rightarrow 0, a|u)`
-        (see :meth:`~pyccl.halos.halo_model.HMCalculator.I_0_1`).
-        """
-
-    # TODO: CCLv3 - Rename & allocate _normprof_bool to the subclasses.
-
-    def _normprof_false(self, hmc, **settings):
-        """Option for ``normprof = False``."""
-        return lambda *args, cosmo, a, **kwargs: 1.
-
-    def _normprof_true(self, hmc, k_min=1e-5):
-        """Option for ``normprof = True``."""
-        # TODO: remove the first two lines in CCLv3.
-        k_hmc = hmc.precision["k_min"]
-        k_min = k_hmc if k_hmc != k_min else k_min
-        M, mass_def = hmc._mass, hmc.mass_def
-        return functools.partial(self.fourier, k=k_min, M=M, mass_def=mass_def)
-
-    def _normalization(self, hmc, **settings):
-        """This is the API adapter and it decides which norm to use.
-        It returns a function of ``cosmo`` and ``a``. Optional args & kwargs.
-        """
-        if self.normprof:
-            return self._normprof_true(hmc, **settings)
-        return self._normprof_false(hmc, **settings)
-
-=======
     __getattr__ = deprecate_attr(pairs=[('cM', 'concentration')]
                                  )(super.__getattribute__)
 
@@ -138,7 +84,6 @@
         # NK: (cosmo, a) have to take None defaults in v3.
         # return 1.0
 
->>>>>>> 4c7eda51
     @unlock_instance(mutate=True)
     @functools.wraps(FFTLogParams.update_parameters)
     def update_precision_fftlog(self, **kwargs):
@@ -170,26 +115,6 @@
         """
         return self.precision_fftlog['plaw_projected']
 
-<<<<<<< HEAD
-    @abstractlinkedmethod
-    def _real(self, cosmo, r, M, a, mass_def=None):
-        """TODO: Write some useful docstring."""
-
-    @abstractlinkedmethod
-    def _fourier(self, cosmo, k, M, a, mass_def=None):
-        "TODO: Write some useful docstring."""
-
-    @templatemethod
-    def _projected(self, cosmo, r, M, a, mass_def=None):
-        """TODO: Write some useful docstring."""
-
-    @templatemethod
-    def _cumul2d(self, cosmo, r, M, a, mass_def=None):
-        """TODO: Write some useful docstring."""
-
-    @warn_api
-    def real(self, cosmo, r, M, a, *, mass_def=None):
-=======
     _real: Callable       # implementation of the real profile
 
     _fourier: Callable    # implementation of the Fourier profile
@@ -200,7 +125,6 @@
 
     @warn_api
     def real(self, cosmo, r, M, a):
->>>>>>> 4c7eda51
         """ Returns the 3D real-space value of the profile as a
         function of cosmology, radius, halo mass and scale factor.
 
@@ -217,21 +141,12 @@
             are scalars, the corresponding dimension will be
             squeezed out on output.
         """
-<<<<<<< HEAD
-        if self._is_implemented("_real"):
-            return self._real(cosmo, r, M, a, mass_def)
-        return self._fftlog_wrap(cosmo, r, M, a, mass_def, fourier_out=False)
-
-    @warn_api
-    def fourier(self, cosmo, k, M, a, *, mass_def=None):
-=======
         if getattr(self, "_real", None):
             return self._real(cosmo, r, M, a)
         return self._fftlog_wrap(cosmo, r, M, a, fourier_out=False)
 
     @warn_api
     def fourier(self, cosmo, k, M, a):
->>>>>>> 4c7eda51
         """ Returns the Fourier-space value of the profile as a
         function of cosmology, wavenumber, halo mass and
         scale factor.
@@ -253,21 +168,12 @@
             are scalars, the corresponding dimension will be
             squeezed out on output.
         """
-<<<<<<< HEAD
-        if self._is_implemented("_fourier"):
-            return self._fourier(cosmo, k, M, a, mass_def)
-        return self._fftlog_wrap(cosmo, k, M, a, mass_def, fourier_out=True)
-
-    @warn_api(pairs=[("r_t", "r")])
-    def projected(self, cosmo, r, M, a, *, mass_def=None):
-=======
         if getattr(self, "_fourier", None):
             return self._fourier(cosmo, k, M, a)
         return self._fftlog_wrap(cosmo, k, M, a, fourier_out=True)
 
     @warn_api
     def projected(self, cosmo, r_t, M, a):
->>>>>>> 4c7eda51
         """ Returns the 2D projected profile as a function of
         cosmology, radius, halo mass and scale factor.
 
@@ -288,22 +194,12 @@
             are scalars, the corresponding dimension will be
             squeezed out on output.
         """
-<<<<<<< HEAD
-        if self._is_implemented("_projected"):
-            return self._projected(cosmo, r, M, a, mass_def)
-        return self._projected_fftlog_wrap(cosmo, r, M, a, mass_def,
-                                           is_cumul2d=False)
-
-    @warn_api(pairs=[("r_t", "r")])
-    def cumul2d(self, cosmo, r, M, a, *, mass_def=None):
-=======
         if getattr(self, "_projected", None):
             return self._projected(cosmo, r_t, M, a)
         return self._projected_fftlog_wrap(cosmo, r_t, M, a, is_cumul2d=False)
 
     @warn_api
     def cumul2d(self, cosmo, r_t, M, a):
->>>>>>> 4c7eda51
         """ Returns the 2D cumulative surface density as a
         function of cosmology, radius, halo mass and scale
         factor.
@@ -325,22 +221,12 @@
             are scalars, the corresponding dimension will be
             squeezed out on output.
         """
-<<<<<<< HEAD
-        if self._is_implemented("_cumul2d"):
-            return self._cumul2d(cosmo, r, M, a, mass_def)
-        return self._projected_fftlog_wrap(cosmo, r, M, a, mass_def,
-                                           is_cumul2d=True)
-
-    @warn_api
-    def convergence(self, cosmo, r, M, *, a_lens, a_source, mass_def=None):
-=======
         if getattr(self, "_cumul2d", None):
             return self._cumul2d(cosmo, r_t, M, a)
         return self._projected_fftlog_wrap(cosmo, r_t, M, a, is_cumul2d=True)
 
     @warn_api
     def convergence(self, cosmo, r, M, *, a_lens, a_source):
->>>>>>> 4c7eda51
         """ Returns the convergence as a function of cosmology,
         radius, halo mass and the scale factors of the source
         and the lens.
@@ -362,21 +248,13 @@
             float or array_like: convergence \
                 :math:`\\kappa`
         """
-<<<<<<< HEAD
-        Sigma = self.projected(cosmo, r, M, a_lens, mass_def=mass_def)
-=======
         Sigma = self.projected(cosmo, r, M, a_lens)
->>>>>>> 4c7eda51
         Sigma /= a_lens**2
         Sigma_crit = cosmo.sigma_critical(a_lens=a_lens, a_source=a_source)
         return Sigma / Sigma_crit
 
     @warn_api
-<<<<<<< HEAD
-    def shear(self, cosmo, r, M, *, a_lens, a_source, mass_def=None):
-=======
     def shear(self, cosmo, r, M, *, a_lens, a_source):
->>>>>>> 4c7eda51
         """ Returns the shear (tangential) as a function of cosmology,
         radius, halo mass and the scale factors of the
         source and the lens.
@@ -401,22 +279,13 @@
             float or array_like: shear \
                 :math:`\\gamma`
         """
-<<<<<<< HEAD
-        Sigma = self.projected(cosmo, r, M, a_lens, mass_def=mass_def)
-        Sigma_bar = self.cumul2d(cosmo, r, M, a_lens, mass_def=mass_def)
-=======
         Sigma = self.projected(cosmo, r, M, a_lens)
         Sigma_bar = self.cumul2d(cosmo, r, M, a_lens)
->>>>>>> 4c7eda51
         Sigma_crit = cosmo.sigma_critical(a_lens=a_lens, a_source=a_source)
         return (Sigma_bar - Sigma) / (Sigma_crit * a_lens**2)
 
     @warn_api
-<<<<<<< HEAD
-    def reduced_shear(self, cosmo, r, M, *, a_lens, a_source, mass_def=None):
-=======
     def reduced_shear(self, cosmo, r, M, *, a_lens, a_source):
->>>>>>> 4c7eda51
         """ Returns the reduced shear as a function of cosmology,
         radius, halo mass and the scale factors of the
         source and the lens.
@@ -440,22 +309,12 @@
                 :math:`g_t`
         """
         convergence = self.convergence(cosmo, r, M, a_lens=a_lens,
-<<<<<<< HEAD
-                                       a_source=a_source, mass_def=mass_def)
-        shear = self.shear(cosmo, r, M, a_lens=a_lens, a_source=a_source,
-                           mass_def=mass_def)
-        return shear / (1.0 - convergence)
-
-    @warn_api
-    def magnification(self, cosmo, r, M, *, a_lens, a_source, mass_def=None):
-=======
                                        a_source=a_source)
         shear = self.shear(cosmo, r, M, a_lens=a_lens, a_source=a_source)
         return shear / (1.0 - convergence)
 
     @warn_api
     def magnification(self, cosmo, r, M, *, a_lens, a_source):
->>>>>>> 4c7eda51
         """ Returns the magnification for input parameters.
 
         .. math::
@@ -478,14 +337,8 @@
                 :math:`\\mu`
         """
         convergence = self.convergence(cosmo, r, M, a_lens=a_lens,
-<<<<<<< HEAD
-                                       a_source=a_source, mass_def=mass_def)
-        shear = self.shear(cosmo, r, M, a_lens=a_lens, a_source=a_source,
-                           mass_def=mass_def)
-=======
                                        a_source=a_source)
         shear = self.shear(cosmo, r, M, a_lens=a_lens, a_source=a_source)
->>>>>>> 4c7eda51
 
         return 1.0 / ((1.0 - convergence)**2 - np.abs(shear)**2)
 
@@ -562,11 +415,7 @@
 
         sig_r_t_out = np.zeros([nM, r_t_use.size])
         # Compute Fourier-space profile
-<<<<<<< HEAD
-        if self._is_implemented("_fourier"):
-=======
         if getattr(self, "_fourier", None):
->>>>>>> 4c7eda51
             # Compute from `_fourier` if available.
             p_fourier = self._fourier(cosmo, k_arr, M_use, a)
         else:
@@ -613,38 +462,21 @@
 
 class HaloProfileNumberCounts(HaloProfile):
     """Base for number counts halo profiles."""
-<<<<<<< HEAD
-    normprof = True
-=======
->>>>>>> 4c7eda51
 
 
 class HaloProfileMatter(HaloProfile):
     """Base for matter halo profiles."""
-<<<<<<< HEAD
-    normprof = True
-=======
 
     def get_normalization(self, cosmo, a, *, hmc=None):
         """Returns the normalization of all matter overdensity
         profiles, which is simply the comoving matter density.
         """
         return const.RHO_CRITICAL * cosmo["Omega_m"] * cosmo["h"]**2
->>>>>>> 4c7eda51
 
 
 class HaloProfilePressure(HaloProfile):
     """Base for pressure halo profiles."""
-<<<<<<< HEAD
-    normprof = False
 
 
 class HaloProfileCIB(HaloProfile):
-    """Base for CIB halo profiles."""
-    normprof = False
-=======
-
-
-class HaloProfileCIB(HaloProfile):
-    """Base for CIB halo profiles."""
->>>>>>> 4c7eda51
+    """Base for CIB halo profiles."""