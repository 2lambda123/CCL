__all__ = ("HaloProfile", "HaloProfileNumberCounts", "HaloProfileMatter",
           "HaloProfilePressure", "HaloProfileCIB",)

import functools
from typing import Callable

import numpy as np

from ... import CCLAutoRepr, FFTLogParams, unlock_instance
from ... import deprecate_attr, warn_api
from ... import physical_constants as const
from .. import MassDef
from ...pyutils import resample_array, _fftlog_transform


class HaloProfile(CCLAutoRepr):
    """ This class implements functionality associated to
    halo profiles. You should not use this class directly.
    Instead, use one of the subclasses implemented in CCL
    for specific halo profiles, or write your own subclass.
    `HaloProfile` classes contain methods to compute halo
    profiles in real (3D) and Fourier spaces, as well as the
    projected (2D) profile and the cumulative mean surface
    density.

    A minimal implementation of a `HaloProfile` subclass
    should contain a method `_real` that returns the
    real-space profile as a function of cosmology,
    comoving radius, mass and scale factor. The default
    functionality in the base `HaloProfile` class will then
    allow the automatic calculation of the Fourier-space
    and projected profiles, as well as the cumulative
    mass density, based on the real-space profile using
    FFTLog to carry out fast Hankel transforms. See the
    CCL note for details. Alternatively, you can implement
    a `_fourier` method for the Fourier-space profile, and
    all other quantities will be computed from it. It is
    also possible to implement specific versions of any
    of these quantities if one wants to avoid the FFTLog
    calculation.
    """
    __getattr__ = deprecate_attr(pairs=[('cM', 'concentration')]
                                 )(super.__getattribute__)

<<<<<<< HEAD
    def __init__(self, **fftlog):
        self.precision_fftlog = FFTLogParams(**fftlog)

    @property
    @abstractmethod
    def normprof(self) -> bool:
        """Normalize the profile in auto- and cross-correlations by
        :math:`I^0_1(k\\rightarrow 0, a|u)`
        (see :meth:`~pyccl.halos.halo_model.HMCalculator.I_0_1`).
        """
=======
    def __init__(self, *, mass_def=None, concentration=None):
        # Verify that profile can be initialized.
        if not (hasattr(self, "_real") or hasattr(self, "_fourier")):
            name = type(self).__name__
            raise TypeError(f"Can't instantiate {name} with no "
                            "_real or _fourier implementation.")
>>>>>>> 26c8b53c

        # Initialize FFTLog.
        self.precision_fftlog = FFTLogParams()

        # Initialize mass_def and concentration.
        self.mass_def, *out = MassDef.from_specs(
            mass_def, concentration=concentration)
        if out:
            self.concentration = out[0]

    def get_normalization(self, cosmo, a, *, hmc=None):
        """Profiles may be normalized by an overall function of redshift
        (or scale factor). This function may be cosmology dependent and
        often comes from integrating certain halo properties over mass.
        This method returns this normalizing factor. For example,
        to get the normalized profile in real space, one would call
        the `real` method, and then **divide** the result by the value
        returned by this method.

        Args:
            hmc (:class:`~pyccl.halos.HMCalculator`): a halo model calculator
                object.
            cosmo (:class:`~pyccl.core.Cosmology`): a Cosmology object.
            a (float): scale factor.

        Reurns:
            float: normalization factor of this profile.
        """
        def integ(M):
            return self.fourier(cosmo, hmc.precision["k_min"], M, a)
        return hmc.integrate_over_massfunc(integ, cosmo, a)
        # TODO: CCLv3 replace by the below in v3 (profiles will all have a
        # default normalization of 1. Normalization will always be applied).
        # NK: (cosmo, a) have to take None defaults in v3.
        # return 1.0

    @unlock_instance(mutate=True)
    @functools.wraps(FFTLogParams.update_parameters)
    def update_precision_fftlog(self, **kwargs):
        self.precision_fftlog.update_parameters(**kwargs)

    def _get_plaw_fourier(self, cosmo, a):
        """ This controls the value of `plaw_fourier` to be used
        as a function of cosmology and scale factor.

        Args:
            cosmo (:class:`~pyccl.core.Cosmology`): a Cosmology object.
            a (float): scale factor.

        Returns:
            float: power law index to be used with FFTLog.
        """
        return self.precision_fftlog['plaw_fourier']

    def _get_plaw_projected(self, cosmo, a):
        """ This controls the value of `plaw_projected` to be
        used as a function of cosmology and scale factor.

        Args:
            cosmo (:class:`~pyccl.core.Cosmology`): a Cosmology object.
            a (float): scale factor.

        Returns:
            float: power law index to be used with FFTLog.
        """
        return self.precision_fftlog['plaw_projected']

    _real: Callable       # implementation of the real profile

    _fourier: Callable    # implementation of the Fourier profile

    _projected: Callable  # implementation of the projected profile

    _cumul2d: Callable    # implementation of the cumulative surface density

    @warn_api
    def real(self, cosmo, r, M, a):
        """ Returns the 3D real-space value of the profile as a
        function of cosmology, radius, halo mass and scale factor.

        Args:
            cosmo (:class:`~pyccl.core.Cosmology`): a Cosmology object.
            r (float or array_like): comoving radius in Mpc.
            M (float or array_like): halo mass in units of M_sun.
            a (float): scale factor.

        Returns:
            float or array_like: halo profile. The shape of the
            output will be `(N_M, N_r)` where `N_r` and `N_m` are
            the sizes of `r` and `M` respectively. If `r` or `M`
            are scalars, the corresponding dimension will be
            squeezed out on output.
        """
        if getattr(self, "_real", None):
            return self._real(cosmo, r, M, a)
        return self._fftlog_wrap(cosmo, r, M, a, fourier_out=False)

    @warn_api
    def fourier(self, cosmo, k, M, a):
        """ Returns the Fourier-space value of the profile as a
        function of cosmology, wavenumber, halo mass and
        scale factor.

        .. math::
           \\rho(k)=\\frac{1}{2\\pi^2} \\int dr\\, r^2\\,
           \\rho(r)\\, j_0(k r)

        Args:
            cosmo (:class:`~pyccl.core.Cosmology`): a Cosmology object.
            k (float or array_like): comoving wavenumber in Mpc^-1.
            M (float or array_like): halo mass in units of M_sun.
            a (float): scale factor.

        Returns:
            float or array_like: halo profile. The shape of the
            output will be `(N_M, N_k)` where `N_k` and `N_m` are
            the sizes of `k` and `M` respectively. If `k` or `M`
            are scalars, the corresponding dimension will be
            squeezed out on output.
        """
        if getattr(self, "_fourier", None):
            return self._fourier(cosmo, k, M, a)
        return self._fftlog_wrap(cosmo, k, M, a, fourier_out=True)

    @warn_api
    def projected(self, cosmo, r_t, M, a):
        """ Returns the 2D projected profile as a function of
        cosmology, radius, halo mass and scale factor.

        .. math::
           \\Sigma(R)= \\int dr_\\parallel\\,
           \\rho(\\sqrt{r_\\parallel^2 + R^2})

        Args:
            cosmo (:class:`~pyccl.core.Cosmology`): a Cosmology object.
            r_t (float or array_like): transverse comoving radius in Mpc.
            M (float or array_like): halo mass in units of M_sun.
            a (float): scale factor.

        Returns:
            float or array_like: halo profile. The shape of the
            output will be `(N_M, N_r)` where `N_r` and `N_m` are
            the sizes of `r` and `M` respectively. If `r` or `M`
            are scalars, the corresponding dimension will be
            squeezed out on output.
        """
        if getattr(self, "_projected", None):
            return self._projected(cosmo, r_t, M, a)
        return self._projected_fftlog_wrap(cosmo, r_t, M, a, is_cumul2d=False)

    @warn_api
    def cumul2d(self, cosmo, r_t, M, a):
        """ Returns the 2D cumulative surface density as a
        function of cosmology, radius, halo mass and scale
        factor.

        .. math::
           \\Sigma(<R)= \\frac{2}{R^2} \\int dR'\\, R'\\,
           \\Sigma(R')

        Args:
            cosmo (:class:`~pyccl.core.Cosmology`): a Cosmology object.
            r_t (float or array_like): transverse comoving radius in Mpc.
            M (float or array_like): halo mass in units of M_sun.
            a (float): scale factor.

        Returns:
            float or array_like: halo profile. The shape of the
            output will be `(N_M, N_r)` where `N_r` and `N_m` are
            the sizes of `r` and `M` respectively. If `r` or `M`
            are scalars, the corresponding dimension will be
            squeezed out on output.
        """
        if getattr(self, "_cumul2d", None):
            return self._cumul2d(cosmo, r_t, M, a)
        return self._projected_fftlog_wrap(cosmo, r_t, M, a, is_cumul2d=True)

    @warn_api
    def convergence(self, cosmo, r, M, *, a_lens, a_source):
        """ Returns the convergence as a function of cosmology,
        radius, halo mass and the scale factors of the source
        and the lens.

        .. math::
           \\kappa(R) = \\frac{\\Sigma(R)}{\\Sigma_{\\mathrm{crit}}},\\

        where :math:`\\Sigma(R)` is the 2D projected surface mass density.

        Args:
            cosmo (:class:`~pyccl.core.Cosmology`): A Cosmology object.
            r (float or array_like): comoving radius in Mpc.
            M (float or array_like): halo mass in units of M_sun.
            a_lens (float): scale factor of lens.
            a_source (float or array_like): scale factor of source.
                If array_like, it must have the same shape as `r`.

        Returns:
            float or array_like: convergence \
                :math:`\\kappa`
        """
        Sigma = self.projected(cosmo, r, M, a_lens)
        Sigma /= a_lens**2
        Sigma_crit = cosmo.sigma_critical(a_lens=a_lens, a_source=a_source)
        return Sigma / Sigma_crit

    @warn_api
    def shear(self, cosmo, r, M, *, a_lens, a_source):
        """ Returns the shear (tangential) as a function of cosmology,
        radius, halo mass and the scale factors of the
        source and the lens.

        .. math::
           \\gamma(R) = \\frac{\\Delta\\Sigma(R)}{\\Sigma_{\\mathrm{crit}}} =
           \\frac{\\overline{\\Sigma}(< R) -
           \\Sigma(R)}{\\Sigma_{\\mathrm{crit}}},\\

        where :math:`\\overline{\\Sigma}(< R)` is the average surface density
        within R.

        Args:
            cosmo (:class:`~pyccl.core.Cosmology`): A Cosmology object.
            r (float or array_like): comoving radius in Mpc.
            M (float or array_like): halo mass in units of M_sun.
            a_lens (float): scale factor of lens.
            a_source (float or array_like): source's scale factor.
                If array_like, it must have the same shape as `r`.

        Returns:
            float or array_like: shear \
                :math:`\\gamma`
        """
        Sigma = self.projected(cosmo, r, M, a_lens)
        Sigma_bar = self.cumul2d(cosmo, r, M, a_lens)
        Sigma_crit = cosmo.sigma_critical(a_lens=a_lens, a_source=a_source)
        return (Sigma_bar - Sigma) / (Sigma_crit * a_lens**2)

    @warn_api
    def reduced_shear(self, cosmo, r, M, *, a_lens, a_source):
        """ Returns the reduced shear as a function of cosmology,
        radius, halo mass and the scale factors of the
        source and the lens.

        .. math::
           g_t (R) = \\frac{\\gamma(R)}{(1 - \\kappa(R))},\\

        where :math: `\\gamma(R)` is the shear and `\\kappa(R)` is the
                convergence.

        Args:
            cosmo (:class:`~pyccl.core.Cosmology`): A Cosmology object.
            r (float or array_like): comoving radius in Mpc.
            M (float or array_like): halo mass in units of M_sun.
            a_lens (float): scale factor of lens.
            a_source (float or array_like): source's scale factor.
                If array_like, it must have the same shape as `r`.

        Returns:
            float or array_like: reduced shear \
                :math:`g_t`
        """
        convergence = self.convergence(cosmo, r, M, a_lens=a_lens,
                                       a_source=a_source)
        shear = self.shear(cosmo, r, M, a_lens=a_lens, a_source=a_source)
        return shear / (1.0 - convergence)

    @warn_api
    def magnification(self, cosmo, r, M, *, a_lens, a_source):
        """ Returns the magnification for input parameters.

        .. math::
           \\mu (R) = \\frac{1}{\\left[(1 - \\kappa(R))^2 -
           \\vert \\gamma(R) \\vert^2 \\right]]},\\

        where :math: `\\gamma(R)` is the shear and `\\kappa(R)` is the
        convergence.

        Args:
            cosmo (:class:`~pyccl.core.Cosmology`): A Cosmology object.
            r (float or array_like): comoving radius in Mpc.
            M (float or array_like): halo mass in units of M_sun.
            a_lens (float): scale factor of lens.
            a_source (float or array_like): source's scale factor.
                If array_like, it must have the same shape as `r`.

        Returns:
            float or array_like: magnification\
                :math:`\\mu`
        """
        convergence = self.convergence(cosmo, r, M, a_lens=a_lens,
                                       a_source=a_source)
        shear = self.shear(cosmo, r, M, a_lens=a_lens, a_source=a_source)

        return 1.0 / ((1.0 - convergence)**2 - np.abs(shear)**2)

    def _fftlog_wrap(self, cosmo, k, M, a,
                     fourier_out=False, large_padding=True):
        # This computes the 3D Hankel transform
        #  \rho(k) = 4\pi \int dr r^2 \rho(r) j_0(k r)
        # if fourier_out == False, and
        #  \rho(r) = \frac{1}{2\pi^2} \int dk k^2 \rho(k) j_0(k r)
        # otherwise.

        # Select which profile should be the input
        if fourier_out:
            p_func = self._real
        else:
            p_func = self._fourier
        k_use = np.atleast_1d(k)
        M_use = np.atleast_1d(M)
        lk_use = np.log(k_use)
        nM = len(M_use)

        # k/r ranges to be used with FFTLog and its sampling.
        if large_padding:
            k_min = self.precision_fftlog['padding_lo_fftlog'] * np.amin(k_use)
            k_max = self.precision_fftlog['padding_hi_fftlog'] * np.amax(k_use)
        else:
            k_min = self.precision_fftlog['padding_lo_extra'] * np.amin(k_use)
            k_max = self.precision_fftlog['padding_hi_extra'] * np.amax(k_use)
        n_k = (int(np.log10(k_max / k_min)) *
               self.precision_fftlog['n_per_decade'])
        r_arr = np.geomspace(k_min, k_max, n_k)

        p_k_out = np.zeros([nM, k_use.size])
        # Compute real profile values
        p_real_M = p_func(cosmo, r_arr, M_use, a)
        # Power-law index to pass to FFTLog.
        plaw_index = self._get_plaw_fourier(cosmo, a)

        # Compute Fourier profile through fftlog
        k_arr, p_fourier_M = _fftlog_transform(r_arr, p_real_M,
                                               3, 0, plaw_index)
        lk_arr = np.log(k_arr)

        for im, p_k_arr in enumerate(p_fourier_M):
            # Resample into input k values
            p_fourier = resample_array(lk_arr, p_k_arr, lk_use,
                                       self.precision_fftlog['extrapol'],
                                       self.precision_fftlog['extrapol'],
                                       0, 0)
            p_k_out[im, :] = p_fourier
        if fourier_out:
            p_k_out *= (2 * np.pi)**3

        if np.ndim(k) == 0:
            p_k_out = np.squeeze(p_k_out, axis=-1)
        if np.ndim(M) == 0:
            p_k_out = np.squeeze(p_k_out, axis=0)
        return p_k_out

    def _projected_fftlog_wrap(self, cosmo, r_t, M, a, is_cumul2d=False):
        # This computes Sigma(R) from the Fourier-space profile as:
        # Sigma(R) = \frac{1}{2\pi} \int dk k J_0(k R) \rho(k)
        r_t_use = np.atleast_1d(r_t)
        M_use = np.atleast_1d(M)
        lr_t_use = np.log(r_t_use)
        nM = len(M_use)

        # k/r range to be used with FFTLog and its sampling.
        r_t_min = self.precision_fftlog['padding_lo_fftlog'] * np.amin(r_t_use)
        r_t_max = self.precision_fftlog['padding_hi_fftlog'] * np.amax(r_t_use)
        n_r_t = (int(np.log10(r_t_max / r_t_min)) *
                 self.precision_fftlog['n_per_decade'])
        k_arr = np.geomspace(r_t_min, r_t_max, n_r_t)

        sig_r_t_out = np.zeros([nM, r_t_use.size])
        # Compute Fourier-space profile
        if getattr(self, "_fourier", None):
            # Compute from `_fourier` if available.
            p_fourier = self._fourier(cosmo, k_arr, M_use, a)
        else:
            # Compute with FFTLog otherwise.
            lpad = self.precision_fftlog['large_padding_2D']
            p_fourier = self._fftlog_wrap(cosmo, k_arr, M_use, a,
                                          fourier_out=True, large_padding=lpad)
        if is_cumul2d:
            # The cumulative profile involves a factor 1/(k R) in
            # the integrand.
            p_fourier *= 2 / k_arr[None, :]

        # Power-law index to pass to FFTLog.
        if is_cumul2d:
            i_bessel = 1
            plaw_index = self._get_plaw_projected(cosmo, a) - 1
        else:
            i_bessel = 0
            plaw_index = self._get_plaw_projected(cosmo, a)

        # Compute projected profile through fftlog
        r_t_arr, sig_r_t_M = _fftlog_transform(k_arr, p_fourier,
                                               2, i_bessel,
                                               plaw_index)
        lr_t_arr = np.log(r_t_arr)

        if is_cumul2d:
            sig_r_t_M /= r_t_arr[None, :]
        for im, sig_r_t_arr in enumerate(sig_r_t_M):
            # Resample into input r_t values
            sig_r_t = resample_array(lr_t_arr, sig_r_t_arr,
                                     lr_t_use,
                                     self.precision_fftlog['extrapol'],
                                     self.precision_fftlog['extrapol'],
                                     0, 0)
            sig_r_t_out[im, :] = sig_r_t

        if np.ndim(r_t) == 0:
            sig_r_t_out = np.squeeze(sig_r_t_out, axis=-1)
        if np.ndim(M) == 0:
            sig_r_t_out = np.squeeze(sig_r_t_out, axis=0)
        return sig_r_t_out


class HaloProfileNumberCounts(HaloProfile):
    """Base for number counts halo profiles."""


class HaloProfileMatter(HaloProfile):
    """Base for matter halo profiles."""

    def get_normalization(self, cosmo, a, *, hmc=None):
        """Returns the normalization of all matter overdensity
        profiles, which is simply the comoving matter density.
        """
        return const.RHO_CRITICAL * cosmo["Omega_m"] * cosmo["h"]**2


class HaloProfilePressure(HaloProfile):
    """Base for pressure halo profiles."""


class HaloProfileCIB(HaloProfile):
    """Base for CIB halo profiles."""<|MERGE_RESOLUTION|>--- conflicted
+++ resolved
@@ -42,28 +42,15 @@
     __getattr__ = deprecate_attr(pairs=[('cM', 'concentration')]
                                  )(super.__getattribute__)
 
-<<<<<<< HEAD
-    def __init__(self, **fftlog):
-        self.precision_fftlog = FFTLogParams(**fftlog)
-
-    @property
-    @abstractmethod
-    def normprof(self) -> bool:
-        """Normalize the profile in auto- and cross-correlations by
-        :math:`I^0_1(k\\rightarrow 0, a|u)`
-        (see :meth:`~pyccl.halos.halo_model.HMCalculator.I_0_1`).
-        """
-=======
-    def __init__(self, *, mass_def=None, concentration=None):
+    def __init__(self, *, mass_def=None, concentration=None, **fftlog):
         # Verify that profile can be initialized.
         if not (hasattr(self, "_real") or hasattr(self, "_fourier")):
             name = type(self).__name__
             raise TypeError(f"Can't instantiate {name} with no "
                             "_real or _fourier implementation.")
->>>>>>> 26c8b53c
 
         # Initialize FFTLog.
-        self.precision_fftlog = FFTLogParams()
+        self.precision_fftlog = FFTLogParams(**fftlog)
 
         # Initialize mass_def and concentration.
         self.mass_def, *out = MassDef.from_specs(
