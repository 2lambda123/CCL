<<<<<<< HEAD
from ...pyutils import resample_array, _fftlog_transform
from ...base import (CCLAutoRepr, unlock_instance,
                     warn_api, deprecate_attr)
from ...parameters import FFTLogParams
import numpy as np
from abc import abstractproperty
import functools
=======
__all__ = ("HaloProfile", "HaloProfileNumberCounts", "HaloProfileMatter",
           "HaloProfilePressure", "HaloProfileCIB",)
>>>>>>> 26c2bd54

import warnings
import functools
from typing import Callable

import numpy as np

<<<<<<< HEAD
__all__ = ("HaloProfile", "HaloProfileNumberCounts", "HaloProfileMatter",
           "HaloProfilePressure", "HaloProfileCIB",)
=======
from ... import CCLAutoRepr, FFTLogParams, unlock_instance
from ... import CCLDeprecationWarning, deprecate_attr, warn_api, mass_def_api
from ... import physical_constants as const
from ...pyutils import resample_array, _fftlog_transform
from .. import MassDef
>>>>>>> 26c2bd54


class HaloProfile(CCLAutoRepr):
    """ This class implements functionality associated to
    halo profiles. You should not use this class directly.
    Instead, use one of the subclasses implemented in CCL
    for specific halo profiles, or write your own subclass.
    `HaloProfile` classes contain methods to compute halo
    profiles in real (3D) and Fourier spaces, as well as the
    projected (2D) profile and the cumulative mean surface
    density.

    A minimal implementation of a `HaloProfile` subclass
    should contain a method `_real` that returns the
    real-space profile as a function of cosmology,
    comoving radius, mass and scale factor. The default
    functionality in the base `HaloProfile` class will then
    allow the automatic calculation of the Fourier-space
    and projected profiles, as well as the cumulative
    mass density, based on the real-space profile using
    FFTLog to carry out fast Hankel transforms. See the
    CCL note for details. Alternatively, you can implement
    a `_fourier` method for the Fourier-space profile, and
    all other quantities will be computed from it. It is
    also possible to implement specific versions of any
    of these quantities if one wants to avoid the FFTLog
    calculation.
    """
    __getattr__ = deprecate_attr(pairs=[('cM', 'concentration')]
                                 )(super.__getattribute__)

<<<<<<< HEAD
    def __init__(self):
        if not (hasattr(self, "_real") or hasattr(self, "_fourier")):
            # Check that at least one of (`_real`, `_fourier`) exist.
            raise TypeError(
                f"Can't instantiate class {self.__class__.__name__} "
                "with no methods _real or _fourier")
        self.precision_fftlog = FFTLogParams()
=======
    def __init__(self, *, mass_def=None, concentration=None):
        # Verify that profile can be initialized.
        if not (hasattr(self, "_real") or hasattr(self, "_fourier")):
            name = type(self).__name__
            raise TypeError(f"Can't instantiate {name} with no "
                            "_real or _fourier implementation.")

        # Initialize FFTLog.
        self.precision_fftlog = FFTLogParams()

        # TODO: Remove for CCLv3.
        self._is_number_counts = isinstance(self, HaloProfileNumberCounts)

        if (mass_def, concentration) == (None, None):
            warnings.warn(
                "mass_def (or concentration where applicable) will become a "
                "required argument for HaloProfile instantiation in CCLv3 "
                "and will be moved from (real, fourier, projected, cumul2d "
                "convergence, shear, reduced_shear, magnification).",
                CCLDeprecationWarning)
            self.mass_def = self.concentration = None
            return

        # Initialize mass_def and concentration.
        self.mass_def, *out = MassDef.from_specs(
            mass_def, concentration=concentration)
        if out:
            self.concentration = out[0]

    @property
    def is_number_counts(self):
        # TODO: Remove for CCLv3.
        return self._is_number_counts

    @is_number_counts.setter
    @unlock_instance
    def is_number_counts(self, value):
        # TODO: Remove for CCLv3.
        self._is_number_counts = value

    def get_normalization(self, cosmo, a, *, hmc=None):
        """Profiles may be normalized by an overall function of redshift
        (or scale factor). This function may be cosmology dependent and
        often comes from integrating certain halo properties over mass.
        This method returns this normalizing factor. For example,
        to get the normalized profile in real space, one would call
        the `real` method, and then **divide** the result by the value
        returned by this method.
>>>>>>> 26c2bd54

        Args:
            hmc (:class:`~pyccl.halos.HMCalculator`): a halo model calculator
                object.
            cosmo (:class:`~pyccl.core.Cosmology`): a Cosmology object.
            a (float): scale factor.

        Reurns:
            float: normalization factor of this profile.
        """
        def integ(M):
            return self.fourier(cosmo, hmc.precision["k_min"], M, a)
        return hmc.integrate_over_massfunc(integ, cosmo, a)
        # TODO: CCLv3 replace by the below in v3 (profiles will all have a
        # default normalization of 1. Normalization will always be applied).
        # NK: (cosmo, a) have to take None defaults in v3.
        # return 1.0

    @abstractproperty
    def normprof(self) -> bool:
        """Normalize the profile in auto- and cross-correlations by
        :math:`I^0_1(k\\rightarrow 0, a|u)`
        (see :meth:`~pyccl.halos.halo_model.HMCalculator.I_0_1`).
        """

    @unlock_instance(mutate=True)
    @functools.wraps(FFTLogParams.update_parameters)
    def update_precision_fftlog(self, **kwargs):
        self.precision_fftlog.update_parameters(**kwargs)

    def _get_plaw_fourier(self, cosmo, a):
        """ This controls the value of `plaw_fourier` to be used
        as a function of cosmology and scale factor.

        Args:
            cosmo (:class:`~pyccl.core.Cosmology`): a Cosmology object.
            a (float): scale factor.

        Returns:
            float: power law index to be used with FFTLog.
        """
        return self.precision_fftlog['plaw_fourier']

    def _get_plaw_projected(self, cosmo, a):
        """ This controls the value of `plaw_projected` to be
        used as a function of cosmology and scale factor.

        Args:
            cosmo (:class:`~pyccl.core.Cosmology`): a Cosmology object.
            a (float): scale factor.

        Returns:
            float: power law index to be used with FFTLog.
        """
        return self.precision_fftlog['plaw_projected']

<<<<<<< HEAD
    @warn_api
    def real(self, cosmo, r, M, a, *, mass_def=None):
=======
    _real: Callable       # implementation of the real profile

    _fourier: Callable    # implementation of the Fourier profile

    _projected: Callable  # implementation of the projected profile

    _cumul2d: Callable    # implementation of the cumulative surface density

    @mass_def_api
    def real(self, cosmo, r, M, a):
>>>>>>> 26c2bd54
        """ Returns the 3D real-space value of the profile as a
        function of cosmology, radius, halo mass and scale factor.

        Args:
            cosmo (:class:`~pyccl.core.Cosmology`): a Cosmology object.
            r (float or array_like): comoving radius in Mpc.
            M (float or array_like): halo mass in units of M_sun.
            a (float): scale factor.

        Returns:
            float or array_like: halo profile. The shape of the
            output will be `(N_M, N_r)` where `N_r` and `N_m` are
            the sizes of `r` and `M` respectively. If `r` or `M`
            are scalars, the corresponding dimension will be
            squeezed out on output.
        """
<<<<<<< HEAD
        if getattr(self, '_real', None):
            return self._real(cosmo, r, M, a, mass_def)
        elif getattr(self, '_fourier', None):
            return self._fftlog_wrap(cosmo, r, M, a, mass_def,
                                     fourier_out=False)

    @warn_api
    def fourier(self, cosmo, k, M, a, *, mass_def=None):
=======
        if getattr(self, "_real", None):
            return self._real(cosmo, r, M, a)
        return self._fftlog_wrap(cosmo, r, M, a, fourier_out=False)

    @mass_def_api
    def fourier(self, cosmo, k, M, a):
>>>>>>> 26c2bd54
        """ Returns the Fourier-space value of the profile as a
        function of cosmology, wavenumber, halo mass and
        scale factor.

        .. math::
           \\rho(k)=\\frac{1}{2\\pi^2} \\int dr\\, r^2\\,
           \\rho(r)\\, j_0(k r)

        Args:
            cosmo (:class:`~pyccl.core.Cosmology`): a Cosmology object.
            k (float or array_like): comoving wavenumber in Mpc^-1.
            M (float or array_like): halo mass in units of M_sun.
            a (float): scale factor.

        Returns:
            float or array_like: halo profile. The shape of the
            output will be `(N_M, N_k)` where `N_k` and `N_m` are
            the sizes of `k` and `M` respectively. If `k` or `M`
            are scalars, the corresponding dimension will be
            squeezed out on output.
        """
<<<<<<< HEAD
        if getattr(self, '_fourier', None):
            return self._fourier(cosmo, k, M, a, mass_def)
        elif getattr(self, '_real', None):
            return self._fftlog_wrap(cosmo, k, M, a, mass_def,
                                     fourier_out=True)

    @warn_api(pairs=[("r_t", "r")])
    def projected(self, cosmo, r, M, a, *, mass_def=None):
=======
        if getattr(self, "_fourier", None):
            return self._fourier(cosmo, k, M, a)
        return self._fftlog_wrap(cosmo, k, M, a, fourier_out=True)

    @mass_def_api
    def projected(self, cosmo, r_t, M, a):
>>>>>>> 26c2bd54
        """ Returns the 2D projected profile as a function of
        cosmology, radius, halo mass and scale factor.

        .. math::
           \\Sigma(R)= \\int dr_\\parallel\\,
           \\rho(\\sqrt{r_\\parallel^2 + R^2})

        Args:
            cosmo (:class:`~pyccl.core.Cosmology`): a Cosmology object.
            r_t (float or array_like): transverse comoving radius in Mpc.
            M (float or array_like): halo mass in units of M_sun.
            a (float): scale factor.

        Returns:
            float or array_like: halo profile. The shape of the
            output will be `(N_M, N_r)` where `N_r` and `N_m` are
            the sizes of `r` and `M` respectively. If `r` or `M`
            are scalars, the corresponding dimension will be
            squeezed out on output.
        """
<<<<<<< HEAD
        if hasattr(self, "_projected"):
            return self._projected(cosmo, r, M, a, mass_def)
        else:
            return self._projected_fftlog_wrap(cosmo, r, M, a, mass_def,
                                               is_cumul2d=False)

    @warn_api(pairs=[("r_t", "r")])
    def cumul2d(self, cosmo, r, M, a, *, mass_def=None):
=======
        if getattr(self, "_projected", None):
            return self._projected(cosmo, r_t, M, a)
        return self._projected_fftlog_wrap(cosmo, r_t, M, a, is_cumul2d=False)

    @mass_def_api
    def cumul2d(self, cosmo, r_t, M, a):
>>>>>>> 26c2bd54
        """ Returns the 2D cumulative surface density as a
        function of cosmology, radius, halo mass and scale
        factor.

        .. math::
           \\Sigma(<R)= \\frac{2}{R^2} \\int dR'\\, R'\\,
           \\Sigma(R')

        Args:
            cosmo (:class:`~pyccl.core.Cosmology`): a Cosmology object.
            r_t (float or array_like): transverse comoving radius in Mpc.
            M (float or array_like): halo mass in units of M_sun.
            a (float): scale factor.

        Returns:
            float or array_like: halo profile. The shape of the
            output will be `(N_M, N_r)` where `N_r` and `N_m` are
            the sizes of `r` and `M` respectively. If `r` or `M`
            are scalars, the corresponding dimension will be
            squeezed out on output.
        """
<<<<<<< HEAD
        if hasattr(self, "_cumul2d"):
            return self._cumul2d(cosmo, r, M, a, mass_def)
        else:
            return self._projected_fftlog_wrap(cosmo, r, M, a, mass_def,
                                               is_cumul2d=True)

    @warn_api
    def convergence(self, cosmo, r, M, *, a_lens, a_source, mass_def=None):
=======
        if getattr(self, "_cumul2d", None):
            return self._cumul2d(cosmo, r_t, M, a)
        return self._projected_fftlog_wrap(cosmo, r_t, M, a, is_cumul2d=True)

    @mass_def_api
    @warn_api
    def convergence(self, cosmo, r, M, *, a_lens, a_source):
>>>>>>> 26c2bd54
        """ Returns the convergence as a function of cosmology,
        radius, halo mass and the scale factors of the source
        and the lens.

        .. math::
           \\kappa(R) = \\frac{\\Sigma(R)}{\\Sigma_{\\mathrm{c}}},\\

        where :math:`\\Sigma(R)` is the 2D projected surface mass density.

        Args:
            cosmo (:class:`~pyccl.core.Cosmology`): A Cosmology object.
            r (float or array_like): comoving radius in Mpc.
            M (float or array_like): halo mass in units of M_sun.
            a_lens (float): scale factor of lens.
            a_source (float or array_like): scale factor of source.
                If array_like, it must have the same shape as `r`.

        Returns:
            float or array_like: convergence \
                :math:`\\kappa`
        """
<<<<<<< HEAD
        Sigma = self.projected(cosmo, r, M, a_lens, mass_def=mass_def)
=======
        Sigma = self.projected(cosmo, r, M, a_lens)
>>>>>>> 26c2bd54
        Sigma /= a_lens**2
        Sigma_crit = cosmo.sigma_critical(a_lens=a_lens, a_source=a_source)
        return Sigma / Sigma_crit

<<<<<<< HEAD
    @warn_api
    def shear(self, cosmo, r, M, *, a_lens, a_source, mass_def=None):
=======
    @mass_def_api
    @warn_api
    def shear(self, cosmo, r, M, *, a_lens, a_source):
>>>>>>> 26c2bd54
        """ Returns the shear (tangential) as a function of cosmology,
        radius, halo mass and the scale factors of the
        source and the lens.

        .. math::
           \\gamma(R) = \\frac{\\Delta\\Sigma(R)}{\\Sigma_{\\mathrm{c}}} =
           \\frac{\\overline{\\Sigma}(< R) -
           \\Sigma(R)}{\\Sigma_{\\mathrm{c}}},\\

        where :math:`\\overline{\\Sigma}(< R)` is the average surface density
        within R.

        Args:
            cosmo (:class:`~pyccl.core.Cosmology`): A Cosmology object.
            r (float or array_like): comoving radius in Mpc.
            M (float or array_like): halo mass in units of M_sun.
            a_lens (float): scale factor of lens.
            a_source (float or array_like): source's scale factor.
                If array_like, it must have the same shape as `r`.

        Returns:
            float or array_like: shear \
                :math:`\\gamma`
        """
<<<<<<< HEAD
        Sigma = self.projected(cosmo, r, M, a_lens, mass_def=mass_def)
        Sigma_bar = self.cumul2d(cosmo, r, M, a_lens, mass_def=mass_def)
        Sigma_crit = cosmo.sigma_critical(a_lens=a_lens, a_source=a_source)
        return (Sigma_bar - Sigma) / (Sigma_crit * a_lens**2)

    @warn_api
    def reduced_shear(self, cosmo, r, M, *, a_lens, a_source, mass_def=None):
=======
        Sigma = self.projected(cosmo, r, M, a_lens)
        Sigma_bar = self.cumul2d(cosmo, r, M, a_lens)
        Sigma_crit = cosmo.sigma_critical(a_lens=a_lens, a_source=a_source)
        return (Sigma_bar - Sigma) / (Sigma_crit * a_lens**2)

    @mass_def_api
    @warn_api
    def reduced_shear(self, cosmo, r, M, *, a_lens, a_source):
>>>>>>> 26c2bd54
        """ Returns the reduced shear as a function of cosmology,
        radius, halo mass and the scale factors of the
        source and the lens.

        .. math::
           g_t (R) = \\frac{\\gamma(R)}{(1 - \\kappa(R))},\\

        where :math: `\\gamma(R)` is the shear and `\\kappa(R)` is the
                convergence.

        Args:
            cosmo (:class:`~pyccl.core.Cosmology`): A Cosmology object.
            r (float or array_like): comoving radius in Mpc.
            M (float or array_like): halo mass in units of M_sun.
            a_lens (float): scale factor of lens.
            a_source (float or array_like): source's scale factor.
                If array_like, it must have the same shape as `r`.

        Returns:
            float or array_like: reduced shear \
                :math:`g_t`
        """
        convergence = self.convergence(cosmo, r, M, a_lens=a_lens,
<<<<<<< HEAD
                                       a_source=a_source, mass_def=mass_def)
        shear = self.shear(cosmo, r, M, a_lens=a_lens, a_source=a_source,
                           mass_def=mass_def)
        return shear / (1.0 - convergence)

    @warn_api
    def magnification(self, cosmo, r, M, *, a_lens, a_source, mass_def=None):
=======
                                       a_source=a_source)
        shear = self.shear(cosmo, r, M, a_lens=a_lens, a_source=a_source)
        return shear / (1.0 - convergence)

    @mass_def_api
    @warn_api
    def magnification(self, cosmo, r, M, *, a_lens, a_source):
>>>>>>> 26c2bd54
        """ Returns the magnification for input parameters.

        .. math::
           \\mu (R) = \\frac{1}{\\left[(1 - \\kappa(R))^2 -
           \\vert \\gamma(R) \\vert^2 \\right]]},\\

        where :math: `\\gamma(R)` is the shear and `\\kappa(R)` is the
        convergence.

        Args:
            cosmo (:class:`~pyccl.core.Cosmology`): A Cosmology object.
            r (float or array_like): comoving radius in Mpc.
            M (float or array_like): halo mass in units of M_sun.
            a_lens (float): scale factor of lens.
            a_source (float or array_like): source's scale factor.
                If array_like, it must have the same shape as `r`.

        Returns:
            float or array_like: magnification\
                :math:`\\mu`
        """
        convergence = self.convergence(cosmo, r, M, a_lens=a_lens,
<<<<<<< HEAD
                                       a_source=a_source, mass_def=mass_def)
        shear = self.shear(cosmo, r, M, a_lens=a_lens, a_source=a_source,
                           mass_def=mass_def)
=======
                                       a_source=a_source)
        shear = self.shear(cosmo, r, M, a_lens=a_lens, a_source=a_source)
>>>>>>> 26c2bd54

        return 1.0 / ((1.0 - convergence)**2 - np.abs(shear)**2)

    def _fftlog_wrap(self, cosmo, k, M, a,
                     fourier_out=False, large_padding=True):
        # This computes the 3D Hankel transform
        #  \rho(k) = 4\pi \int dr r^2 \rho(r) j_0(k r)
        # if fourier_out == False, and
        #  \rho(r) = \frac{1}{2\pi^2} \int dk k^2 \rho(k) j_0(k r)
        # otherwise.

        # Select which profile should be the input
        if fourier_out:
            p_func = self._real
        else:
            p_func = self._fourier
        k_use = np.atleast_1d(k)
        M_use = np.atleast_1d(M)
        lk_use = np.log(k_use)
        nM = len(M_use)

        # k/r ranges to be used with FFTLog and its sampling.
        if large_padding:
            k_min = self.precision_fftlog['padding_lo_fftlog'] * np.amin(k_use)
            k_max = self.precision_fftlog['padding_hi_fftlog'] * np.amax(k_use)
        else:
            k_min = self.precision_fftlog['padding_lo_extra'] * np.amin(k_use)
            k_max = self.precision_fftlog['padding_hi_extra'] * np.amax(k_use)
        n_k = (int(np.log10(k_max / k_min)) *
               self.precision_fftlog['n_per_decade'])
        r_arr = np.geomspace(k_min, k_max, n_k)

        p_k_out = np.zeros([nM, k_use.size])
        # Compute real profile values
        p_real_M = p_func(cosmo, r_arr, M_use, a)
        # Power-law index to pass to FFTLog.
        plaw_index = self._get_plaw_fourier(cosmo, a)

        # Compute Fourier profile through fftlog
        k_arr, p_fourier_M = _fftlog_transform(r_arr, p_real_M,
                                               3, 0, plaw_index)
        lk_arr = np.log(k_arr)

        for im, p_k_arr in enumerate(p_fourier_M):
            # Resample into input k values
            p_fourier = resample_array(lk_arr, p_k_arr, lk_use,
                                       self.precision_fftlog['extrapol'],
                                       self.precision_fftlog['extrapol'],
                                       0, 0)
            p_k_out[im, :] = p_fourier
        if fourier_out:
            p_k_out *= (2 * np.pi)**3

        if np.ndim(k) == 0:
            p_k_out = np.squeeze(p_k_out, axis=-1)
        if np.ndim(M) == 0:
            p_k_out = np.squeeze(p_k_out, axis=0)
        return p_k_out

    def _projected_fftlog_wrap(self, cosmo, r_t, M, a, is_cumul2d=False):
        # This computes Sigma(R) from the Fourier-space profile as:
        # Sigma(R) = \frac{1}{2\pi} \int dk k J_0(k R) \rho(k)
        r_t_use = np.atleast_1d(r_t)
        M_use = np.atleast_1d(M)
        lr_t_use = np.log(r_t_use)
        nM = len(M_use)

        # k/r range to be used with FFTLog and its sampling.
        r_t_min = self.precision_fftlog['padding_lo_fftlog'] * np.amin(r_t_use)
        r_t_max = self.precision_fftlog['padding_hi_fftlog'] * np.amax(r_t_use)
        n_r_t = (int(np.log10(r_t_max / r_t_min)) *
                 self.precision_fftlog['n_per_decade'])
        k_arr = np.geomspace(r_t_min, r_t_max, n_r_t)

        sig_r_t_out = np.zeros([nM, r_t_use.size])
        # Compute Fourier-space profile
        if getattr(self, "_fourier", None):
            # Compute from `_fourier` if available.
            p_fourier = self._fourier(cosmo, k_arr, M_use, a)
        else:
            # Compute with FFTLog otherwise.
            lpad = self.precision_fftlog['large_padding_2D']
            p_fourier = self._fftlog_wrap(cosmo, k_arr, M_use, a,
                                          fourier_out=True, large_padding=lpad)
        if is_cumul2d:
            # The cumulative profile involves a factor 1/(k R) in
            # the integrand.
            p_fourier *= 2 / k_arr[None, :]

        # Power-law index to pass to FFTLog.
        if is_cumul2d:
            i_bessel = 1
            plaw_index = self._get_plaw_projected(cosmo, a) - 1
        else:
            i_bessel = 0
            plaw_index = self._get_plaw_projected(cosmo, a)

        # Compute projected profile through fftlog
        r_t_arr, sig_r_t_M = _fftlog_transform(k_arr, p_fourier,
                                               2, i_bessel,
                                               plaw_index)
        lr_t_arr = np.log(r_t_arr)

        if is_cumul2d:
            sig_r_t_M /= r_t_arr[None, :]
        for im, sig_r_t_arr in enumerate(sig_r_t_M):
            # Resample into input r_t values
            sig_r_t = resample_array(lr_t_arr, sig_r_t_arr,
                                     lr_t_use,
                                     self.precision_fftlog['extrapol'],
                                     self.precision_fftlog['extrapol'],
                                     0, 0)
            sig_r_t_out[im, :] = sig_r_t

        if np.ndim(r_t) == 0:
            sig_r_t_out = np.squeeze(sig_r_t_out, axis=-1)
        if np.ndim(M) == 0:
            sig_r_t_out = np.squeeze(sig_r_t_out, axis=0)
        return sig_r_t_out


class HaloProfileNumberCounts(HaloProfile):
    """Base for number counts halo profiles."""
<<<<<<< HEAD
    normprof = True
=======
>>>>>>> 26c2bd54


class HaloProfileMatter(HaloProfile):
    """Base for matter halo profiles."""
<<<<<<< HEAD
    normprof = True
=======

    def get_normalization(self, cosmo, a, *, hmc=None):
        """Returns the normalization of all matter overdensity
        profiles, which is simply the comoving matter density.
        """
        return const.RHO_CRITICAL * cosmo["Omega_m"] * cosmo["h"]**2
>>>>>>> 26c2bd54


class HaloProfilePressure(HaloProfile):
    """Base for pressure halo profiles."""
<<<<<<< HEAD
    normprof = False


class HaloProfileCIB(HaloProfile):
    """Base for CIB halo profiles."""
    normprof = False
=======


class HaloProfileCIB(HaloProfile):
    """Base for CIB halo profiles."""
>>>>>>> 26c2bd54
<|MERGE_RESOLUTION|>--- conflicted
+++ resolved
@@ -1,15 +1,5 @@
-<<<<<<< HEAD
-from ...pyutils import resample_array, _fftlog_transform
-from ...base import (CCLAutoRepr, unlock_instance,
-                     warn_api, deprecate_attr)
-from ...parameters import FFTLogParams
-import numpy as np
-from abc import abstractproperty
-import functools
-=======
 __all__ = ("HaloProfile", "HaloProfileNumberCounts", "HaloProfileMatter",
            "HaloProfilePressure", "HaloProfileCIB",)
->>>>>>> 26c2bd54
 
 import warnings
 import functools
@@ -17,16 +7,11 @@
 
 import numpy as np
 
-<<<<<<< HEAD
-__all__ = ("HaloProfile", "HaloProfileNumberCounts", "HaloProfileMatter",
-           "HaloProfilePressure", "HaloProfileCIB",)
-=======
 from ... import CCLAutoRepr, FFTLogParams, unlock_instance
 from ... import CCLDeprecationWarning, deprecate_attr, warn_api, mass_def_api
 from ... import physical_constants as const
 from ...pyutils import resample_array, _fftlog_transform
 from .. import MassDef
->>>>>>> 26c2bd54
 
 
 class HaloProfile(CCLAutoRepr):
@@ -58,15 +43,6 @@
     __getattr__ = deprecate_attr(pairs=[('cM', 'concentration')]
                                  )(super.__getattribute__)
 
-<<<<<<< HEAD
-    def __init__(self):
-        if not (hasattr(self, "_real") or hasattr(self, "_fourier")):
-            # Check that at least one of (`_real`, `_fourier`) exist.
-            raise TypeError(
-                f"Can't instantiate class {self.__class__.__name__} "
-                "with no methods _real or _fourier")
-        self.precision_fftlog = FFTLogParams()
-=======
     def __init__(self, *, mass_def=None, concentration=None):
         # Verify that profile can be initialized.
         if not (hasattr(self, "_real") or hasattr(self, "_fourier")):
@@ -115,7 +91,6 @@
         to get the normalized profile in real space, one would call
         the `real` method, and then **divide** the result by the value
         returned by this method.
->>>>>>> 26c2bd54
 
         Args:
             hmc (:class:`~pyccl.halos.HMCalculator`): a halo model calculator
@@ -134,13 +109,6 @@
         # NK: (cosmo, a) have to take None defaults in v3.
         # return 1.0
 
-    @abstractproperty
-    def normprof(self) -> bool:
-        """Normalize the profile in auto- and cross-correlations by
-        :math:`I^0_1(k\\rightarrow 0, a|u)`
-        (see :meth:`~pyccl.halos.halo_model.HMCalculator.I_0_1`).
-        """
-
     @unlock_instance(mutate=True)
     @functools.wraps(FFTLogParams.update_parameters)
     def update_precision_fftlog(self, **kwargs):
@@ -172,10 +140,6 @@
         """
         return self.precision_fftlog['plaw_projected']
 
-<<<<<<< HEAD
-    @warn_api
-    def real(self, cosmo, r, M, a, *, mass_def=None):
-=======
     _real: Callable       # implementation of the real profile
 
     _fourier: Callable    # implementation of the Fourier profile
@@ -186,7 +150,6 @@
 
     @mass_def_api
     def real(self, cosmo, r, M, a):
->>>>>>> 26c2bd54
         """ Returns the 3D real-space value of the profile as a
         function of cosmology, radius, halo mass and scale factor.
 
@@ -203,23 +166,12 @@
             are scalars, the corresponding dimension will be
             squeezed out on output.
         """
-<<<<<<< HEAD
-        if getattr(self, '_real', None):
-            return self._real(cosmo, r, M, a, mass_def)
-        elif getattr(self, '_fourier', None):
-            return self._fftlog_wrap(cosmo, r, M, a, mass_def,
-                                     fourier_out=False)
-
-    @warn_api
-    def fourier(self, cosmo, k, M, a, *, mass_def=None):
-=======
         if getattr(self, "_real", None):
             return self._real(cosmo, r, M, a)
         return self._fftlog_wrap(cosmo, r, M, a, fourier_out=False)
 
     @mass_def_api
     def fourier(self, cosmo, k, M, a):
->>>>>>> 26c2bd54
         """ Returns the Fourier-space value of the profile as a
         function of cosmology, wavenumber, halo mass and
         scale factor.
@@ -241,23 +193,12 @@
             are scalars, the corresponding dimension will be
             squeezed out on output.
         """
-<<<<<<< HEAD
-        if getattr(self, '_fourier', None):
-            return self._fourier(cosmo, k, M, a, mass_def)
-        elif getattr(self, '_real', None):
-            return self._fftlog_wrap(cosmo, k, M, a, mass_def,
-                                     fourier_out=True)
-
-    @warn_api(pairs=[("r_t", "r")])
-    def projected(self, cosmo, r, M, a, *, mass_def=None):
-=======
         if getattr(self, "_fourier", None):
             return self._fourier(cosmo, k, M, a)
         return self._fftlog_wrap(cosmo, k, M, a, fourier_out=True)
 
     @mass_def_api
     def projected(self, cosmo, r_t, M, a):
->>>>>>> 26c2bd54
         """ Returns the 2D projected profile as a function of
         cosmology, radius, halo mass and scale factor.
 
@@ -278,23 +219,12 @@
             are scalars, the corresponding dimension will be
             squeezed out on output.
         """
-<<<<<<< HEAD
-        if hasattr(self, "_projected"):
-            return self._projected(cosmo, r, M, a, mass_def)
-        else:
-            return self._projected_fftlog_wrap(cosmo, r, M, a, mass_def,
-                                               is_cumul2d=False)
-
-    @warn_api(pairs=[("r_t", "r")])
-    def cumul2d(self, cosmo, r, M, a, *, mass_def=None):
-=======
         if getattr(self, "_projected", None):
             return self._projected(cosmo, r_t, M, a)
         return self._projected_fftlog_wrap(cosmo, r_t, M, a, is_cumul2d=False)
 
     @mass_def_api
     def cumul2d(self, cosmo, r_t, M, a):
->>>>>>> 26c2bd54
         """ Returns the 2D cumulative surface density as a
         function of cosmology, radius, halo mass and scale
         factor.
@@ -316,16 +246,6 @@
             are scalars, the corresponding dimension will be
             squeezed out on output.
         """
-<<<<<<< HEAD
-        if hasattr(self, "_cumul2d"):
-            return self._cumul2d(cosmo, r, M, a, mass_def)
-        else:
-            return self._projected_fftlog_wrap(cosmo, r, M, a, mass_def,
-                                               is_cumul2d=True)
-
-    @warn_api
-    def convergence(self, cosmo, r, M, *, a_lens, a_source, mass_def=None):
-=======
         if getattr(self, "_cumul2d", None):
             return self._cumul2d(cosmo, r_t, M, a)
         return self._projected_fftlog_wrap(cosmo, r_t, M, a, is_cumul2d=True)
@@ -333,7 +253,6 @@
     @mass_def_api
     @warn_api
     def convergence(self, cosmo, r, M, *, a_lens, a_source):
->>>>>>> 26c2bd54
         """ Returns the convergence as a function of cosmology,
         radius, halo mass and the scale factors of the source
         and the lens.
@@ -355,23 +274,14 @@
             float or array_like: convergence \
                 :math:`\\kappa`
         """
-<<<<<<< HEAD
-        Sigma = self.projected(cosmo, r, M, a_lens, mass_def=mass_def)
-=======
         Sigma = self.projected(cosmo, r, M, a_lens)
->>>>>>> 26c2bd54
         Sigma /= a_lens**2
         Sigma_crit = cosmo.sigma_critical(a_lens=a_lens, a_source=a_source)
         return Sigma / Sigma_crit
 
-<<<<<<< HEAD
-    @warn_api
-    def shear(self, cosmo, r, M, *, a_lens, a_source, mass_def=None):
-=======
     @mass_def_api
     @warn_api
     def shear(self, cosmo, r, M, *, a_lens, a_source):
->>>>>>> 26c2bd54
         """ Returns the shear (tangential) as a function of cosmology,
         radius, halo mass and the scale factors of the
         source and the lens.
@@ -396,15 +306,6 @@
             float or array_like: shear \
                 :math:`\\gamma`
         """
-<<<<<<< HEAD
-        Sigma = self.projected(cosmo, r, M, a_lens, mass_def=mass_def)
-        Sigma_bar = self.cumul2d(cosmo, r, M, a_lens, mass_def=mass_def)
-        Sigma_crit = cosmo.sigma_critical(a_lens=a_lens, a_source=a_source)
-        return (Sigma_bar - Sigma) / (Sigma_crit * a_lens**2)
-
-    @warn_api
-    def reduced_shear(self, cosmo, r, M, *, a_lens, a_source, mass_def=None):
-=======
         Sigma = self.projected(cosmo, r, M, a_lens)
         Sigma_bar = self.cumul2d(cosmo, r, M, a_lens)
         Sigma_crit = cosmo.sigma_critical(a_lens=a_lens, a_source=a_source)
@@ -413,7 +314,6 @@
     @mass_def_api
     @warn_api
     def reduced_shear(self, cosmo, r, M, *, a_lens, a_source):
->>>>>>> 26c2bd54
         """ Returns the reduced shear as a function of cosmology,
         radius, halo mass and the scale factors of the
         source and the lens.
@@ -437,15 +337,6 @@
                 :math:`g_t`
         """
         convergence = self.convergence(cosmo, r, M, a_lens=a_lens,
-<<<<<<< HEAD
-                                       a_source=a_source, mass_def=mass_def)
-        shear = self.shear(cosmo, r, M, a_lens=a_lens, a_source=a_source,
-                           mass_def=mass_def)
-        return shear / (1.0 - convergence)
-
-    @warn_api
-    def magnification(self, cosmo, r, M, *, a_lens, a_source, mass_def=None):
-=======
                                        a_source=a_source)
         shear = self.shear(cosmo, r, M, a_lens=a_lens, a_source=a_source)
         return shear / (1.0 - convergence)
@@ -453,7 +344,6 @@
     @mass_def_api
     @warn_api
     def magnification(self, cosmo, r, M, *, a_lens, a_source):
->>>>>>> 26c2bd54
         """ Returns the magnification for input parameters.
 
         .. math::
@@ -476,14 +366,8 @@
                 :math:`\\mu`
         """
         convergence = self.convergence(cosmo, r, M, a_lens=a_lens,
-<<<<<<< HEAD
-                                       a_source=a_source, mass_def=mass_def)
-        shear = self.shear(cosmo, r, M, a_lens=a_lens, a_source=a_source,
-                           mass_def=mass_def)
-=======
                                        a_source=a_source)
         shear = self.shear(cosmo, r, M, a_lens=a_lens, a_source=a_source)
->>>>>>> 26c2bd54
 
         return 1.0 / ((1.0 - convergence)**2 - np.abs(shear)**2)
 
@@ -607,38 +491,21 @@
 
 class HaloProfileNumberCounts(HaloProfile):
     """Base for number counts halo profiles."""
-<<<<<<< HEAD
-    normprof = True
-=======
->>>>>>> 26c2bd54
 
 
 class HaloProfileMatter(HaloProfile):
     """Base for matter halo profiles."""
-<<<<<<< HEAD
-    normprof = True
-=======
 
     def get_normalization(self, cosmo, a, *, hmc=None):
         """Returns the normalization of all matter overdensity
         profiles, which is simply the comoving matter density.
         """
         return const.RHO_CRITICAL * cosmo["Omega_m"] * cosmo["h"]**2
->>>>>>> 26c2bd54
 
 
 class HaloProfilePressure(HaloProfile):
     """Base for pressure halo profiles."""
-<<<<<<< HEAD
-    normprof = False
 
 
 class HaloProfileCIB(HaloProfile):
-    """Base for CIB halo profiles."""
-    normprof = False
-=======
-
-
-class HaloProfileCIB(HaloProfile):
-    """Base for CIB halo profiles."""
->>>>>>> 26c2bd54
+    """Base for CIB halo profiles."""