--- conflicted
+++ resolved
@@ -1,11 +1,5 @@
-<<<<<<< HEAD
-from ...base import warn_api
-from ..concentration import Concentration
-from .profile_base import HaloProfileMatter
-=======
 __all__ = ("HaloProfileNFW",)
 
->>>>>>> 26c2bd54
 import numpy as np
 from scipy.special import sici
 
@@ -50,33 +44,17 @@
             truncated at :math:`r = R_\\Delta` (i.e. zero at larger
             radii.
     """
-<<<<<<< HEAD
-    __repr_attrs__ = (
-        "concentration", "fourier_analytic", "projected_analytic",
-        "cumul2d_analytic", "truncated", "precision_fftlog", "normprof",)
-
-    @warn_api(pairs=[("concentration", "concentration")])
-=======
     __repr_attrs__ = __eq_attrs__ = (
         "fourier_analytic", "projected_analytic", "cumul2d_analytic",
         "truncated", "mass_def", "concentration", "precision_fftlog",)
 
     @warn_api(pairs=[("c_M_relation", "concentration")])
->>>>>>> 26c2bd54
     def __init__(self, *, concentration,
                  fourier_analytic=True,
                  projected_analytic=False,
                  cumul2d_analytic=False,
-<<<<<<< HEAD
-                 truncated=True):
-        if not isinstance(concentration, Concentration):
-            raise TypeError("concentration must be of type `Concentration`")
-
-        self.concentration = concentration
-=======
                  truncated=True,
                  mass_def=None):
->>>>>>> 26c2bd54
         self.truncated = truncated
         self.fourier_analytic = fourier_analytic
         self.projected_analytic = projected_analytic
@@ -95,12 +73,8 @@
                                  "for truncated NFW. Set `truncated` or "
                                  "`cumul2d_analytic` to `False`.")
             self._cumul2d = self._cumul2d_analytic
-<<<<<<< HEAD
-        super().__init__()
-=======
         self._omln2 = 1 - np.log(2)
         super().__init__(mass_def=mass_def, concentration=concentration)
->>>>>>> 26c2bd54
         self.update_precision_fftlog(padding_hi_fftlog=1E2,
                                      padding_lo_fftlog=1E-2,
                                      n_per_decade=1000,
@@ -115,13 +89,8 @@
         M_use = np.atleast_1d(M)
 
         # Comoving virial radius
-<<<<<<< HEAD
-        R_M = mass_def.get_radius(cosmo, M_use, a) / a
-        c_M = self.concentration.get_concentration(cosmo, M_use, a)
-=======
-        R_M = self.mass_def.get_radius(cosmo, M_use, a) / a
-        c_M = self.concentration(cosmo, M_use, a)
->>>>>>> 26c2bd54
+        R_M = self.mass_def.get_radius(cosmo, M_use, a) / a
+        c_M = self.concentration(cosmo, M_use, a)
         R_s = R_M / c_M
 
         x = r_use[None, :] / R_s[:, None]
@@ -158,13 +127,8 @@
         M_use = np.atleast_1d(M)
 
         # Comoving virial radius
-<<<<<<< HEAD
-        R_M = mass_def.get_radius(cosmo, M_use, a) / a
-        c_M = self.concentration.get_concentration(cosmo, M_use, a)
-=======
-        R_M = self.mass_def.get_radius(cosmo, M_use, a) / a
-        c_M = self.concentration(cosmo, M_use, a)
->>>>>>> 26c2bd54
+        R_M = self.mass_def.get_radius(cosmo, M_use, a) / a
+        c_M = self.concentration(cosmo, M_use, a)
         R_s = R_M / c_M
 
         x = r_use[None, :] / R_s[:, None]
@@ -191,11 +155,7 @@
         xf = x.flatten()
         f = np.piecewise(xf,
                          [xf < 1, xf > 1],
-<<<<<<< HEAD
-                         [f1, f2, 1-np.log(2)]).reshape(x.shape)
-=======
                          [f1, f2, self._omln2]).reshape(x.shape)
->>>>>>> 26c2bd54
         return 2 * f / x**2
 
     def _cumul2d_analytic(self, cosmo, r, M, a):
@@ -203,13 +163,8 @@
         M_use = np.atleast_1d(M)
 
         # Comoving virial radius
-<<<<<<< HEAD
-        R_M = mass_def.get_radius(cosmo, M_use, a) / a
-        c_M = self.concentration.get_concentration(cosmo, M_use, a)
-=======
-        R_M = self.mass_def.get_radius(cosmo, M_use, a) / a
-        c_M = self.concentration(cosmo, M_use, a)
->>>>>>> 26c2bd54
+        R_M = self.mass_def.get_radius(cosmo, M_use, a) / a
+        c_M = self.concentration(cosmo, M_use, a)
         R_s = R_M / c_M
 
         x = r_use[None, :] / R_s[:, None]
@@ -228,13 +183,8 @@
         k_use = np.atleast_1d(k)
 
         # Comoving virial radius
-<<<<<<< HEAD
-        R_M = mass_def.get_radius(cosmo, M_use, a) / a
-        c_M = self.concentration.get_concentration(cosmo, M_use, a)
-=======
-        R_M = self.mass_def.get_radius(cosmo, M_use, a) / a
-        c_M = self.concentration(cosmo, M_use, a)
->>>>>>> 26c2bd54
+        R_M = self.mass_def.get_radius(cosmo, M_use, a) / a
+        c_M = self.concentration(cosmo, M_use, a)
         R_s = R_M / c_M
 
         x = k_use[None, :] * R_s[:, None]
