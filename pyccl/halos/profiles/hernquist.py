--- conflicted
+++ resolved
@@ -1,11 +1,5 @@
-<<<<<<< HEAD
-from ...base import warn_api
-from ..concentration import Concentration
-from .profile_base import HaloProfileMatter
-=======
 __all__ = ("HaloProfileHernquist",)
 
->>>>>>> 26c2bd54
 import numpy as np
 from scipy.special import sici
 
@@ -48,33 +42,17 @@
             truncated at :math:`r = R_\\Delta` (i.e. zero at larger
             radii.
     """
-<<<<<<< HEAD
-    __repr_attrs__ = (
-        "concentration", "fourier_analytic", "projected_analytic",
-        "cumul2d_analytic", "truncated", "precision_fftlog", "normprof",)
-
-    @warn_api(pairs=[("concentration", "concentration")])
-=======
     __repr_attrs__ = __eq_attrs__ = (
         "fourier_analytic", "projected_analytic", "cumul2d_analytic",
         "truncated", "mass_def", "concentration", "precision_fftlog",)
 
     @warn_api(pairs=[("c_M_relation", "concentration")])
->>>>>>> 26c2bd54
     def __init__(self, *, concentration,
                  truncated=True,
                  fourier_analytic=False,
                  projected_analytic=False,
-<<<<<<< HEAD
-                 cumul2d_analytic=False):
-        if not isinstance(concentration, Concentration):
-            raise TypeError("concentration must be of type `Concentration`")
-
-        self.concentration = concentration
-=======
                  cumul2d_analytic=False,
                  mass_def=None):
->>>>>>> 26c2bd54
         self.truncated = truncated
         self.fourier_analytic = fourier_analytic
         self.projected_analytic = projected_analytic
@@ -93,11 +71,7 @@
                                  "for truncated Hernquist. Set `truncated` or "
                                  "`cumul2d_analytic` to `False`.")
             self._cumul2d = self._cumul2d_analytic
-<<<<<<< HEAD
-        super().__init__()
-=======
         super().__init__(mass_def=mass_def, concentration=concentration)
->>>>>>> 26c2bd54
         self.update_precision_fftlog(padding_hi_fftlog=1E2,
                                      padding_lo_fftlog=1E-4,
                                      n_per_decade=1000,
@@ -112,13 +86,8 @@
         M_use = np.atleast_1d(M)
 
         # Comoving virial radius
-<<<<<<< HEAD
-        R_M = mass_def.get_radius(cosmo, M_use, a) / a
-        c_M = self.concentration.get_concentration(cosmo, M_use, a)
-=======
-        R_M = self.mass_def.get_radius(cosmo, M_use, a) / a
-        c_M = self.concentration(cosmo, M_use, a)
->>>>>>> 26c2bd54
+        R_M = self.mass_def.get_radius(cosmo, M_use, a) / a
+        c_M = self.concentration(cosmo, M_use, a)
         R_s = R_M / c_M
 
         norm = self._norm(M_use, R_s, c_M)
@@ -156,13 +125,8 @@
         M_use = np.atleast_1d(M)
 
         # Comoving virial radius
-<<<<<<< HEAD
-        R_M = mass_def.get_radius(cosmo, M_use, a) / a
-        c_M = self.concentration.get_concentration(cosmo, M_use, a)
-=======
-        R_M = self.mass_def.get_radius(cosmo, M_use, a) / a
-        c_M = self.concentration(cosmo, M_use, a)
->>>>>>> 26c2bd54
+        R_M = self.mass_def.get_radius(cosmo, M_use, a) / a
+        c_M = self.concentration(cosmo, M_use, a)
         R_s = R_M / c_M
 
         x = r_use[None, :] / R_s[:, None]
@@ -200,13 +164,8 @@
         M_use = np.atleast_1d(M)
 
         # Comoving virial radius
-<<<<<<< HEAD
-        R_M = mass_def.get_radius(cosmo, M_use, a) / a
-        c_M = self.concentration.get_concentration(cosmo, M_use, a)
-=======
-        R_M = self.mass_def.get_radius(cosmo, M_use, a) / a
-        c_M = self.concentration(cosmo, M_use, a)
->>>>>>> 26c2bd54
+        R_M = self.mass_def.get_radius(cosmo, M_use, a) / a
+        c_M = self.concentration(cosmo, M_use, a)
         R_s = R_M / c_M
 
         x = r_use[None, :] / R_s[:, None]
@@ -225,13 +184,8 @@
         k_use = np.atleast_1d(k)
 
         # Comoving virial radius
-<<<<<<< HEAD
-        R_M = mass_def.get_radius(cosmo, M_use, a) / a
-        c_M = self.concentration.get_concentration(cosmo, M_use, a)
-=======
-        R_M = self.mass_def.get_radius(cosmo, M_use, a) / a
-        c_M = self.concentration(cosmo, M_use, a)
->>>>>>> 26c2bd54
+        R_M = self.mass_def.get_radius(cosmo, M_use, a) / a
+        c_M = self.concentration(cosmo, M_use, a)
         R_s = R_M / c_M
 
         x = k_use[None, :] * R_s[:, None]
