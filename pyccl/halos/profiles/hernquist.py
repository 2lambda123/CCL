--- conflicted
+++ resolved
@@ -1,11 +1,5 @@
-<<<<<<< HEAD
-from ...base import warn_api
-from ..concentration import Concentration
-from .profile_base import HaloProfileMatter
-=======
 __all__ = ("HaloProfileHernquist",)
 
->>>>>>> 4c7eda51
 import numpy as np
 from scipy.special import sici
 
@@ -49,30 +43,16 @@
             radii.
     """
     __repr_attrs__ = __eq_attrs__ = (
-<<<<<<< HEAD
-        "concentration", "fourier_analytic", "projected_analytic",
-        "cumul2d_analytic", "truncated", "precision_fftlog", "normprof",)
-    name = 'Hernquist'
-=======
         "fourier_analytic", "projected_analytic", "cumul2d_analytic",
         "truncated", "mass_def", "concentration", "precision_fftlog",)
->>>>>>> 4c7eda51
 
     @warn_api(pairs=[("c_M_relation", "concentration")])
     def __init__(self, *, concentration,
                  truncated=True,
                  fourier_analytic=False,
                  projected_analytic=False,
-<<<<<<< HEAD
-                 cumul2d_analytic=False):
-        if not isinstance(concentration, Concentration):
-            raise TypeError("concentration must be of type `Concentration`")
-
-        self.concentration = concentration
-=======
                  cumul2d_analytic=False,
                  mass_def=None):
->>>>>>> 4c7eda51
         self.truncated = truncated
         self.fourier_analytic = fourier_analytic
         self.projected_analytic = projected_analytic
@@ -91,11 +71,7 @@
                                  "for truncated Hernquist. Set `truncated` or "
                                  "`cumul2d_analytic` to `False`.")
             self._cumul2d = self._cumul2d_analytic
-<<<<<<< HEAD
-        super().__init__()
-=======
         super().__init__(mass_def=mass_def, concentration=concentration)
->>>>>>> 4c7eda51
         self.update_precision_fftlog(padding_hi_fftlog=1E2,
                                      padding_lo_fftlog=1E-4,
                                      n_per_decade=1000,
@@ -110,11 +86,7 @@
         M_use = np.atleast_1d(M)
 
         # Comoving virial radius
-<<<<<<< HEAD
-        R_M = mass_def.get_radius(cosmo, M_use, a) / a
-=======
-        R_M = self.mass_def.get_radius(cosmo, M_use, a) / a
->>>>>>> 4c7eda51
+        R_M = self.mass_def.get_radius(cosmo, M_use, a) / a
         c_M = self.concentration(cosmo, M_use, a)
         R_s = R_M / c_M
 
@@ -153,11 +125,7 @@
         M_use = np.atleast_1d(M)
 
         # Comoving virial radius
-<<<<<<< HEAD
-        R_M = mass_def.get_radius(cosmo, M_use, a) / a
-=======
-        R_M = self.mass_def.get_radius(cosmo, M_use, a) / a
->>>>>>> 4c7eda51
+        R_M = self.mass_def.get_radius(cosmo, M_use, a) / a
         c_M = self.concentration(cosmo, M_use, a)
         R_s = R_M / c_M
 
@@ -196,11 +164,7 @@
         M_use = np.atleast_1d(M)
 
         # Comoving virial radius
-<<<<<<< HEAD
-        R_M = mass_def.get_radius(cosmo, M_use, a) / a
-=======
-        R_M = self.mass_def.get_radius(cosmo, M_use, a) / a
->>>>>>> 4c7eda51
+        R_M = self.mass_def.get_radius(cosmo, M_use, a) / a
         c_M = self.concentration(cosmo, M_use, a)
         R_s = R_M / c_M
 
@@ -220,11 +184,7 @@
         k_use = np.atleast_1d(k)
 
         # Comoving virial radius
-<<<<<<< HEAD
-        R_M = mass_def.get_radius(cosmo, M_use, a) / a
-=======
-        R_M = self.mass_def.get_radius(cosmo, M_use, a) / a
->>>>>>> 4c7eda51
+        R_M = self.mass_def.get_radius(cosmo, M_use, a) / a
         c_M = self.concentration(cosmo, M_use, a)
         R_s = R_M / c_M
 
