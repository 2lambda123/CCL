--- conflicted
+++ resolved
@@ -1,13 +1,8 @@
 # Halo mass definitions
 from .massdef import (  # noqa
     mass2radius_lagrangian, MassDef,
-<<<<<<< HEAD
     MassDef200m, MassDef200c, MassDef500c,
-    MassDefVir)
-=======
-    MassDef200m, MassDef200c,
     MassDefVir, convert_concentration)
->>>>>>> e2873731
 
 # Halo concentration
 from .concentration import (  # noqa
