--- conflicted
+++ resolved
@@ -1,16 +1,9 @@
-<<<<<<< HEAD
-from ... import ccllib as lib
-from ...base import warn_api
-from ...base.parameters import physical_constants as const
-from ...pyutils import check
-from ..halo_model_base import MassFunc
-=======
 __all__ = ("MassFuncSheth99",)
 
->>>>>>> 4c7eda51
 import numpy as np
 
 from ... import check, lib, warn_api
+from ... import physical_constants as const
 from . import MassFunc
 
 
