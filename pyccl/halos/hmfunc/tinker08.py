<<<<<<< HEAD
from ...base import warn_api
from ..halo_model_base import MassFunc
=======
__all__ = ("MassFuncTinker08",)

>>>>>>> 26c2bd54
import numpy as np
from scipy.interpolate import interp1d

from ... import warn_api
from . import MassFunc


class MassFuncTinker08(MassFunc):
<<<<<<< HEAD
    r"""Halo mass function by Tinker et al. (2008) :arXiv:0803.2706.
    Valid for any S.O. masses with :math:`\Delta \in (200{\rm m},3200{\rm m})`.

    The mass function takes the form

    .. math::

        \frac{{\rm d}N}{{\rm d}M} = f(\sigma) \, \frac{\bar{\rho}_{\rm m}}{M}\,
        \frac{{\rm d}\ln \sigma^{-1}}{{\rm d}M},

    where

    .. math::

        f(\sigma) = A \left[\left( \frac{\sigma}{b} \right)^{-a} + 1 \right] \,
        \exp{\left( -\frac{c}{\sigma^2} \right)},

    with :math:`A`, :math:`a`, :math:`b`, and :math:`c` given by

    .. math::

        A &= \begin{cases}
            0.1 \, \log_{10} \Delta - 0.05  &  \Delta < 1600 \\
            0.26                       &  \Delta \ge 1600,
            \end{cases} \\
        a &= 1.43 + (\log_{10} \Delta - 2.3)^{1.5}, \\
        b &= 1.0 + (\log_{10} \Delta - 1.6)^{1.5}, \\
        c &= 1.2 + (\log_{10} \Delta -2.35)^{1.6}.

    Parameters
    ----------
    mass_def : :class:`~pyccl.halos.massdef.MassDef` or str, optional
        Mass definition for this :math:`n(M)` parametrization.
        The default is :math:`200{\rm m}`.
    mass_def_strict : bool, optional
        If True, only allow the mass definitions for which this halo bias
        relation was fitted, and raise if another mass definition is passed.
        If False, do not check for model consistency for the mass definition.
        The default is True.

    Raises
    ------
    ValueError
        Interpolation out of bounds. :math:`\Delta_m` for the particular
        combination of mass definition and scale factor is out of bounds with
        the range of the mass function.
=======
    """ Implements mass function described in arXiv:0803.2706.

    Args:
        mass_def (:class:`~pyccl.halos.massdef.MassDef` or str):
            a mass definition object, or a name string.
            This parametrization accepts SO masses with
            200 < Delta < 3200 with respect to the matter density.
            The default is '200m'.
        mass_def_strict (bool): if False, consistency of the mass
            definition will be ignored.
>>>>>>> 26c2bd54
    """
    name = 'Tinker08'

    @warn_api
    def __init__(self, *,
                 mass_def="200m",
                 mass_def_strict=True):
        super().__init__(mass_def=mass_def, mass_def_strict=mass_def_strict)

    def _check_mass_def_strict(self, mass_def):
        return mass_def.Delta == "fof"

    def _setup(self):
        delta = np.array(
            [200., 300., 400., 600., 800., 1200., 1600., 2400., 3200.])
        alpha = np.array(
            [0.186, 0.200, 0.212, 0.218, 0.248, 0.255, 0.260, 0.260, 0.260])
        beta = np.array(
            [1.47, 1.52, 1.56, 1.61, 1.87, 2.13, 2.30, 2.53, 2.66])
        gamma = np.array(
            [2.57, 2.25, 2.05, 1.87, 1.59, 1.51, 1.46, 1.44, 1.41])
        phi = np.array(
            [1.19, 1.27, 1.34, 1.45, 1.58, 1.80, 1.97, 2.24, 2.44])
        ldelta = np.log10(delta)
        self.pA0 = interp1d(ldelta, alpha)
        self.pa0 = interp1d(ldelta, beta)
        self.pb0 = interp1d(ldelta, gamma)
        self.pc = interp1d(ldelta, phi)

    def _get_fsigma(self, cosmo, sigM, a, lnM):
<<<<<<< HEAD
        ld = np.log10(self.mass_def.get_Delta_matter(cosmo, a))
=======
        ld = np.log10(self.mass_def._get_Delta_m(cosmo, a))
>>>>>>> 26c2bd54
        pA = self.pA0(ld) * a**0.14
        pa = self.pa0(ld) * a**0.06
        pd = 10.**(-(0.75/(ld - 1.8750612633))**1.2)
        pb = self.pb0(ld) * a**pd
        return pA * ((pb / sigM)**pa + 1) * np.exp(-self.pc(ld)/sigM**2)<|MERGE_RESOLUTION|>--- conflicted
+++ resolved
@@ -1,10 +1,5 @@
-<<<<<<< HEAD
-from ...base import warn_api
-from ..halo_model_base import MassFunc
-=======
 __all__ = ("MassFuncTinker08",)
 
->>>>>>> 26c2bd54
 import numpy as np
 from scipy.interpolate import interp1d
 
@@ -13,7 +8,6 @@
 
 
 class MassFuncTinker08(MassFunc):
-<<<<<<< HEAD
     r"""Halo mass function by Tinker et al. (2008) :arXiv:0803.2706.
     Valid for any S.O. masses with :math:`\Delta \in (200{\rm m},3200{\rm m})`.
 
@@ -60,18 +54,6 @@
         Interpolation out of bounds. :math:`\Delta_m` for the particular
         combination of mass definition and scale factor is out of bounds with
         the range of the mass function.
-=======
-    """ Implements mass function described in arXiv:0803.2706.
-
-    Args:
-        mass_def (:class:`~pyccl.halos.massdef.MassDef` or str):
-            a mass definition object, or a name string.
-            This parametrization accepts SO masses with
-            200 < Delta < 3200 with respect to the matter density.
-            The default is '200m'.
-        mass_def_strict (bool): if False, consistency of the mass
-            definition will be ignored.
->>>>>>> 26c2bd54
     """
     name = 'Tinker08'
 
@@ -102,11 +84,7 @@
         self.pc = interp1d(ldelta, phi)
 
     def _get_fsigma(self, cosmo, sigM, a, lnM):
-<<<<<<< HEAD
         ld = np.log10(self.mass_def.get_Delta_matter(cosmo, a))
-=======
-        ld = np.log10(self.mass_def._get_Delta_m(cosmo, a))
->>>>>>> 26c2bd54
         pA = self.pA0(ld) * a**0.14
         pa = self.pa0(ld) * a**0.06
         pd = 10.**(-(0.75/(ld - 1.8750612633))**1.2)
