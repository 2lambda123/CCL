--- conflicted
+++ resolved
@@ -1,12 +1,5 @@
-<<<<<<< HEAD
-from ...base import warn_api
-from ... import ccllib as lib
-from ...pyutils import check
-from ..halo_model_base import MassFunc
-=======
 __all__ = ("MassFuncDespali16",)
 
->>>>>>> 26c2bd54
 import numpy as np
 
 from ... import check, lib, warn_api
@@ -14,7 +7,6 @@
 
 
 class MassFuncDespali16(MassFunc):
-<<<<<<< HEAD
     r"""Halo mass function by Despali et al. (2016) :arXiv:1507.05627.
     Valid for any S.O. masses.
 
@@ -57,22 +49,8 @@
         Whether to use the fit parameters found by running an Ellipsoidal
         Overdensity finder. The default is True.
     """
-    __repr_attrs__ = ("mass_def", "mass_def_strict", "ellipsoidal",)
-=======
-    """ Implements mass function described in arXiv:1507.05627.
-
-    Args:
-        mass_def (:class:`~pyccl.halos.massdef.MassDef` or str):
-            a mass definition object, or a name string.
-            This parametrization accepts any SO masses.
-            The default is '200m'.
-        mass_def_strict (bool): if False, consistency of the mass
-            definition will be ignored.
-        ellipsoidal (bool): use the ellipsoidal parametrization.
-    """
-    __repr_attrs__ = __eq_attrs__ = ("mass_def", "mass_def_strict",
-                                     "ellipsoidal",)
->>>>>>> 26c2bd54
+    __repr_attrs__ = __eq_attrs__ = (
+        "mass_def", "mass_def_strict", "ellipsoidal",)
     name = 'Despali16'
 
     @warn_api
