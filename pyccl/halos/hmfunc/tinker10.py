--- conflicted
+++ resolved
@@ -21,11 +21,8 @@
         norm_all_z (bool): should we normalize the mass function
             at z=0 or at all z?
     """
-<<<<<<< HEAD
-    __repr_attrs__ = __eq_attrs__ = ("mdef", "mass_def_strict", "norm_all_z",)
-=======
-    __repr_attrs__ = ("mass_def", "mass_def_strict", "norm_all_z",)
->>>>>>> b471c249
+    __repr_attrs__ = __eq_attrs__ = ("mass_def", "mass_def_strict",
+                                     "norm_all_z",)
     name = 'Tinker10'
 
     @warn_api
