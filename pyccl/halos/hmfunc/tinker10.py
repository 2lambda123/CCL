--- conflicted
+++ resolved
@@ -1,17 +1,10 @@
-<<<<<<< HEAD
-from ...base import warn_api
-from ...base.parameters import physical_constants as const
-from ..halo_model_base import MassFunc
-import numpy as np
-from scipy.interpolate import interp1d
-=======
 __all__ = ("MassFuncTinker10",)
->>>>>>> 4c7eda51
 
 import numpy as np
 from scipy.interpolate import interp1d
 
 from ... import warn_api
+from ... import physical_constants as const
 from . import MassFunc
 
 
@@ -40,17 +33,10 @@
                  norm_all_z=False):
         self.norm_all_z = norm_all_z
         super().__init__(mass_def=mass_def, mass_def_strict=mass_def_strict)
-<<<<<<< HEAD
 
     def _check_mass_def_strict(self, mass_def):
         return mass_def.Delta == "fof"
 
-=======
-
-    def _check_mass_def_strict(self, mass_def):
-        return mass_def.Delta == "fof"
-
->>>>>>> 4c7eda51
     def _setup(self):
         delta = np.array(
             [200., 300., 400., 600., 800., 1200., 1600., 2400., 3200.])
@@ -84,11 +70,7 @@
 
     def _get_fsigma(self, cosmo, sigM, a, lnM):
         ld = np.log10(self.mass_def._get_Delta_m(cosmo, a))
-<<<<<<< HEAD
         nu = const.DELTA_C / sigM
-=======
-        nu = 1.686 / sigM
->>>>>>> 4c7eda51
         # redshift evolution only up to z=3
         a = np.clip(a, 0.25, 1)
         pa = self.pa0(ld) * a**(-0.27)
