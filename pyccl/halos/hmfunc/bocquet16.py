<<<<<<< HEAD
from ...base import warn_api
from ..halo_model_base import MassFunc
import numpy as np
=======
__all__ = ("MassFuncBocquet16",)
>>>>>>> 4c7eda51

import numpy as np

from ... import warn_api
from . import MassFunc


class MassFuncBocquet16(MassFunc):
    """ Implements mass function described in arXiv:1502.07357.

    Args:
        mass_def (:class:`~pyccl.halos.massdef.MassDef` or str):
            a mass definition object, or a name string.
            This parametrization accepts SO masses with
            Delta = 200 (matter, critical) and 500 (critical).
            The default is '200m'.
        mass_def_strict (bool): if False, consistency of the mass
            definition will be ignored.
        hydro (bool): if `False`, use the parametrization found
            using dark-matter-only simulations. Otherwise, include
            baryonic effects (default).
    """
    __repr_attrs__ = __eq_attrs__ = ("mass_def", "mass_def_strict", "hydro",)
    _mass_def_strict_always = True
    name = 'Bocquet16'

    @warn_api
    def __init__(self, *,
                 mass_def="200m",
                 mass_def_strict=True,
                 hydro=True):
        self.hydro = hydro
        super().__init__(mass_def=mass_def, mass_def_strict=mass_def_strict)

    def _check_mass_def_strict(self, mass_def):
        return mass_def.name not in ["200m", "200c", "500c"]

    def _setup(self):
        # key: (hydro, mass_def.name)
        vals = {(True, "200m"): (0.228, 2.15, 1.69, 1.30,
                                 0.285, -0.058, -0.366, -0.045),
                (False, "200m"): (0.175, 1.53, 2.55, 1.19,
                                  -0.012, -0.040, -0.194, -0.021),
                (True, "200c"): (0.202, 2.21, 2.00, 1.57,
                                 1.147, 0.375, -1.074, -0.196),
                (False, "200c"): (0.222, 1.71, 2.24, 1.46,
                                  0.269, 0.321, -0.621, -0.153),
                (True, "500c"): (0.180, 2.29, 2.44, 1.97,
                                 1.088, 0.150, -1.008, -0.322),
                (False, "500c"): (0.241, 2.18, 2.35, 2.02,
                                  0.370, 0.251, -0.698, -0.310)}

        key = (self.hydro, self.mass_def.name)
        self.A0, self.a0, self.b0, self.c0, \
            self.Az, self.az, self.bz, self.cz = vals[key]

    def _M200c_M200m(self, cosmo, a):
        # Translates the parameters of M200c to those of M200m
        # for which the base Bocquet16 model is defined.
        z = 1/a - 1
        Omega_m = cosmo.omega_x(a, "matter")
        gamma0 = 3.54E-2 + Omega_m**0.09
        gamma1 = 4.56E-2 + 2.68E-2 / Omega_m
        gamma2 = 0.721 + 3.50E-2 / Omega_m
        gamma3 = 0.628 + 0.164 / Omega_m
        delta0 = -1.67E-2 + 2.18E-2 * Omega_m
        delta1 = 6.52E-3 - 6.86E-3 * Omega_m
        gamma = gamma0 + gamma1 * np.exp(-((gamma2 - z) / gamma3)**2)
        delta = delta0 + delta1 * z
        return gamma, delta

    def _M500c_M200m(self, cosmo, a):
        # Translates the parameters of M500c to those of M200m
        # for which the base Bocquet16 model is defined.
        z = 1/a - 1
        Omega_m = cosmo.omega_x(a, "matter")
        alpha0 = 0.880 + 0.329 * Omega_m
        alpha1 = 1.00 + 4.31E-2 / Omega_m
        alpha2 = -0.365 + 0.254 / Omega_m
        alpha = alpha0 * (alpha1 * z + alpha2) / (z + alpha2)
        beta = -1.7E-2 + 3.74E-3 * Omega_m
        return alpha, beta

    def _get_fsigma(self, cosmo, sigM, a, lnM):
        zp1 = 1./a
        AA = self.A0 * zp1**self.Az
        aa = self.a0 * zp1**self.az
        bb = self.b0 * zp1**self.bz
        cc = self.c0 * zp1**self.cz

        f = AA * ((sigM / bb)**-aa + 1.0) * np.exp(-cc / sigM**2)

        if self.mass_def.name == '200c':
            gamma, delta = self._M200c_M200m(cosmo, a)
            f *= gamma + delta * lnM
        elif self.mass_def.name == '500c':
            alpha, beta = self._M500c_M200m(cosmo, a)
            f *= alpha + beta * lnM

        return f<|MERGE_RESOLUTION|>--- conflicted
+++ resolved
@@ -1,10 +1,4 @@
-<<<<<<< HEAD
-from ...base import warn_api
-from ..halo_model_base import MassFunc
-import numpy as np
-=======
 __all__ = ("MassFuncBocquet16",)
->>>>>>> 4c7eda51
 
 import numpy as np
 
