--- conflicted
+++ resolved
@@ -7,27 +7,16 @@
 
 
 class ConcentrationConstant(Concentration):
-<<<<<<< HEAD
     """Constant contentration-mass relation.
-
-    .. note::
-        The mass definition for this concentration is arbitrary, and is
-        internally set to ``None``.
 
     Parameters
     ---------
-    c : float
+    c : float, optional
         Value of the constant concentration.
-=======
-    """ Constant contentration-mass relation.
-
-    Args:
-        c (float): constant concentration value.
-        mass_def (:class:`~pyccl.halos.massdef.MassDef` or str): a mass
-            definition object that fixes
-            the mass definition used by this c(M)
-            parametrization, or a name string. In this case it's arbitrary.
->>>>>>> 88dfeb02
+        The default is :math:`1.0`.
+    mass_def : :class:`~pyccl.halos.massdef.MassDef` or str, optional
+        The mass definition for this :math:`c(M)` parametrization is arbitrary
+        and is not used for any calculations.
     """
     __repr_attrs__ = ("mass_def", "c",)
     name = 'Constant'
