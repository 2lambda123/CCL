--- conflicted
+++ resolved
@@ -1,12 +1,5 @@
-<<<<<<< HEAD
-from ... import ccllib as lib
-from ...base import warn_api
-from ...pyutils import check
-from ..halo_model_base import Concentration
-=======
 __all__ = ("ConcentrationIshiyama21",)
 
->>>>>>> 26c2bd54
 import numpy as np
 from scipy.optimize import brentq, root_scalar
 
@@ -16,7 +9,6 @@
 
 
 class ConcentrationIshiyama21(Concentration):
-<<<<<<< HEAD
     r"""Concentration-mass relation by Ishiyama et al. (2021)
     :arXiv:2007.14720. Only valid for S.O. masses with
     :math:`\Delta_{\rm vir}`, :math:`\Delta_{200{\rm c}}`,
@@ -75,27 +67,7 @@
         method. Otherwise, use the concentration found with profile
         fitting. The default is False.
     """
-    __repr_attrs__ = ("mass_def", "relaxed", "Vmax",)
-=======
-    """ Concentration-mass relation by Ishiyama et al. 2021
-    (arXiv:2007.14720). This parametrization is only valid for
-    S.O. masses with Delta = Delta_vir, 200-critical and 500-critical.
-    By default it will be initialized for Delta = 500-critical.
-
-    Args:
-        mass_def (:class:`~pyccl.halos.massdef.MassDef` or str):
-            a mass definition object that fixes the mass definition
-            used by this c(M) parametrization, or a name string.
-        relaxed (bool):
-            If True, use concentration for relaxed halos. Otherwise,
-            use concentration for all halos. The default is False.
-        Vmax (bool):
-            If True, use the concentration found with the Vmax numerical
-            method. Otherwise, use the concentration found with profile
-            fitting. The default is False.
-    """
     __repr_attrs__ = __eq_attrs__ = ("mass_def", "relaxed", "Vmax",)
->>>>>>> 26c2bd54
     name = 'Ishiyama21'
 
     @warn_api(pairs=[("mdef", "mass_def")])
