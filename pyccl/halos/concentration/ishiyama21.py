--- conflicted
+++ resolved
@@ -1,18 +1,11 @@
-<<<<<<< HEAD
-from ... import ccllib as lib
-from ...base import warn_api
-from ...base.parameters import physical_constants as const
-from ...pyutils import check
-from ..halo_model_base import Concentration
-=======
 __all__ = ("ConcentrationIshiyama21",)
 
->>>>>>> 4c7eda51
 import numpy as np
 from scipy.optimize import brentq, root_scalar
 
 from ... import lib, warn_api
 from ... import check
+from ... import physical_constants as const
 from . import Concentration
 
 
@@ -94,11 +87,7 @@
         return np.asarray(roots)
 
     def _concentration(self, cosmo, M, a):
-<<<<<<< HEAD
         nu = const.DELTA_C / cosmo.sigmaM(M, a)
-=======
-        nu = 1.686 / cosmo.sigmaM(M, a)
->>>>>>> 4c7eda51
         n_eff = -2 * self._dlsigmaR(cosmo, M, a) - 3
         alpha_eff = cosmo.growth_rate(a)
 
