--- conflicted
+++ resolved
@@ -6,7 +6,6 @@
 
 
 class ConcentrationKlypin11(Concentration):
-<<<<<<< HEAD
     r"""Concentration-mass relation by Klypin et al. (2011)
     :arXiv:1002.3660. Only valid for S.O. masses with
     :math:`\Delta = \Delta_{\rm vir}`.
@@ -27,19 +26,9 @@
 
     Parameters
     ---------
-    mass_def : :class:`~pyccl.halos.massdef.MassDef`
+    mass_def : :class:`~pyccl.halos.massdef.MassDef` or str, optional
         Mass definition for this :math:`c(M)` parametrization.
-=======
-    """ Concentration-mass relation by Klypin et al. 2011
-    (arXiv:1002.3660). This parametrization is only valid for
-    S.O. masses with Delta = Delta_vir.
-
-    Args:
-        mass_def (:class:`~pyccl.halos.massdef.MassDef` or str): a mass
-            definition object that fixes
-            the mass definition used by this c(M)
-            parametrization, or a name string.
->>>>>>> 88dfeb02
+        The default is :math:`\Delta={\rm vir}`.
     """
     name = 'Klypin11'
 
