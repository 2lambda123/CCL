import warnings
from .. import ccllib as lib
from .massdef import MassDef
from .hmfunc import MassFunc
from .hbias import HaloBias
from .profiles import HaloProfile
from .profiles_2pt import Profile2pt
from ..core import check
from ..pk2d import Pk2D
from ..tk3d import Tk3D
from ..power import linear_matter_power, nonlin_matter_power
from ..pyutils import _spline_integrate
from .. import background
from ..errors import CCLWarning
<<<<<<< HEAD
from ..base import CCLHalosObject, cache, unlock_instance
from ..parameters import physical_constants
=======
>>>>>>> 7632b617
import numpy as np


class HMCalculator(CCLHalosObject):
    """ This class implements a set of methods that can be used to
    compute various halo model quantities. A lot of these quantities
    will involve integrals of the sort:

    .. math::
       \\int dM\\,n(M,a)\\,f(M,k,a),

    where :math:`n(M,a)` is the halo mass function, and :math:`f` is
    an arbitrary function of mass, scale factor and Fourier scales.

    Args:
        cosmo (:class:`~pyccl.core.Cosmology`): a Cosmology object.
        massfunc (:class:`~pyccl.halos.hmfunc.MassFunc`): a mass
            function object.
        hbias (:class:`~pyccl.halos.hbias.HaloBias`): a halo bias
            object.
        mass_def (:class:`~pyccl.halos.massdef.MassDef`): a mass
            definition object.
        log10M_min (float): logarithmic mass (in units of solar mass)
            corresponding to the lower bound of the integrals in
            mass. Default: 8.
        log10M_max (float): logarithmic mass (in units of solar mass)
            corresponding to the upper bound of the integrals in
            mass. Default: 16.
        nlog10M (int): number of samples in log(Mass) to be used in
            the mass integrals. Default: 128.
        integration_method_M (string): integration method to use
            in the mass integrals. Options: "simpson" and "spline".
            Default: "simpson".
        k_min (float): some of the integrals solved by this class
            will often be normalized by their value on very large
            scales. This parameter (in units of inverse Mpc)
            determines what is considered a "very large" scale.
            Default: 1E-5.
    """

    def __init__(self, cosmo, massfunc, hbias, mass_def,
                 log10M_min=8., log10M_max=16.,
                 nlog10M=128, integration_method_M='simpson',
                 k_min=1E-5):
        # halo mass definition
        if isinstance(mass_def, MassDef):
            self._mdef = mass_def
        elif isinstance(mass_def, str):
            self._mdef = MassDef.from_name(mass_def)()
        else:
            raise TypeError("mass_def must be of type `MassDef` "
                            "or a mass definition name string")

        # halo mass function
        if isinstance(massfunc, MassFunc):
            self._massfunc = massfunc
        elif isinstance(massfunc, str):
            nMclass = MassFunc.from_name(massfunc)
            self._massfunc = nMclass(cosmo, mass_def=self._mdef)
        else:
            raise TypeError("mass_function must be of type `MassFunc` "
                            "or a mass function name string")

        # halo bias function
        if isinstance(hbias, HaloBias):
            self._hbias = hbias
        elif isinstance(hbias, str):
            bMclass = HaloBias.from_name(hbias)
            self._hbias = bMclass(cosmo, mass_def=self._mdef)
        else:
            raise TypeError("halo_bias must be of type `HaloBias` "
                            "or a halo bias name string")

        self._prec = {'log10M_min': log10M_min,
                      'log10M_max': log10M_max,
                      'nlog10M': nlog10M,
                      'integration_method_M': integration_method_M,
                      'k_min': k_min}
        self._lmass = np.linspace(self._prec['log10M_min'],
                                  self._prec['log10M_max'],
                                  self._prec['nlog10M'])
        self._mass = 10.**self._lmass
        self._m0 = self._mass[0]

        if self._prec['integration_method_M'] not in ['spline',
                                                      'simpson']:
            raise NotImplementedError("Only \'simpson\' and 'spline' "
                                      "supported as integration methods")
        elif self._prec['integration_method_M'] == 'simpson':
            from scipy.integrate import simps
            self._integrator = simps
        else:
            self._integrator = self._integ_spline

        self._a_current_mf = -1
        self._a_current_bf = -1

    def _integ_spline(self, fM, lM):
        # Spline integrator
        return _spline_integrate(lM, fM, lM[0], lM[-1])

<<<<<<< HEAD
    @cache
    def _get_rho(self, cosmo, a):
        return cosmo.rho_x(a, "matter", is_comoving=True)

    @cache
    def _get_mass_function(self, cosmo, a):
        mf = self.massfunc.get_mass_function(
            cosmo, self._mass, a, mdef_other=self.mass_def)
        mf0 = (self._rho0 - self._integrator(
            mf*self._mass, self._lmass)) / self._m0
        return mf, mf0

    @cache
    def _get_halo_bias(self, cosmo, a):
        bf = self.hbias.get_halo_bias(
            cosmo, self._mass, a, mdef_other=self.mass_def)
        bf0 = (self._rho0 - self._integrator(
            self._mf*bf*self._mass, self._lmass)) / self._m0
        return bf, bf0

    @unlock_instance(mutate=False)
=======
>>>>>>> 7632b617
    def _get_ingredients(self, a, cosmo, get_bf):
        # Compute mass function and bias (if needed) at a new
        # value of the scale factor and/or with a new Cosmology
        rho0 = cosmo.rho_x(a, "matter", is_comoving=True)

        if a != self._a_current_mf:
            self._mf = self._massfunc.get_mass_function(
                cosmo, self._mass, a, mdef_other=self._mdef)
            self._mf0 = (rho0 - self._integrator(
                self._mf*self._mass, self._lmass)) / self._m0
            self._a_current_mf = a

        if get_bf and a != self._a_current_bf:
            self._bf = self._hbias.get_halo_bias(
                cosmo, self._mass, a, mdef_other=self._mdef)
            self._bf0 = (rho0 - self._integrator(
                self._mf*self._bf*self._mass, self._lmass)) / self._m0
            self._a_current_bf = a

    def _integrate_over_mf(self, array_2):
        i1 = self._integrator(self._mf[..., :] * array_2,
                              self._lmass)
        return i1 + self._mf0 * array_2[..., 0]

    def _integrate_over_mbf(self, array_2):
        i1 = self._integrator((self._mf * self._bf)[..., :] * array_2,
                              self._lmass)
        return i1 + self._bf0 * array_2[..., 0]

    def profile_norm(self, cosmo, a, prof):
        """ Returns :math:`I^0_1(k\\rightarrow0,a|u)`
        (see :meth:`~HMCalculator.I_0_1`).

        Args:
            cosmo (:class:`~pyccl.core.Cosmology`): a Cosmology object.
            a (float): scale factor.
            prof (:class:`~pyccl.halos.profiles.HaloProfile`): halo
                profile.

        Returns:
            float or array_like: integral value.
        """
        # Compute mass function
        self._get_ingredients(a, cosmo, False)
        uk0 = prof.fourier(cosmo, self._prec['k_min'],
                           self._mass, a, mass_def=self.mass_def).T
        norm = 1. / self._integrate_over_mf(uk0)
        return norm

    def number_counts(self, cosmo, sel, na=128, amin=None, amax=1.0):
        """ Solves the integral:

        .. math::
            nc(sel) = \\int dM\\int da\\,\\frac{dV}{dad\\Omega}\\,n(M,a)\\,sel(M,a)

        where :math:`n(M,a)` is the halo mass function, and
        :math:`sel(M,a)` is the selection function as a function of halo mass
        and scale factor.

        Note that the selection function is normalized to integrate to unity and
        assumed to represent the selection probaility per unit scale factor and
        per unit mass.

        Args:
            cosmo (:class:`~pyccl.core.Cosmology`): a Cosmology object.
            sel (callable): function of mass and scale factor that returns the
                selection function. This function should take in floats or arrays
                with a signature ``sel(m, a)`` and return an array with shape
                ``(len(m), len(a))`` according to the numpy broadcasting rules.
            na (int): number of samples in scale factor to be used in
                the integrals. Default: 128.
            amin (float): the minimum scale factor at which to start integrals
                over the selection function.
                Default: value of ``cosmo.cosmo.spline_params.A_SPLINE_MIN``
            amax (float): the maximum scale factor at which to end integrals
                over the selection function.
                Default: 1.0

        Returns:
            float: the total number of clusters
        """  # noqa

        # get a values for integral
        if amin is None:
            amin = cosmo.cosmo.spline_params.A_SPLINE_MIN
        a = np.linspace(amin, amax, na)

        # compute the volume element
        abs_dzda = 1 / a / a
        dc = background.comoving_angular_distance(cosmo, a)
        ez = background.h_over_h0(cosmo, a)
        dh = physical_constants.CLIGHT_HMPC / cosmo['h']
        dvdz = dh * dc**2 / ez
        dvda = dvdz * abs_dzda

        # now do m intergrals in a loop
        mint = np.zeros_like(a)
        for i, _a in enumerate(a):
            self._get_ingredients(_a, cosmo, False)
            _selm = np.atleast_2d(sel(self._mass, _a)).T
            mint[i] = self._integrator(
                dvda[i] * self._mf[..., :] * _selm[..., :],
                self._lmass
            )

        # now do scale factor integral
        mtot = self._integrator(mint, a)

        return mtot

    def I_0_1(self, cosmo, k, a, prof):
        """ Solves the integral:

        .. math::
            I^0_1(k,a|u) = \\int dM\\,n(M,a)\\,\\langle u(k,a|M)\\rangle,

        where :math:`n(M,a)` is the halo mass function, and
        :math:`\\langle u(k,a|M)\\rangle` is the halo profile as a
        function of scale, scale factor and halo mass.

        Args:
            cosmo (:class:`~pyccl.core.Cosmology`): a Cosmology object.
            k (float or array_like): comoving wavenumber in Mpc^-1.
            a (float): scale factor.
            prof (:class:`~pyccl.halos.profiles.HaloProfile`): halo
                profile.

        Returns:
            float or array_like: integral values evaluated at each
            value of `k`.
        """
        # Compute mass function
        self._get_ingredients(a, cosmo, False)
        uk = prof.fourier(cosmo, k, self._mass, a,
                          mass_def=self.mass_def).T
        i01 = self._integrate_over_mf(uk)
        return i01

    def I_1_1(self, cosmo, k, a, prof):
        """ Solves the integral:

        .. math::
            I^1_1(k,a|u) = \\int dM\\,n(M,a)\\,b(M,a)\\,
            \\langle u(k,a|M)\\rangle,

        where :math:`n(M,a)` is the halo mass function,
        :math:`b(M,a)` is the halo bias, and
        :math:`\\langle u(k,a|M)\\rangle` is the halo profile as a
        function of scale, scale factor and halo mass.

        Args:
            cosmo (:class:`~pyccl.core.Cosmology`): a Cosmology object.
            k (float or array_like): comoving wavenumber in Mpc^-1.
            a (float): scale factor.
            prof (:class:`~pyccl.halos.profiles.HaloProfile`): halo
                profile.

        Returns:
            float or array_like: integral values evaluated at each
            value of `k`.
        """
        # Compute mass function and halo bias
        self._get_ingredients(a, cosmo, True)
        uk = prof.fourier(cosmo, k, self._mass, a,
                          mass_def=self.mass_def).T
        i11 = self._integrate_over_mbf(uk)
        return i11

    def I_0_2(self, cosmo, k, a, prof1, prof_2pt, prof2=None):
        """ Solves the integral:

        .. math::
            I^0_2(k,a|u,v) = \\int dM\\,n(M,a)\\,
            \\langle u(k,a|M) v(k,a|M)\\rangle,

        where :math:`n(M,a)` is the halo mass function, and
        :math:`\\langle u(k,a|M) v(k,a|M)\\rangle` is the two-point
        moment of the two halo profiles.

        Args:
            cosmo (:class:`~pyccl.core.Cosmology`): a Cosmology object.
            k (float or array_like): comoving wavenumber in Mpc^-1.
            a (float): scale factor.
            prof (:class:`~pyccl.halos.profiles.HaloProfile`): halo
                profile.
            prof_2pt (:class:`~pyccl.halos.profiles_2pt.Profile2pt`):
                a profile covariance object
                returning the the two-point moment of the two profiles
                being correlated.
            prof2 (:class:`~pyccl.halos.profiles.HaloProfile`): a
                second halo profile. If `None`, `prof` will be used as
                `prof2`.

        Returns:
             float or array_like: integral values evaluated at each
             value of `k`.
        """
        # Compute mass function
        self._get_ingredients(a, cosmo, False)
        uk = prof_2pt.fourier_2pt(prof1, cosmo, k, self._mass, a,
                                  prof2=prof2,
                                  mass_def=self.mass_def).T
        i02 = self._integrate_over_mf(uk)
        return i02

    def I_1_2(self, cosmo, k, a, prof1, prof_2pt, prof2=None):
        """ Solves the integral:

        .. math::
            I^1_2(k,a|u,v) = \\int dM\\,n(M,a)\\,b(M,a)\\,
            \\langle u(k,a|M) v(k,a|M)\\rangle,

        where :math:`n(M,a)` is the halo mass function,
        :math:`b(M,a)` is the halo bias, and
        :math:`\\langle u(k,a|M) v(k,a|M)\\rangle` is the two-point
        moment of the two halo profiles.

        Args:
            cosmo (:class:`~pyccl.core.Cosmology`): a Cosmology object.
            k (float or array_like): comoving wavenumber in Mpc^-1.
            a (float): scale factor.
            prof (:class:`~pyccl.halos.profiles.HaloProfile`): halo
                profile.
            prof_2pt (:class:`~pyccl.halos.profiles_2pt.Profile2pt`):
                a profile covariance object
                returning the the two-point moment of the two profiles
                being correlated.
            prof2 (:class:`~pyccl.halos.profiles.HaloProfile`): a
                second halo profile. If `None`, `prof` will be used as
                `prof2`.

        Returns:
             float or array_like: integral values evaluated at each
             value of `k`.
        """
        # Compute mass function
        self._get_ingredients(a, cosmo, False)
        uk = prof_2pt.fourier_2pt(prof1, cosmo, k, self._mass, a,
                                  prof2=prof2,
                                  mass_def=self.mass_def).T
        i02 = self._integrate_over_mbf(uk)
        return i02

    def I_0_22(self, cosmo, k, a,
               prof1, prof12_2pt, prof2=None,
               prof3=None, prof34_2pt=None, prof4=None):
        """ Solves the integral:

        .. math::
            I^0_{2,2}(k_u,k_v,a|u_{1,2},v_{1,2}) =
            \\int dM\\,n(M,a)\\,
            \\langle u_1(k_u,a|M) u_2(k_u,a|M)\\rangle
            \\langle v_1(k_v,a|M) v_2(k_v,a|M)\\rangle,

        where :math:`n(M,a)` is the halo mass function, and
        :math:`\\langle u(k,a|M) v(k,a|M)\\rangle` is the
        two-point moment of the two halo profiles.

        Args:
            cosmo (:class:`~pyccl.core.Cosmology`): a Cosmology object.
            k (float or array_like): comoving wavenumber in Mpc^-1.
            a (float): scale factor.
            prof1 (:class:`~pyccl.halos.profiles.HaloProfile`): halo
                profile.
            prof12_2pt (:class:`~pyccl.halos.profiles_2pt.Profile2pt`):
                a profile covariance object returning the the
                two-point moment of `prof1` and `prof2`.
            prof2 (:class:`~pyccl.halos.profiles.HaloProfile`): a
                second halo profile. If `None`, `prof1` will be used as
                `prof2`.
            prof3 (:class:`~pyccl.halos.profiles.HaloProfile`): a
                second halo profile. If `None`, `prof1` will be used as
                `prof3`.
            prof34_2pt (:class:`~pyccl.halos.profiles_2pt.Profile2pt`):
                a profile covariance object returning the the
                two-point moment of `prof3` and `prof4`.
            prof4 (:class:`~pyccl.halos.profiles.HaloProfile`): a
                second halo profile. If `None`, `prof3` will be used as
                `prof4`.

        Returns:
             float or array_like: integral values evaluated at each
             value of `k`.
        """
        if prof3 is None:
            prof3 = prof1
        if prof34_2pt is None:
            prof34_2pt = prof12_2pt

        self._get_ingredients(a, cosmo, False)
        uk12 = prof12_2pt.fourier_2pt(prof1, cosmo, k, self._mass, a,
                                      prof2=prof2, mass_def=self.mass_def).T
        uk34 = prof34_2pt.fourier_2pt(prof3, cosmo, k, self._mass, a,
                                      prof2=prof4, mass_def=self.mass_def).T
        i04 = self._integrate_over_mf(uk12[None, :, :] * uk34[:, None, :])
        return i04


def halomod_mean_profile_1pt(cosmo, hmc, k, a, prof,
                             normprof=False):
    """ Returns the mass-weighted mean halo profile.

    .. math::
        I^0_1(k,a|u) = \\int dM\\,n(M,a)\\,\\langle u(k,a|M)\\rangle,

    where :math:`n(M,a)` is the halo mass function, and
    :math:`\\langle u(k,a|M)\\rangle` is the halo profile as a
    function of scale, scale factor and halo mass.

    Args:
        cosmo (:class:`~pyccl.core.Cosmology`): a Cosmology object.
        hmc (:class:`HMCalculator`): a halo model calculator.
        k (float or array_like): comoving wavenumber in Mpc^-1.
        a (float or array_like): scale factor.
        prof (:class:`~pyccl.halos.profiles.HaloProfile`): halo
            profile.
        normprof (bool): if `True`, this integral will be
            normalized by :math:`I^0_1(k\\rightarrow 0,a|u)`.

    Returns:
        float or array_like: integral values evaluated at each
        combination of `k` and `a`. The shape of the output will
        be `(N_a, N_k)` where `N_k` and `N_a` are the sizes of
        `k` and `a` respectively. If `k` or `a` are scalars, the
        corresponding dimension will be squeezed out on output.
    """
    a_use = np.atleast_1d(a)
    k_use = np.atleast_1d(k)

    # Check inputs
    if not isinstance(prof, HaloProfile):
        raise TypeError("prof must be of type `HaloProfile`")

    na = len(a_use)
    nk = len(k_use)
    out = np.zeros([na, nk])
    for ia, aa in enumerate(a_use):
        i01 = hmc.I_0_1(cosmo, k_use, aa, prof)
        if normprof:
            norm = hmc.profile_norm(cosmo, aa, prof)
            i01 *= norm
        out[ia, :] = i01

    if np.ndim(a) == 0:
        out = np.squeeze(out, axis=0)
    if np.ndim(k) == 0:
        out = np.squeeze(out, axis=-1)
    return out


def halomod_bias_1pt(cosmo, hmc, k, a, prof, normprof=False):
    """ Returns the mass-and-bias-weighted mean halo profile.

    .. math::
        I^1_1(k,a|u) = \\int dM\\,n(M,a)\\,b(M,a)\\,
        \\langle u(k,a|M)\\rangle,

    where :math:`n(M,a)` is the halo mass function,
    :math:`b(M,a)` is the halo bias, and
    :math:`\\langle u(k,a|M)\\rangle` is the halo profile as a
    function of scale, scale factor and halo mass.

    Args:
        cosmo (:class:`~pyccl.core.Cosmology`): a Cosmology object.
        hmc (:class:`HMCalculator`): a halo model calculator.
        k (float or array_like): comoving wavenumber in Mpc^-1.
        a (float or array_like): scale factor.
        prof (:class:`~pyccl.halos.profiles.HaloProfile`): halo
            profile.
        normprof (bool): if `True`, this integral will be
            normalized by :math:`I^0_1(k\\rightarrow 0,a|u)`
            (see :meth:`~HMCalculator.I_0_1`).

    Returns:
        float or array_like: integral values evaluated at each
        combination of `k` and `a`. The shape of the output will
        be `(N_a, N_k)` where `N_k` and `N_a` are the sizes of
        `k` and `a` respectively. If `k` or `a` are scalars, the
        corresponding dimension will be squeezed out on output.
    """
    a_use = np.atleast_1d(a)
    k_use = np.atleast_1d(k)

    # Check inputs
    if not isinstance(prof, HaloProfile):
        raise TypeError("prof must be of type `HaloProfile`")

    na = len(a_use)
    nk = len(k_use)
    out = np.zeros([na, nk])
    for ia, aa in enumerate(a_use):
        i11 = hmc.I_1_1(cosmo, k_use, aa, prof)
        if normprof:
            norm = hmc.profile_norm(cosmo, aa, prof)
            i11 *= norm
        out[ia, :] = i11

    if np.ndim(a) == 0:
        out = np.squeeze(out, axis=0)
    if np.ndim(k) == 0:
        out = np.squeeze(out, axis=-1)
    return out


def halomod_power_spectrum(cosmo, hmc, k, a, prof,
                           prof_2pt=None, prof2=None, p_of_k_a=None,
                           normprof1=False, normprof2=False,
                           get_1h=True, get_2h=True,
                           smooth_transition=None, supress_1h=None):
    """ Computes the halo model power spectrum for two
    quantities defined by their respective halo profiles.
    The halo model power spectrum for two profiles
    :math:`u` and :math:`v` is:

    .. math::
        P_{u,v}(k,a) = I^0_2(k,a|u,v) +
        I^1_1(k,a|u)\\,I^1_1(k,a|v)\\,P_{\\rm lin}(k,a)

    where :math:`P_{\\rm lin}(k,a)` is the linear matter
    power spectrum, :math:`I^1_1` is defined in the documentation
    of :meth:`~HMCalculator.I_1_1`, and :math:`I^0_2` is defined
    in the documentation of :meth:`~HMCalculator.I_0_2`.

    Args:
        cosmo (:class:`~pyccl.core.Cosmology`): a Cosmology object.
        hmc (:class:`HMCalculator`): a halo model calculator.
        k (float or array_like): comoving wavenumber in Mpc^-1.
        a (float or array_like): scale factor.
        prof (:class:`~pyccl.halos.profiles.HaloProfile`): halo
            profile.
        prof_2pt (:class:`~pyccl.halos.profiles_2pt.Profile2pt`):
            a profile covariance object
            returning the the two-point moment of the two profiles
            being correlated. If `None`, the default second moment
            will be used, corresponding to the products of the means
            of both profiles.
        prof2 (:class:`~pyccl.halos.profiles.HaloProfile`): a
            second halo profile. If `None`, `prof` will be used as
            `prof2`.
        p_of_k_a (:class:`~pyccl.pk2d.Pk2D`): a `Pk2D` object to
            be used as the linear matter power spectrum. If `None`,
            the power spectrum stored within `cosmo` will be used.
        normprof1 (bool): if `True`, this integral will be
            normalized by :math:`I^0_1(k\\rightarrow 0,a|u)`
            (see :meth:`~HMCalculator.I_0_1`), where
            :math:`u` is the profile represented by `prof`.
        normprof2 (bool): if `True`, this integral will be
            normalized by :math:`I^0_1(k\\rightarrow 0,a|v)`
            (see :meth:`~HMCalculator.I_0_1`), where
            :math:`v` is the profile represented by `prof2`.
        get_1h (bool): if `False`, the 1-halo term (i.e. the first
            term in the first equation above) won't be computed.
        get_2h (bool): if `False`, the 2-halo term (i.e. the second
            term in the first equation above) won't be computed.
        smooth_transition (function or None):
            Modify the halo model 1-halo/2-halo transition region
            via a time-dependent function :math:`\\alpha(a)`,
            defined as in HMCODE-2020 (``arXiv:2009.01858``): :math:`P(k,a)=
            (P_{1h}^{\\alpha(a)}(k)+P_{2h}^{\\alpha(a)}(k))^{1/\\alpha}`.
            If `None` the extra factor is just 1.
        supress_1h (function or None):
            Supress the 1-halo large scale contribution by a
            time- and scale-dependent function :math:`k_*(a)`,
            defined as in HMCODE-2020 (``arXiv:2009.01858``):
            :math:`\\frac{(k/k_*(a))^4}{1+(k/k_*(a))^4}`.
            If `None` the standard 1-halo term is returned with no damping.

    Returns:
        float or array_like: integral values evaluated at each
        combination of `k` and `a`. The shape of the output will
        be `(N_a, N_k)` where `N_k` and `N_a` are the sizes of
        `k` and `a` respectively. If `k` or `a` are scalars, the
        corresponding dimension will be squeezed out on output.
    """
    a_use = np.atleast_1d(a)
    k_use = np.atleast_1d(k)

    # Check inputs
    if not isinstance(prof, HaloProfile):
        raise TypeError("prof must be of type `HaloProfile`")
    if (prof2 is not None) and (not isinstance(prof2, HaloProfile)):
        raise TypeError("prof2 must be of type `HaloProfile` or `None`")
    if prof_2pt is None:
        prof_2pt = Profile2pt()
    elif not isinstance(prof_2pt, Profile2pt):
        raise TypeError("prof_2pt must be of type "
                        "`Profile2pt` or `None`")
    if smooth_transition is not None:
        if not (get_1h and get_2h):
            raise ValueError("transition region can only be modified "
                             "when both 1-halo and 2-halo terms are queried")
        if not hasattr(smooth_transition, "__call__"):
            raise TypeError("smooth_transition must be "
                            "a function of `a` or None")
    if supress_1h is not None:
        if not get_1h:
            raise ValueError("can't supress the 1-halo term "
                             "when get_1h is False")
        if not hasattr(supress_1h, "__call__"):
            raise TypeError("supress_1h must be "
                            "a function of `a` or None")

    # Power spectrum
    if isinstance(p_of_k_a, Pk2D):
        def pkf(sf):
            return p_of_k_a.eval(k_use, sf, cosmo)
    elif (p_of_k_a is None) or (str(p_of_k_a) == 'linear'):
        def pkf(sf):
            return linear_matter_power(cosmo, k_use, sf)
    elif str(p_of_k_a) == 'nonlinear':
        def pkf(sf):
            return nonlin_matter_power(cosmo, k_use, sf)
    else:
        raise TypeError("p_of_k_a must be `None`, \'linear\', "
                        "\'nonlinear\' or a `Pk2D` object")

    na = len(a_use)
    nk = len(k_use)
    out = np.zeros([na, nk])
    for ia, aa in enumerate(a_use):
        # Compute first profile normalization
        if normprof1:
            norm1 = hmc.profile_norm(cosmo, aa, prof)
        else:
            norm1 = 1
        # Compute second profile normalization
        if prof2 is None:
            norm2 = norm1
        else:
            if normprof2:
                norm2 = hmc.profile_norm(cosmo, aa, prof2)
            else:
                norm2 = 1
        norm = norm1 * norm2

        if get_2h:
            # Compute first bias factor
            i11_1 = hmc.I_1_1(cosmo, k_use, aa, prof)

            # Compute second bias factor
            if prof2 is None:
                i11_2 = i11_1
            else:
                i11_2 = hmc.I_1_1(cosmo, k_use, aa, prof2)

            # Compute 2-halo power spectrum
            pk_2h = pkf(aa) * i11_1 * i11_2
        else:
            pk_2h = 0.

        if get_1h:
            pk_1h = hmc.I_0_2(cosmo, k_use, aa, prof, prof_2pt, prof2)
            if supress_1h is not None:
                ks = supress_1h(aa)
                pk_1h *= (k_use / ks)**4 / (1 + (k_use / ks)**4)
        else:
            pk_1h = 0.

        # Transition region
        if smooth_transition is None:
            out[ia, :] = (pk_1h + pk_2h) * norm
        else:
            alpha = smooth_transition(aa)
            out[ia, :] = (pk_1h**alpha + pk_2h**alpha)**(1/alpha) * norm

    if np.ndim(a) == 0:
        out = np.squeeze(out, axis=0)
    if np.ndim(k) == 0:
        out = np.squeeze(out, axis=-1)
    return out


def halomod_Pk2D(cosmo, hmc, prof,
                 prof_2pt=None, prof2=None, p_of_k_a=None,
                 normprof1=False, normprof2=False,
                 get_1h=True, get_2h=True,
                 lk_arr=None, a_arr=None,
                 extrap_order_lok=1, extrap_order_hik=2,
                 smooth_transition=None, supress_1h=None):
    """ Returns a :class:`~pyccl.pk2d.Pk2D` object containing
    the halo-model power spectrum for two quantities defined by
    their respective halo profiles. See :meth:`halomod_power_spectrum`
    for more details about the actual calculation.

    Args:
        cosmo (:class:`~pyccl.core.Cosmology`): a Cosmology object.
        hmc (:class:`HMCalculator`): a halo model calculator.
        prof (:class:`~pyccl.halos.profiles.HaloProfile`): halo
            profile.
        prof_2pt (:class:`~pyccl.halos.profiles_2pt.Profile2pt`):
            a profile covariance object
            returning the the two-point moment of the two profiles
            being correlated. If `None`, the default second moment
            will be used, corresponding to the products of the means
            of both profiles.
        prof2 (:class:`~pyccl.halos.profiles.HaloProfile`): a
            second halo profile. If `None`, `prof` will be used as
            `prof2`.
        p_of_k_a (:class:`~pyccl.pk2d.Pk2D`): a `Pk2D` object to
            be used as the linear matter power spectrum. If `None`,
            the power spectrum stored within `cosmo` will be used.
        normprof1 (bool): if `True`, this integral will be
            normalized by :math:`I^0_1(k\\rightarrow 0,a|u)`
            (see :meth:`~HMCalculator.I_0_1`), where
            :math:`u` is the profile represented by `prof`.
        normprof2 (bool): if `True`, this integral will be
            normalized by :math:`I^0_1(k\\rightarrow 0,a|v)`
            (see :meth:`~HMCalculator.I_0_1`), where
            :math:`v` is the profile represented by `prof2`.
        get_1h (bool): if `False`, the 1-halo term (i.e. the first
            term in the first equation above) won't be computed.
        get_2h (bool): if `False`, the 2-halo term (i.e. the second
            term in the first equation above) won't be computed.
        a_arr (array): an array holding values of the scale factor
            at which the halo model power spectrum should be
            calculated for interpolation. If `None`, the internal
            values used by `cosmo` will be used.
        lk_arr (array): an array holding values of the natural
            logarithm of the wavenumber (in units of Mpc^-1) at
            which the halo model power spectrum should be calculated
            for interpolation. If `None`, the internal values used
            by `cosmo` will be used.
        extrap_order_lok (int): extrapolation order to be used on
            k-values below the minimum of the splines. See
            :class:`~pyccl.pk2d.Pk2D`.
        extrap_order_hik (int): extrapolation order to be used on
            k-values above the maximum of the splines. See
            :class:`~pyccl.pk2d.Pk2D`.
        smooth_transition (function or None):
            Modify the halo model 1-halo/2-halo transition region
            via a time-dependent function :math:`\\alpha(a)`,
            defined as in HMCODE-2020 (``arXiv:2009.01858``): :math:`P(k,a)=
            (P_{1h}^{\\alpha(a)}(k)+P_{2h}^{\\alpha(a)}(k))^{1/\\alpha}`.
            If `None` the extra factor is just 1.
        supress_1h (function or None):
            Supress the 1-halo large scale contribution by a
            time- and scale-dependent function :math:`k_*(a)`,
            defined as in HMCODE-2020 (``arXiv:2009.01858``):
            :math:`\\frac{(k/k_*(a))^4}{1+(k/k_*(a))^4}`.
            If `None` the standard 1-halo term is returned with no damping.

    Returns:
        :class:`~pyccl.pk2d.Pk2D`: halo model power spectrum.
    """
    if lk_arr is None:
        status = 0
        nk = lib.get_pk_spline_nk(cosmo.cosmo)
        lk_arr, status = lib.get_pk_spline_lk(cosmo.cosmo, nk, status)
        check(status, cosmo=cosmo)
    if a_arr is None:
        status = 0
        na = lib.get_pk_spline_na(cosmo.cosmo)
        a_arr, status = lib.get_pk_spline_a(cosmo.cosmo, na, status)
        check(status, cosmo=cosmo)

    pk_arr = halomod_power_spectrum(cosmo, hmc, np.exp(lk_arr), a_arr,
                                    prof, prof_2pt=prof_2pt,
                                    prof2=prof2, p_of_k_a=p_of_k_a,
                                    normprof1=normprof1, normprof2=normprof2,
                                    get_1h=get_1h, get_2h=get_2h,
                                    smooth_transition=smooth_transition,
                                    supress_1h=supress_1h)

    pk2d = Pk2D(a_arr=a_arr, lk_arr=lk_arr, pk_arr=pk_arr,
                extrap_order_lok=extrap_order_lok,
                extrap_order_hik=extrap_order_hik,
                cosmo=cosmo, is_logp=False)
    return pk2d


def halomod_trispectrum_1h(cosmo, hmc, k, a,
                           prof1, prof2=None, prof12_2pt=None,
                           prof3=None, prof4=None, prof34_2pt=None,
                           normprof1=False, normprof2=False,
                           normprof3=False, normprof4=False):
    """ Computes the halo model 1-halo trispectrum for four different
    quantities defined by their respective halo profiles. The 1-halo
    trispectrum for four profiles :math:`u_{1,2}`, :math:`v_{1,2}` is
    calculated as:

    .. math::
        T_{u_1,u_2;v_1,v_2}(k_u,k_v,a) =
        I^0_{2,2}(k_u,k_v,a|u_{1,2},v_{1,2})

    where :math:`I^0_{2,2}` is defined in the documentation
    of :meth:`~HMCalculator.I_0_22`.

    .. note:: This approximation assumes that the 4-point
              profile cumulant is the same as the product of two
              2-point cumulants. We may relax this assumption in
              future versions of CCL.

    Args:
        cosmo (:class:`~pyccl.core.Cosmology`): a Cosmology object.
        hmc (:class:`HMCalculator`): a halo model calculator.
        k (float or array_like): comoving wavenumber in Mpc^-1.
        a (float or array_like): scale factor.
        prof1 (:class:`~pyccl.halos.profiles.HaloProfile`): halo
            profile (corresponding to :math:`u_1` above.
        prof2 (:class:`~pyccl.halos.profiles.HaloProfile`): halo
            profile (corresponding to :math:`u_2` above. If `None`,
            `prof1` will be used as `prof2`.
        prof12_2pt (:class:`~pyccl.halos.profiles_2pt.Profile2pt`):
            a profile covariance object returning the the two-point
            moment of `prof1` and `prof2`. If `None`, the default
            second moment will be used, corresponding to the
            products of the means of both profiles.
        prof3 (:class:`~pyccl.halos.profiles.HaloProfile`): halo
            profile (corresponding to :math:`v_1` above. If `None`,
            `prof1` will be used as `prof3`.
        prof4 (:class:`~pyccl.halos.profiles.HaloProfile`): halo
            profile (corresponding to :math:`v_2` above. If `None`,
            `prof3` will be used as `prof4`.
        prof34_2pt (:class:`~pyccl.halos.profiles_2pt.Profile2pt`):
            same as `prof12_2pt` for `prof3` and `prof4`.
        normprof1 (bool): if `True`, this integral will be
            normalized by :math:`I^0_1(k\\rightarrow 0,a|u)`
            (see :meth:`~HMCalculator.I_0_1`), where
            :math:`u` is the profile represented by `prof1`.
        normprof2 (bool): same as `normprof1` for `prof2`.
        normprof3 (bool): same as `normprof1` for `prof3`.
        normprof4 (bool): same as `normprof1` for `prof4`.

    Returns:
        float or array_like: integral values evaluated at each
        combination of `k` and `a`. The shape of the output will
        be `(N_a, N_k, N_k)` where `N_k` and `N_a` are the sizes of
        `k` and `a` respectively. The ordering is such that
        `output[ia, ik2, ik1] = T(k[ik1], k[ik2], a[ia])`
        If `k` or `a` are scalars, the corresponding dimension will
        be squeezed out on output.
    """
    a_use = np.atleast_1d(a)
    k_use = np.atleast_1d(k)

    # Check inputs
    if not isinstance(prof1, HaloProfile):
        raise TypeError("prof1 must be of type `HaloProfile`")
    if (prof2 is not None) and (not isinstance(prof2, HaloProfile)):
        raise TypeError("prof2 must be of type `HaloProfile` or `None`")
    if (prof3 is not None) and (not isinstance(prof3, HaloProfile)):
        raise TypeError("prof3 must be of type `HaloProfile` or `None`")
    if (prof4 is not None) and (not isinstance(prof4, HaloProfile)):
        raise TypeError("prof4 must be of type `HaloProfile` or `None`")
    if prof12_2pt is None:
        prof12_2pt = Profile2pt()
    elif not isinstance(prof12_2pt, Profile2pt):
        raise TypeError("prof12_2pt must be of type "
                        "`Profile2pt` or `None`")
    if (prof34_2pt is not None) and (not isinstance(prof34_2pt, Profile2pt)):
        raise TypeError("prof34_2pt must be of type `Profile2pt` or `None`")

    def get_norm(normprof, prof, sf):
        if normprof:
            return hmc.profile_norm(cosmo, sf, prof)
        else:
            return 1

    na = len(a_use)
    nk = len(k_use)
    out = np.zeros([na, nk, nk])
    for ia, aa in enumerate(a_use):
        # Compute profile normalizations
        norm1 = get_norm(normprof1, prof1, aa)
        # Compute second profile normalization
        if prof2 is None:
            norm2 = norm1
        else:
            norm2 = get_norm(normprof2, prof2, aa)
        if prof3 is None:
            norm3 = norm1
        else:
            norm3 = get_norm(normprof3, prof3, aa)
        if prof4 is None:
            norm4 = norm3
        else:
            norm4 = get_norm(normprof4, prof4, aa)

        norm = norm1 * norm2 * norm3 * norm4

        # Compute trispectrum at this redshift
        tk_1h = hmc.I_0_22(cosmo, k_use, aa,
                           prof1, prof12_2pt, prof2=prof2,
                           prof3=prof3, prof34_2pt=prof34_2pt,
                           prof4=prof4)

        # Normalize
        out[ia, :, :] = tk_1h * norm

    if np.ndim(a) == 0:
        out = np.squeeze(out, axis=0)
    if np.ndim(k) == 0:
        out = np.squeeze(out, axis=-1)
        out = np.squeeze(out, axis=-1)
    return out


def halomod_Tk3D_1h(cosmo, hmc,
                    prof1, prof2=None, prof12_2pt=None,
                    prof3=None, prof4=None, prof34_2pt=None,
                    normprof1=False, normprof2=False,
                    normprof3=False, normprof4=False,
                    lk_arr=None, a_arr=None,
                    extrap_order_lok=1, extrap_order_hik=1,
                    use_log=False):
    """ Returns a :class:`~pyccl.tk3d.Tk3D` object containing
    the 1-halo trispectrum for four quantities defined by
    their respective halo profiles. See :meth:`halomod_trispectrum_1h`
    for more details about the actual calculation.

    Args:
        cosmo (:class:`~pyccl.core.Cosmology`): a Cosmology object.
        hmc (:class:`HMCalculator`): a halo model calculator.
        prof1 (:class:`~pyccl.halos.profiles.HaloProfile`): halo
            profile (corresponding to :math:`u_1` above.
        prof2 (:class:`~pyccl.halos.profiles.HaloProfile`): halo
            profile (corresponding to :math:`u_2` above. If `None`,
            `prof1` will be used as `prof2`.
        prof12_2pt (:class:`~pyccl.halos.profiles_2pt.Profile2pt`):
            a profile covariance object returning the the two-point
            moment of `prof1` and `prof2`. If `None`, the default
            second moment will be used, corresponding to the
            products of the means of both profiles.
        prof3 (:class:`~pyccl.halos.profiles.HaloProfile`): halo
            profile (corresponding to :math:`v_1` above. If `None`,
            `prof1` will be used as `prof3`.
        prof4 (:class:`~pyccl.halos.profiles.HaloProfile`): halo
            profile (corresponding to :math:`v_2` above. If `None`,
            `prof3` will be used as `prof4`.
        prof34_2pt (:class:`~pyccl.halos.profiles_2pt.Profile2pt`):
            same as `prof12_2pt` for `prof3` and `prof4`.
        normprof1 (bool): if `True`, this integral will be
            normalized by :math:`I^0_1(k\\rightarrow 0,a|u)`
            (see :meth:`~HMCalculator.I_0_1`), where
            :math:`u` is the profile represented by `prof1`.
        normprof2 (bool): same as `normprof1` for `prof2`.
        normprof3 (bool): same as `normprof1` for `prof3`.
        normprof4 (bool): same as `normprof1` for `prof4`.
        a_arr (array): an array holding values of the scale factor
            at which the trispectrum should be calculated for
            interpolation. If `None`, the internal values used
            by `cosmo` will be used.
        lk_arr (array): an array holding values of the natural
            logarithm of the wavenumber (in units of Mpc^-1) at
            which the trispectrum should be calculated for
            interpolation. If `None`, the internal values used
            by `cosmo` will be used.
        extrap_order_lok (int): extrapolation order to be used on
            k-values below the minimum of the splines. See
            :class:`~pyccl.tk3d.Tk3D`.
        extrap_order_hik (int): extrapolation order to be used on
            k-values above the maximum of the splines. See
            :class:`~pyccl.tk3d.Tk3D`.
        use_log (bool): if `True`, the trispectrum will be
            interpolated in log-space (unless negative or
            zero values are found).

    Returns:
        :class:`~pyccl.tk3d.Tk3D`: 1-halo trispectrum.
    """
    if lk_arr is None:
        status = 0
        nk = lib.get_pk_spline_nk(cosmo.cosmo)
        lk_arr, status = lib.get_pk_spline_lk(cosmo.cosmo, nk, status)
        check(status, cosmo=cosmo)
    if a_arr is None:
        status = 0
        na = lib.get_pk_spline_na(cosmo.cosmo)
        a_arr, status = lib.get_pk_spline_a(cosmo.cosmo, na, status)
        check(status, cosmo=cosmo)

    tkk = halomod_trispectrum_1h(cosmo, hmc, np.exp(lk_arr), a_arr,
                                 prof1, prof2=prof2,
                                 prof12_2pt=prof12_2pt,
                                 prof3=prof3, prof4=prof4,
                                 prof34_2pt=prof34_2pt,
                                 normprof1=normprof1, normprof2=normprof2,
                                 normprof3=normprof3, normprof4=normprof4)
    if use_log:
        if np.any(tkk <= 0):
            warnings.warn(
                "Some values were not positive. "
                "Will not interpolate in log-space.",
                category=CCLWarning)
            use_log = False
        else:
            tkk = np.log(tkk)

    tk3d = Tk3D(a_arr=a_arr, lk_arr=lk_arr, tkk_arr=tkk,
                extrap_order_lok=extrap_order_lok,
                extrap_order_hik=extrap_order_hik, is_logt=use_log)
    return tk3d


def halomod_Tk3D_SSC(cosmo, hmc,
                     prof1, prof2=None, prof12_2pt=None,
                     prof3=None, prof4=None, prof34_2pt=None,
                     normprof1=False, normprof2=False,
                     normprof3=False, normprof4=False,
                     p_of_k_a=None, lk_arr=None, a_arr=None,
                     extrap_order_lok=1, extrap_order_hik=1,
                     use_log=False):
    """ Returns a :class:`~pyccl.tk3d.Tk3D` object containing
    the super-sample covariance trispectrum, given by the tensor
    product of the power spectrum responses associated with the
    two pairs of quantities being correlated. Each response is
    calculated as:

    .. math::
        \\frac{\\partial P_{u,v}(k)}{\\partial\\delta_L} =
        \\left(\\frac{68}{21}-\\frac{d\\log k^3P_L(k)}{d\\log k}\\right)
        P_L(k)I^1_1(k,|u)I^1_1(k,|v)+I^1_2(k|u,v)

    where the :math:`I^a_b` are defined in the documentation
    of :meth:`~HMCalculator.I_1_1` and  :meth:`~HMCalculator.I_1_2`.

    Args:
        cosmo (:class:`~pyccl.core.Cosmology`): a Cosmology object.
        hmc (:class:`HMCalculator`): a halo model calculator.
        prof1 (:class:`~pyccl.halos.profiles.HaloProfile`): halo
            profile (corresponding to :math:`u_1` above.
        prof2 (:class:`~pyccl.halos.profiles.HaloProfile`): halo
            profile (corresponding to :math:`u_2` above. If `None`,
            `prof1` will be used as `prof2`.
        prof12_2pt (:class:`~pyccl.halos.profiles_2pt.Profile2pt`):
            a profile covariance object returning the the two-point
            moment of `prof1` and `prof2`. If `None`, the default
            second moment will be used, corresponding to the
            products of the means of both profiles.
        prof3 (:class:`~pyccl.halos.profiles.HaloProfile`): halo
            profile (corresponding to :math:`v_1` above. If `None`,
            `prof1` will be used as `prof3`.
        prof4 (:class:`~pyccl.halos.profiles.HaloProfile`): halo
            profile (corresponding to :math:`v_2` above. If `None`,
            `prof3` will be used as `prof4`.
        prof34_2pt (:class:`~pyccl.halos.profiles_2pt.Profile2pt`):
            same as `prof12_2pt` for `prof3` and `prof4`.
        normprof1 (bool): if `True`, this integral will be
            normalized by :math:`I^0_1(k\\rightarrow 0,a|u)`
            (see :meth:`~HMCalculator.I_0_1`), where
            :math:`u` is the profile represented by `prof1`.
        normprof2 (bool): same as `normprof1` for `prof2`.
        normprof3 (bool): same as `normprof1` for `prof3`.
        normprof4 (bool): same as `normprof1` for `prof4`.
        p_of_k_a (:class:`~pyccl.pk2d.Pk2D`): a `Pk2D` object to
            be used as the linear matter power spectrum. If `None`,
            the power spectrum stored within `cosmo` will be used.
        a_arr (array): an array holding values of the scale factor
            at which the trispectrum should be calculated for
            interpolation. If `None`, the internal values used
            by `cosmo` will be used.
        lk_arr (array): an array holding values of the natural
            logarithm of the wavenumber (in units of Mpc^-1) at
            which the trispectrum should be calculated for
            interpolation. If `None`, the internal values used
            by `cosmo` will be used.
        extrap_order_lok (int): extrapolation order to be used on
            k-values below the minimum of the splines. See
            :class:`~pyccl.tk3d.Tk3D`.
        extrap_order_hik (int): extrapolation order to be used on
            k-values above the maximum of the splines. See
            :class:`~pyccl.tk3d.Tk3D`.
        use_log (bool): if `True`, the trispectrum will be
            interpolated in log-space (unless negative or
            zero values are found).

    Returns:
        :class:`~pyccl.tk3d.Tk3D`: SSC effective trispectrum.
    """
    if lk_arr is None:
        status = 0
        nk = lib.get_pk_spline_nk(cosmo.cosmo)
        lk_arr, status = lib.get_pk_spline_lk(cosmo.cosmo, nk, status)
        check(status, cosmo=cosmo)
    if a_arr is None:
        status = 0
        na = lib.get_pk_spline_na(cosmo.cosmo)
        a_arr, status = lib.get_pk_spline_a(cosmo.cosmo, na, status)
        check(status, cosmo=cosmo)

    k_use = np.exp(lk_arr)

    # Check inputs
    if not isinstance(prof1, HaloProfile):
        raise TypeError("prof1 must be of type `HaloProfile`")
    if (prof2 is not None) and (not isinstance(prof2, HaloProfile)):
        raise TypeError("prof2 must be of type `HaloProfile` or `None`")
    if (prof3 is not None) and (not isinstance(prof3, HaloProfile)):
        raise TypeError("prof3 must be of type `HaloProfile` or `None`")
    if (prof4 is not None) and (not isinstance(prof4, HaloProfile)):
        raise TypeError("prof4 must be of type `HaloProfile` or `None`")
    if prof12_2pt is None:
        prof12_2pt = Profile2pt()
    elif not isinstance(prof12_2pt, Profile2pt):
        raise TypeError("prof12_2pt must be of type "
                        "`Profile2pt` or `None`")
    if (prof34_2pt is not None) and (not isinstance(prof34_2pt, Profile2pt)):
        raise TypeError("prof34_2pt must be of type `Profile2pt` or `None`")

    if prof3 is None:
        prof3_bak = prof1
    else:
        prof3_bak = prof3
    if prof34_2pt is None:
        prof34_2pt_bak = prof12_2pt
    else:
        prof34_2pt_bak = prof34_2pt

    # Power spectrum
    if isinstance(p_of_k_a, Pk2D):
        pk2d = p_of_k_a
    elif (p_of_k_a is None) or (str(p_of_k_a) == 'linear'):
        pk2d = cosmo.get_linear_power('delta_matter:delta_matter')
    elif str(p_of_k_a) == 'nonlinear':
        pk2d = cosmo.get_nonlin_power('delta_matter:delta_matter')
    else:
        raise TypeError("p_of_k_a must be `None`, \'linear\', "
                        "\'nonlinear\' or a `Pk2D` object")

    def get_norm(normprof, prof, sf):
        if normprof:
            return hmc.profile_norm(cosmo, sf, prof)
        else:
            return 1

    na = len(a_arr)
    nk = len(k_use)
    dpk12 = np.zeros([na, nk])
    dpk34 = np.zeros([na, nk])
    for ia, aa in enumerate(a_arr):
        # Compute profile normalizations
        norm1 = get_norm(normprof1, prof1, aa)
        i11_1 = hmc.I_1_1(cosmo, k_use, aa, prof1)
        # Compute second profile normalization
        if prof2 is None:
            norm2 = norm1
            i11_2 = i11_1
        else:
            norm2 = get_norm(normprof2, prof2, aa)
            i11_2 = hmc.I_1_1(cosmo, k_use, aa, prof2)
        if prof3 is None:
            norm3 = norm1
            i11_3 = i11_1
        else:
            norm3 = get_norm(normprof3, prof3, aa)
            i11_3 = hmc.I_1_1(cosmo, k_use, aa, prof3)
        if prof4 is None:
            norm4 = norm3
            i11_4 = i11_3
        else:
            norm4 = get_norm(normprof4, prof4, aa)
            i11_4 = hmc.I_1_1(cosmo, k_use, aa, prof4)

        i12_12 = hmc.I_1_2(cosmo, k_use, aa, prof1,
                           prof12_2pt, prof2)
        if (prof3 is None) and (prof4 is None) and (prof34_2pt is None):
            i12_34 = i12_12
        else:
            i12_34 = hmc.I_1_2(cosmo, k_use, aa, prof3_bak,
                               prof34_2pt_bak, prof4)
        norm12 = norm1 * norm2
        norm34 = norm3 * norm4

        pk = pk2d.eval(k_use, aa, cosmo)
        dpk = pk2d.eval_dlogpk_dlogk(k_use, aa, cosmo)
        # (47/21 - 1/3 dlogPk/dlogk) * I11 * I11 * Pk+I12
        dpk12[ia, :] = norm12*((2.2380952381-dpk/3)*i11_1*i11_2*pk+i12_12)
        dpk34[ia, :] = norm34*((2.2380952381-dpk/3)*i11_3*i11_4*pk+i12_34)

    if use_log:
        if np.any(dpk12 <= 0) or np.any(dpk34 <= 0):
            warnings.warn(
                "Some values were not positive. "
                "Will not interpolate in log-space.",
                category=CCLWarning)
            use_log = False
        else:
            dpk12 = np.log(dpk12)
            dpk34 = np.log(dpk34)

    tk3d = Tk3D(a_arr=a_arr, lk_arr=lk_arr,
                pk1_arr=dpk12, pk2_arr=dpk34,
                extrap_order_lok=extrap_order_lok,
                extrap_order_hik=extrap_order_hik, is_logt=use_log)
    return tk3d<|MERGE_RESOLUTION|>--- conflicted
+++ resolved
@@ -12,11 +12,8 @@
 from ..pyutils import _spline_integrate
 from .. import background
 from ..errors import CCLWarning
-<<<<<<< HEAD
-from ..base import CCLHalosObject, cache, unlock_instance
+from ..base import CCLHalosObject, unlock_instance
 from ..parameters import physical_constants
-=======
->>>>>>> 7632b617
 import numpy as np
 
 
@@ -118,30 +115,7 @@
         # Spline integrator
         return _spline_integrate(lM, fM, lM[0], lM[-1])
 
-<<<<<<< HEAD
-    @cache
-    def _get_rho(self, cosmo, a):
-        return cosmo.rho_x(a, "matter", is_comoving=True)
-
-    @cache
-    def _get_mass_function(self, cosmo, a):
-        mf = self.massfunc.get_mass_function(
-            cosmo, self._mass, a, mdef_other=self.mass_def)
-        mf0 = (self._rho0 - self._integrator(
-            mf*self._mass, self._lmass)) / self._m0
-        return mf, mf0
-
-    @cache
-    def _get_halo_bias(self, cosmo, a):
-        bf = self.hbias.get_halo_bias(
-            cosmo, self._mass, a, mdef_other=self.mass_def)
-        bf0 = (self._rho0 - self._integrator(
-            self._mf*bf*self._mass, self._lmass)) / self._m0
-        return bf, bf0
-
     @unlock_instance(mutate=False)
-=======
->>>>>>> 7632b617
     def _get_ingredients(self, a, cosmo, get_bf):
         # Compute mass function and bias (if needed) at a new
         # value of the scale factor and/or with a new Cosmology
