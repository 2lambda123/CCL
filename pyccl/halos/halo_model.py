from .massdef import MassDef
from .hmfunc import MassFunc
from .hbias import HaloBias
from ..pyutils import _spline_integrate
from .. import background
from ..base import (CCLAutoRepr, unlock_instance,
                    warn_api, deprecate_attr, deprecated)
<<<<<<< HEAD
from ..errors import CCLDeprecationWarning
from ..base.parameters import physical_constants as const
=======
from ..parameters import physical_constants as const
>>>>>>> adddaebd
import numpy as np


__all__ = ("HMCalculator",)


class HMCalculator(CCLAutoRepr):
    """This class implements a set of methods that can be used to
    compute various halo model quantities. A lot of these quantities
    will involve integrals of the sort:

    .. math::
       \\int dM\\,n(M,a)\\,f(M,k,a),

    where :math:`n(M,a)` is the halo mass function, and :math:`f` is
    an arbitrary function of mass, scale factor and Fourier scales.

    Args:
        mass_function (str or :class:`~pyccl.halos.hmfunc.MassFunc`):
            the mass function to use
        halo_bias (str or :class:`~pyccl.halos.hbias.HaloBias`):
            the halo bias function to use
        mass_def (str or :class:`~pyccl.halos.massdef.MassDef`):
            the halo mass definition to use
        log10M_min, log10M_max (float): lower and upper integration bounds
            of logarithmic (base-10) mass (in units of solar mass).
            Default range: 8, 16.
        nM (int): number of uniformly-spaced samples in log(Mass)
            to be used in the mass integrals. Default: 128.
        integration_method_M (string): integration method to use
            in the mass integrals. Options: "simpson" and "spline".
            Default: "simpson".
        k_min (float): Deprecated - do not use
            some of the integrals solved by this class
            will often be normalized by their value on very large
            scales. This parameter (in units of inverse Mpc)
            determines what is considered a "very large" scale.
            Default: 1E-5.
    """
    __repr_attrs__ = ("mass_function", "halo_bias", "mass_def", "precision",)
    __getattr__ = deprecate_attr(pairs=[('_mdef', 'mass_def'),
                                        ('_massfunc', 'mass_function'),
                                        ('_hbias', 'halo_bias'),
                                        ('_prec', 'precision')]
                                 )(super.__getattribute__)

    @warn_api(pairs=[("massfunc", "mass_function"), ("hbias", "halo_bias"),
                     ("nlog10M", "nM")])
    def __init__(self, *, mass_function, halo_bias, mass_def,
                 log10M_min=8., log10M_max=16., nM=128,
                 integration_method_M='simpson', k_min=1E-5):
        # Initialize halo model ingredients
        self.mass_def = MassDef.create_instance(mass_def)
        kw = {"mass_def": self.mass_def}
        self.mass_function = MassFunc.create_instance(mass_function, **kw)
        self.halo_bias = HaloBias.create_instance(halo_bias, **kw)

        # Check mass definition consistency.
        if not (self.mass_def
                == self.mass_function.mass_def
                == self.halo_bias.mass_def):
            raise ValueError(
                "HMCalculator received different mass definitions "
                "in mass_def, mass_function, halo_bias.")

        self.precision = {
            'log10M_min': log10M_min, 'log10M_max': log10M_max, 'nM': nM,
            'integration_method_M': integration_method_M, 'k_min': k_min}
        self._lmass = np.linspace(log10M_min, log10M_max, nM)
        self._mass = 10.**self._lmass
        self._m0 = self._mass[0]

        if integration_method_M == "simpson":
            from scipy.integrate import simpson
            self._integrator = simpson
        elif integration_method_M == "spline":
            self._integrator = self._integ_spline
        else:
            raise NotImplementedError(
                "Only 'simpson' and 'spline integration is supported.")

        # Cache last results for mass function and halo bias.
        self._cosmo_mf = self._cosmo_bf = None
        self._a_mf = self._a_bf = -1

    def _integ_spline(self, fM, log10M):
        # Spline integrator
        return _spline_integrate(log10M, fM, log10M[0], log10M[-1])

    @unlock_instance(mutate=False)
    def _get_mass_function(self, cosmo, a, rho0):
        # Compute the mass function at this cosmo and a.
        if a != self._a_mf or cosmo != self._cosmo_mf:
            self._mf = self.mass_function(cosmo, self._mass, a)
            integ = self._integrator(self._mf*self._mass, self._lmass)
            self._mf0 = (rho0 - integ) / self._m0
            self._cosmo_mf, self._a_mf = cosmo, a  # cache

    @unlock_instance(mutate=False)
    def _get_halo_bias(self, cosmo, a, rho0):
        # Compute the halo bias at this cosmo and a.
        if a != self._a_bf or cosmo != self._cosmo_bf:
            self._bf = self.halo_bias(cosmo, self._mass, a)
            integ = self._integrator(self._mf*self._bf*self._mass, self._lmass)
            self._mbf0 = (rho0 - integ) / self._m0
            self._cosmo_bf, self._a_bf = cosmo, a  # cache

    def _get_ingredients(self, cosmo, a, *, get_bf):
        """Compute mass function and halo bias at some scale factor."""
        rho0 = const.RHO_CRITICAL * cosmo["Omega_m"] * cosmo["h"]**2
        self._get_mass_function(cosmo, a, rho0)
        if get_bf:
            self._get_halo_bias(cosmo, a, rho0)

    def _integrate_over_mf(self, array_2):
        #  ∫ dM n(M) f(M)
        i1 = self._integrator(self._mf * array_2, self._lmass)
        return i1 + self._mf0 * array_2[..., 0]

    def _integrate_over_mbf(self, array_2):
        #  ∫ dM n(M) b(M) f(M)
        i1 = self._integrator(self._mf * self._bf * array_2, self._lmass)
        return i1 + self._mbf0 * array_2[..., 0]

    @deprecated()
    def profile_norm(self, cosmo, a, prof):
        """ Returns :math:`I^0_1(k\\rightarrow0,a|u)`
        (see :meth:`~HMCalculator.I_0_1`).

        Args:
            cosmo (:class:`~pyccl.core.Cosmology`): a Cosmology object.
            a (float): scale factor.
            prof (:class:`~pyccl.halos.profiles.HaloProfile`): halo
                profile.

        Returns:
            float or array_like: integral value.
        """
        self._get_ingredients(cosmo, a, get_bf=False)
        uk0 = prof.fourier(cosmo, self.precision['k_min'],
                           self._mass, a, mass_def=self.mass_def).T
        return 1. / self._integrate_over_mf(uk0)

    def get_profile_norm(self, cosmo, a, prof):
        """Compute the normalization of a profile."""
        if not prof.normprof:  # TODO: Remove for CCLv3.
            return 1
        uk0 = prof._normalization(self)(cosmo=cosmo, a=a)
        if isinstance(uk0, (int, float)):
            return 1 / uk0
        self._get_ingredients(cosmo, a, get_bf=False)
        return 1 / self._integrate_over_mf(uk0)

    @warn_api(pairs=[("sel", "selection"),
                     ("amin", "a_min"),
                     ("amax", "a_max")],
              reorder=["na", "a_min", "a_max"])
    def number_counts(self, cosmo, *, selection,
                      a_min=None, a_max=1.0, na=128):
        """ Solves the integral:

        .. math::
            nc(sel) = \\int dM\\int da\\,\\frac{dV}{dad\\Omega}\\,n(M,a)\\,sel(M,a)

        where :math:`n(M,a)` is the halo mass function, and
        :math:`sel(M,a)` is the selection function as a function of halo mass
        and scale factor.

        Note that the selection function is normalized to integrate to unity and
        assumed to represent the selection probaility per unit scale factor and
        per unit mass.

        Args:
            cosmo (:class:`~pyccl.core.Cosmology`): a Cosmology object.
            selection (callable): function of mass and scale factor
                that returns the selection function. This function
                should take in floats or arrays with a signature ``sel(m, a)``
                and return an array with shape ``(len(m), len(a))`` according
                to the numpy broadcasting rules.
            a_min (float): the minimum scale factor at which to start integrals
                over the selection function.
                Default: value of ``cosmo.cosmo.spline_params.A_SPLINE_MIN``
            a_max (float): the maximum scale factor at which to end integrals
                over the selection function.
                Default: 1.0
            na (int): number of samples in scale factor to be used in
                the integrals. Default: 128.

        Returns:
            float: the total number of clusters
        """  # noqa
        # get a values for integral
        if a_min is None:
            a_min = cosmo.cosmo.spline_params.A_SPLINE_MIN
        a = np.linspace(a_min, a_max, na)

        # compute the volume element
        abs_dzda = 1 / a / a
        dc = background.comoving_angular_distance(cosmo, a)
        ez = background.h_over_h0(cosmo, a)
        dh = const.CLIGHT_HMPC / cosmo['h']
        dvdz = dh * dc**2 / ez
        dvda = dvdz * abs_dzda

        # now do m intergrals in a loop
        mint = np.zeros_like(a)
        for i, _a in enumerate(a):
            self._get_ingredients(cosmo, _a, get_bf=False)
            _selm = np.atleast_2d(selection(self._mass, _a)).T
            mint[i] = self._integrator(
                dvda[i] * self._mf[..., :] * _selm[..., :],
                self._lmass
            )

        # now do scale factor integral
        return self._integrator(mint, a)

    def I_0_1(self, cosmo, k, a, prof):
        """ Solves the integral:

        .. math::
            I^0_1(k,a|u) = \\int dM\\,n(M,a)\\,\\langle u(k,a|M)\\rangle,

        where :math:`n(M,a)` is the halo mass function, and
        :math:`\\langle u(k,a|M)\\rangle` is the halo profile as a
        function of scale, scale factor and halo mass.

        Args:
            cosmo (:class:`~pyccl.core.Cosmology`): a Cosmology object.
            k (float or array_like): comoving wavenumber in Mpc^-1.
            a (float): scale factor.
            prof (:class:`~pyccl.halos.profiles.HaloProfile`): halo
                profile.

        Returns:
            float or array_like: integral values evaluated at each
            value of `k`.
        """
        self._get_ingredients(cosmo, a, get_bf=False)
        uk = prof.fourier(cosmo, k, self._mass, a, mass_def=self.mass_def).T
        return self._integrate_over_mf(uk)

    def I_1_1(self, cosmo, k, a, prof):
        """ Solves the integral:

        .. math::
            I^1_1(k,a|u) = \\int dM\\,n(M,a)\\,b(M,a)\\,
            \\langle u(k,a|M)\\rangle,

        where :math:`n(M,a)` is the halo mass function,
        :math:`b(M,a)` is the halo bias, and
        :math:`\\langle u(k,a|M)\\rangle` is the halo profile as a
        function of scale, scale factor and halo mass.

        Args:
            cosmo (:class:`~pyccl.core.Cosmology`): a Cosmology object.
            k (float or array_like): comoving wavenumber in Mpc^-1.
            a (float): scale factor.
            prof (:class:`~pyccl.halos.profiles.HaloProfile`): halo
                profile.

        Returns:
            float or array_like: integral values evaluated at each
            value of `k`.
        """
        self._get_ingredients(cosmo, a, get_bf=True)
        uk = prof.fourier(cosmo, k, self._mass, a, mass_def=self.mass_def).T
        return self._integrate_over_mbf(uk)

    @warn_api(pairs=[("prof1", "prof")], reorder=["prof_2pt", "prof2"])
    def I_0_2(self, cosmo, k, a, prof, *, prof2=None, prof_2pt):
        """ Solves the integral:

        .. math::
            I^0_2(k,a|u,v) = \\int dM\\,n(M,a)\\,
            \\langle u(k,a|M) v(k,a|M)\\rangle,

        where :math:`n(M,a)` is the halo mass function, and
        :math:`\\langle u(k,a|M) v(k,a|M)\\rangle` is the two-point
        moment of the two halo profiles.

        Args:
            cosmo (:class:`~pyccl.core.Cosmology`): a Cosmology object.
            k (float or array_like): comoving wavenumber in Mpc^-1.
            a (float): scale factor.
            prof (:class:`~pyccl.halos.profiles.HaloProfile`): halo
                profile.
            prof2 (:class:`~pyccl.halos.profiles.HaloProfile`): a
                second halo profile. If `None`, `prof` will be used as
            prof_2pt (:class:`~pyccl.halos.profiles_2pt.Profile2pt`):
                a profile covariance object
                returning the the two-point moment of the two profiles
                being correlated.
            prof_2pt (:class:`~pyccl.halos.profiles_2pt.Profile2pt`):
                a profile covariance object returning the the two-point
                moment of the two profiles being correlated.

        Returns:
             float or array_like: integral values evaluated at each
             value of `k`.
        """
        if prof2 is None:
            prof2 = prof

        self._get_ingredients(cosmo, a, get_bf=False)
        uk = prof_2pt.fourier_2pt(cosmo, k, self._mass, a, prof,
                                  prof2=prof2, mass_def=self.mass_def).T
        return self._integrate_over_mf(uk)

    @warn_api(pairs=[("prof1", "prof")], reorder=["prof_2pt", "prof2"])
    def I_1_2(self, cosmo, k, a, prof, *, prof2=None, prof_2pt):
        """ Solves the integral:

        .. math::
            I^1_2(k,a|u,v) = \\int dM\\,n(M,a)\\,b(M,a)\\,
            \\langle u(k,a|M) v(k,a|M)\\rangle,

        where :math:`n(M,a)` is the halo mass function,
        :math:`b(M,a)` is the halo bias, and
        :math:`\\langle u(k,a|M) v(k,a|M)\\rangle` is the two-point
        moment of the two halo profiles.

        Args:
            cosmo (:class:`~pyccl.core.Cosmology`): a Cosmology object.
            k (float or array_like): comoving wavenumber in Mpc^-1.
            a (float): scale factor.
            prof (:class:`~pyccl.halos.profiles.HaloProfile`): halo
                profile.
            prof2 (:class:`~pyccl.halos.profiles.HaloProfile`): a
                second halo profile. If `None`, `prof` will be used as
                `prof2`.
            prof_2pt (:class:`~pyccl.halos.profiles_2pt.Profile2pt`):
                a profile covariance object
                returning the the two-point moment of the two profiles
                being correlated.

        Returns:
             float or array_like: integral values evaluated at each
             value of `k`.
        """
        if prof2 is None:
            prof2 = prof

        self._get_ingredients(cosmo, a, get_bf=True)
        uk = prof_2pt.fourier_2pt(cosmo, k, self._mass, a, prof,
                                  prof2=prof2, mass_def=self.mass_def).T
        return self._integrate_over_mbf(uk)

    @warn_api(pairs=[("prof1", "prof")],
              reorder=["prof12_2pt", "prof2", "prof3", "prof34_2pt", "prof4"])
    def I_0_22(self, cosmo, k, a, prof, *,
               prof2=None, prof3=None, prof4=None,
               prof12_2pt, prof34_2pt=None):
        """ Solves the integral:

        .. math::
            I^0_{2,2}(k_u,k_v,a|u_{1,2},v_{1,2}) =
            \\int dM\\,n(M,a)\\,
            \\langle u_1(k_u,a|M) u_2(k_u,a|M)\\rangle
            \\langle v_1(k_v,a|M) v_2(k_v,a|M)\\rangle,

        where :math:`n(M,a)` is the halo mass function, and
        :math:`\\langle u(k,a|M) v(k,a|M)\\rangle` is the
        two-point moment of the two halo profiles.

        Args:
            cosmo (:class:`~pyccl.core.Cosmology`): a Cosmology object.
            k (float or array_like): comoving wavenumber in Mpc^-1.
            a (float): scale factor.
            prof (:class:`~pyccl.halos.profiles.HaloProfile`): halo
                profile.
            prof2 (:class:`~pyccl.halos.profiles.HaloProfile`): a
                second halo profile. If `None`, `prof` will be used as
                `prof2`.
            prof3 (:class:`~pyccl.halos.profiles.HaloProfile`): a
                third halo profile. If `None`, `prof` will be used as
                `prof3`.
            prof4 (:class:`~pyccl.halos.profiles.HaloProfile`): a
                fourth halo profile. If `None`, `prof2` will be used as
                `prof4`.
            prof12_2pt (:class:`~pyccl.halos.profiles_2pt.Profile2pt`):
                a profile covariance object returning the the
                two-point moment of `prof` and `prof2`.
            prof34_2pt (:class:`~pyccl.halos.profiles_2pt.Profile2pt`):
                a profile covariance object returning the the
                two-point moment of `prof3` and `prof4`.

        Returns:
             float or array_like: integral values evaluated at each
             value of `k`.
        """
        if prof3 is None:
            prof3 = prof
        if prof4 is None:
            prof4 = prof2

        if prof34_2pt is None:
            prof34_2pt = prof12_2pt

        self._get_ingredients(cosmo, a, get_bf=False)
        uk12 = prof12_2pt.fourier_2pt(
            cosmo, k, self._mass, a, prof,
            prof2=prof2, mass_def=self.mass_def).T

        if (prof, prof2, prof12_2pt) == (prof3, prof4, prof34_2pt):
            # 4pt approximation of the same profile
            uk34 = uk12
        else:
            uk34 = prof34_2pt.fourier_2pt(
                cosmo, k, self._mass, a, prof3,
                prof2=prof4, mass_def=self.mass_def).T

        return self._integrate_over_mf(uk12[None, :, :] * uk34[:, None, :])<|MERGE_RESOLUTION|>--- conflicted
+++ resolved
@@ -5,12 +5,7 @@
 from .. import background
 from ..base import (CCLAutoRepr, unlock_instance,
                     warn_api, deprecate_attr, deprecated)
-<<<<<<< HEAD
-from ..errors import CCLDeprecationWarning
 from ..base.parameters import physical_constants as const
-=======
-from ..parameters import physical_constants as const
->>>>>>> adddaebd
 import numpy as np
 
 
