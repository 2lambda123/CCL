import warnings
from .. import ccllib as lib
from .massdef import MassDef
from .hmfunc import MassFunc
from .hbias import HaloBias
from .profiles import HaloProfile, HaloProfileNFW
from .profiles_2pt import Profile2pt
from ..core import check
from ..pk2d import Pk2D
from ..tk3d import Tk3D
from ..power import linear_matter_power, nonlin_matter_power
from ..pyutils import _spline_integrate
from .. import background
from ..errors import CCLWarning
<<<<<<< HEAD
from ..base import CCLHalosObject, unlock_instance
from ..parameters import physical_constants
import numpy as np


class HMCalculator(CCLHalosObject):
=======
from ..parameters import physical_constants as const
import numpy as np


class HMCalculator(object):
>>>>>>> 163b319e
    """ This class implements a set of methods that can be used to
    compute various halo model quantities. A lot of these quantities
    will involve integrals of the sort:

    .. math::
       \\int dM\\,n(M,a)\\,f(M,k,a),

    where :math:`n(M,a)` is the halo mass function, and :math:`f` is
    an arbitrary function of mass, scale factor and Fourier scales.

    Args:
        cosmo (:class:`~pyccl.core.Cosmology`): a Cosmology object.
        massfunc (:class:`~pyccl.halos.hmfunc.MassFunc`): a mass
            function object.
        hbias (:class:`~pyccl.halos.hbias.HaloBias`): a halo bias
            object.
        mass_def (:class:`~pyccl.halos.massdef.MassDef`): a mass
            definition object.
        log10M_min (float): logarithmic mass (in units of solar mass)
            corresponding to the lower bound of the integrals in
            mass. Default: 8.
        log10M_max (float): logarithmic mass (in units of solar mass)
            corresponding to the upper bound of the integrals in
            mass. Default: 16.
        nlog10M (int): number of samples in log(Mass) to be used in
            the mass integrals. Default: 128.
        integration_method_M (string): integration method to use
            in the mass integrals. Options: "simpson" and "spline".
            Default: "simpson".
        k_min (float): some of the integrals solved by this class
            will often be normalized by their value on very large
            scales. This parameter (in units of inverse Mpc)
            determines what is considered a "very large" scale.
            Default: 1E-5.
    """

    def __init__(self, cosmo, massfunc, hbias, mass_def,
                 log10M_min=8., log10M_max=16.,
                 nlog10M=128, integration_method_M='simpson',
                 k_min=1E-5):
        # halo mass definition
        if isinstance(mass_def, MassDef):
            self._mdef = mass_def
        elif isinstance(mass_def, str):
            self._mdef = MassDef.from_name(mass_def)()
        else:
            raise TypeError("mass_def must be of type `MassDef` "
                            "or a mass definition name string")

        # halo mass function
        if isinstance(massfunc, MassFunc):
            self._massfunc = massfunc
        elif isinstance(massfunc, str):
            nMclass = MassFunc.from_name(massfunc)
            self._massfunc = nMclass(cosmo, mass_def=self._mdef)
        else:
            raise TypeError("mass_function must be of type `MassFunc` "
                            "or a mass function name string")

        # halo bias function
        if isinstance(hbias, HaloBias):
            self._hbias = hbias
        elif isinstance(hbias, str):
            bMclass = HaloBias.from_name(hbias)
            self._hbias = bMclass(cosmo, mass_def=self._mdef)
        else:
            raise TypeError("halo_bias must be of type `HaloBias` "
                            "or a halo bias name string")

        self._prec = {'log10M_min': log10M_min,
                      'log10M_max': log10M_max,
                      'nlog10M': nlog10M,
                      'integration_method_M': integration_method_M,
                      'k_min': k_min}
        self._lmass = np.linspace(self._prec['log10M_min'],
                                  self._prec['log10M_max'],
                                  self._prec['nlog10M'])
        self._mass = 10.**self._lmass
        self._m0 = self._mass[0]

        if self._prec['integration_method_M'] not in ['spline',
                                                      'simpson']:
            raise NotImplementedError("Only \'simpson\' and 'spline' "
                                      "supported as integration methods")
        elif self._prec['integration_method_M'] == 'simpson':
            from scipy.integrate import simps
            self._integrator = simps
        else:
            self._integrator = self._integ_spline

        # Cache last results for mass function and halo bias.
        self._cosmo_mf = self._cosmo_bf = None
        self._a_mf = self._a_bf = -1

    def _integ_spline(self, fM, lM):
        # Spline integrator
        return _spline_integrate(lM, fM, lM[0], lM[-1])

<<<<<<< HEAD
    @unlock_instance(mutate=False)
    def _get_ingredients(self, a, cosmo, get_bf):
        # Compute mass function and bias (if needed) at a new
        # value of the scale factor and/or with a new Cosmology
        rho0 = cosmo.rho_x(a, "matter", is_comoving=True)

        if a != self._a_current_mf:
            self._mf = self._massfunc.get_mass_function(
                cosmo, self._mass, a, mdef_other=self._mdef)
            self._mf0 = (rho0 - self._integrator(
                self._mf*self._mass, self._lmass)) / self._m0
            self._a_current_mf = a

        if get_bf and a != self._a_current_bf:
            self._bf = self._hbias.get_halo_bias(
                cosmo, self._mass, a, mdef_other=self._mdef)
            self._bf0 = (rho0 - self._integrator(
                self._mf*self._bf*self._mass, self._lmass)) / self._m0
            self._a_current_bf = a
=======
    def _get_mass_function(self, cosmo, a, rho0):
        # Compute the mass function at this cosmo and a.
        if a != self._a_mf or cosmo != self._cosmo_mf:
            massfunc = self._massfunc.get_mass_function
            self._mf = massfunc(cosmo, self._mass, a)
            integ = self._integrator(self._mf*self._mass, self._lmass)
            self._mf0 = (rho0 - integ) / self._m0
            self._cosmo_mf, self._a_mf = cosmo, a  # cache

    def _get_halo_bias(self, cosmo, a, rho0):
        # Compute the halo bias at this cosmo and a.
        if cosmo != self._cosmo_bf or a != self._a_bf:
            hbias = self._hbias.get_halo_bias
            self._bf = hbias(cosmo, self._mass, a)
            integ = self._integrator(self._mf*self._bf*self._mass, self._lmass)
            self._mbf0 = (rho0 - integ) / self._m0
            self._cosmo_bf, self._a_bf = cosmo, a  # cache

    def _get_ingredients(self, cosmo, a, get_bf):
        """Compute mass function and halo bias at some scale factor."""
        rho0 = const.RHO_CRITICAL * cosmo["Omega_m"] * cosmo["h"]**2
        self._get_mass_function(cosmo, a, rho0)
        if get_bf:
            self._get_halo_bias(cosmo, a, rho0)
>>>>>>> 163b319e

    def _integrate_over_mf(self, array_2):
        i1 = self._integrator(self._mf[..., :] * array_2,
                              self._lmass)
        return i1 + self._mf0 * array_2[..., 0]

    def _integrate_over_mbf(self, array_2):
        i1 = self._integrator((self._mf * self._bf)[..., :] * array_2,
                              self._lmass)
<<<<<<< HEAD
        return i1 + self._bf0 * array_2[..., 0]
=======
        return i1 + self._mbf0 * array_2[..., 0]
>>>>>>> 163b319e

    def profile_norm(self, cosmo, a, prof):
        """ Returns :math:`I^0_1(k\\rightarrow0,a|u)`
        (see :meth:`~HMCalculator.I_0_1`).

        Args:
            cosmo (:class:`~pyccl.core.Cosmology`): a Cosmology object.
            a (float): scale factor.
            prof (:class:`~pyccl.halos.profiles.HaloProfile`): halo
                profile.

        Returns:
            float or array_like: integral value.
        """
        # Compute mass function
        self._get_ingredients(cosmo, a, False)
        uk0 = prof.fourier(cosmo, self._prec['k_min'],
                           self._mass, a, mass_def=self.mass_def).T
        norm = 1. / self._integrate_over_mf(uk0)
        return norm

    def number_counts(self, cosmo, sel, na=128, amin=None, amax=1.0):
        """ Solves the integral:

        .. math::
            nc(sel) = \\int dM\\int da\\,\\frac{dV}{dad\\Omega}\\,n(M,a)\\,sel(M,a)

        where :math:`n(M,a)` is the halo mass function, and
        :math:`sel(M,a)` is the selection function as a function of halo mass
        and scale factor.

        Note that the selection function is normalized to integrate to unity and
        assumed to represent the selection probaility per unit scale factor and
        per unit mass.

        Args:
            cosmo (:class:`~pyccl.core.Cosmology`): a Cosmology object.
            sel (callable): function of mass and scale factor that returns the
                selection function. This function should take in floats or arrays
                with a signature ``sel(m, a)`` and return an array with shape
                ``(len(m), len(a))`` according to the numpy broadcasting rules.
            na (int): number of samples in scale factor to be used in
                the integrals. Default: 128.
            amin (float): the minimum scale factor at which to start integrals
                over the selection function.
                Default: value of ``cosmo.cosmo.spline_params.A_SPLINE_MIN``
            amax (float): the maximum scale factor at which to end integrals
                over the selection function.
                Default: 1.0

        Returns:
            float: the total number of clusters
        """  # noqa

        # get a values for integral
        if amin is None:
            amin = cosmo.cosmo.spline_params.A_SPLINE_MIN
        a = np.linspace(amin, amax, na)

        # compute the volume element
        abs_dzda = 1 / a / a
        dc = background.comoving_angular_distance(cosmo, a)
        ez = background.h_over_h0(cosmo, a)
        dh = const.CLIGHT_HMPC / cosmo['h']
        dvdz = dh * dc**2 / ez
        dvda = dvdz * abs_dzda

        # now do m intergrals in a loop
        mint = np.zeros_like(a)
        for i, _a in enumerate(a):
            self._get_ingredients(cosmo, _a, False)
            _selm = np.atleast_2d(sel(self._mass, _a)).T
            mint[i] = self._integrator(
                dvda[i] * self._mf[..., :] * _selm[..., :],
                self._lmass
            )

        # now do scale factor integral
        mtot = self._integrator(mint, a)

        return mtot

    def I_0_1(self, cosmo, k, a, prof):
        """ Solves the integral:

        .. math::
            I^0_1(k,a|u) = \\int dM\\,n(M,a)\\,\\langle u(k,a|M)\\rangle,

        where :math:`n(M,a)` is the halo mass function, and
        :math:`\\langle u(k,a|M)\\rangle` is the halo profile as a
        function of scale, scale factor and halo mass.

        Args:
            cosmo (:class:`~pyccl.core.Cosmology`): a Cosmology object.
            k (float or array_like): comoving wavenumber in Mpc^-1.
            a (float): scale factor.
            prof (:class:`~pyccl.halos.profiles.HaloProfile`): halo
                profile.

        Returns:
            float or array_like: integral values evaluated at each
            value of `k`.
        """
        # Compute mass function
        self._get_ingredients(cosmo, a, False)
        uk = prof.fourier(cosmo, k, self._mass, a,
                          mass_def=self.mass_def).T
        i01 = self._integrate_over_mf(uk)
        return i01

    def I_1_1(self, cosmo, k, a, prof):
        """ Solves the integral:

        .. math::
            I^1_1(k,a|u) = \\int dM\\,n(M,a)\\,b(M,a)\\,
            \\langle u(k,a|M)\\rangle,

        where :math:`n(M,a)` is the halo mass function,
        :math:`b(M,a)` is the halo bias, and
        :math:`\\langle u(k,a|M)\\rangle` is the halo profile as a
        function of scale, scale factor and halo mass.

        Args:
            cosmo (:class:`~pyccl.core.Cosmology`): a Cosmology object.
            k (float or array_like): comoving wavenumber in Mpc^-1.
            a (float): scale factor.
            prof (:class:`~pyccl.halos.profiles.HaloProfile`): halo
                profile.

        Returns:
            float or array_like: integral values evaluated at each
            value of `k`.
        """
        # Compute mass function and halo bias
        self._get_ingredients(cosmo, a, True)
        uk = prof.fourier(cosmo, k, self._mass, a,
                          mass_def=self.mass_def).T
        i11 = self._integrate_over_mbf(uk)
        return i11

    def I_0_2(self, cosmo, k, a, prof1, prof_2pt, prof2=None):
        """ Solves the integral:

        .. math::
            I^0_2(k,a|u,v) = \\int dM\\,n(M,a)\\,
            \\langle u(k,a|M) v(k,a|M)\\rangle,

        where :math:`n(M,a)` is the halo mass function, and
        :math:`\\langle u(k,a|M) v(k,a|M)\\rangle` is the two-point
        moment of the two halo profiles.

        Args:
            cosmo (:class:`~pyccl.core.Cosmology`): a Cosmology object.
            k (float or array_like): comoving wavenumber in Mpc^-1.
            a (float): scale factor.
            prof (:class:`~pyccl.halos.profiles.HaloProfile`): halo
                profile.
            prof_2pt (:class:`~pyccl.halos.profiles_2pt.Profile2pt`):
                a profile covariance object
                returning the the two-point moment of the two profiles
                being correlated.
            prof2 (:class:`~pyccl.halos.profiles.HaloProfile`): a
                second halo profile. If `None`, `prof` will be used as
                `prof2`.

        Returns:
             float or array_like: integral values evaluated at each
             value of `k`.
        """
        # Compute mass function
        self._get_ingredients(cosmo, a, False)
        uk = prof_2pt.fourier_2pt(prof1, cosmo, k, self._mass, a,
                                  prof2=prof2,
                                  mass_def=self.mass_def).T
        i02 = self._integrate_over_mf(uk)
        return i02

    def I_1_2(self, cosmo, k, a, prof1, prof_2pt, prof2=None):
        """ Solves the integral:

        .. math::
            I^1_2(k,a|u,v) = \\int dM\\,n(M,a)\\,b(M,a)\\,
            \\langle u(k,a|M) v(k,a|M)\\rangle,

        where :math:`n(M,a)` is the halo mass function,
        :math:`b(M,a)` is the halo bias, and
        :math:`\\langle u(k,a|M) v(k,a|M)\\rangle` is the two-point
        moment of the two halo profiles.

        Args:
            cosmo (:class:`~pyccl.core.Cosmology`): a Cosmology object.
            k (float or array_like): comoving wavenumber in Mpc^-1.
            a (float): scale factor.
            prof (:class:`~pyccl.halos.profiles.HaloProfile`): halo
                profile.
            prof_2pt (:class:`~pyccl.halos.profiles_2pt.Profile2pt`):
                a profile covariance object
                returning the the two-point moment of the two profiles
                being correlated.
            prof2 (:class:`~pyccl.halos.profiles.HaloProfile`): a
                second halo profile. If `None`, `prof` will be used as
                `prof2`.

        Returns:
             float or array_like: integral values evaluated at each
             value of `k`.
        """
        # Compute mass function
        self._get_ingredients(cosmo, a, True)
        uk = prof_2pt.fourier_2pt(prof1, cosmo, k, self._mass, a,
                                  prof2=prof2,
                                  mass_def=self.mass_def).T
        i02 = self._integrate_over_mbf(uk)
        return i02

    def I_0_22(self, cosmo, k, a,
               prof1, prof12_2pt, prof2=None,
               prof3=None, prof34_2pt=None, prof4=None):
        """ Solves the integral:

        .. math::
            I^0_{2,2}(k_u,k_v,a|u_{1,2},v_{1,2}) =
            \\int dM\\,n(M,a)\\,
            \\langle u_1(k_u,a|M) u_2(k_u,a|M)\\rangle
            \\langle v_1(k_v,a|M) v_2(k_v,a|M)\\rangle,

        where :math:`n(M,a)` is the halo mass function, and
        :math:`\\langle u(k,a|M) v(k,a|M)\\rangle` is the
        two-point moment of the two halo profiles.

        Args:
            cosmo (:class:`~pyccl.core.Cosmology`): a Cosmology object.
            k (float or array_like): comoving wavenumber in Mpc^-1.
            a (float): scale factor.
            prof1 (:class:`~pyccl.halos.profiles.HaloProfile`): halo
                profile.
            prof12_2pt (:class:`~pyccl.halos.profiles_2pt.Profile2pt`):
                a profile covariance object returning the the
                two-point moment of `prof1` and `prof2`.
            prof2 (:class:`~pyccl.halos.profiles.HaloProfile`): a
                second halo profile. If `None`, `prof1` will be used as
                `prof2`.
            prof3 (:class:`~pyccl.halos.profiles.HaloProfile`): a
                second halo profile. If `None`, `prof1` will be used as
                `prof3`.
            prof34_2pt (:class:`~pyccl.halos.profiles_2pt.Profile2pt`):
                a profile covariance object returning the the
                two-point moment of `prof3` and `prof4`.
            prof4 (:class:`~pyccl.halos.profiles.HaloProfile`): a
                second halo profile. If `None`, `prof3` will be used as
                `prof4`.

        Returns:
             float or array_like: integral values evaluated at each
             value of `k`.
        """
        if prof3 is None:
            prof3 = prof1
        if prof34_2pt is None:
            prof34_2pt = prof12_2pt

        self._get_ingredients(cosmo, a, False)
        uk12 = prof12_2pt.fourier_2pt(prof1, cosmo, k, self._mass, a,
                                      prof2=prof2, mass_def=self.mass_def).T
        uk34 = prof34_2pt.fourier_2pt(prof3, cosmo, k, self._mass, a,
                                      prof2=prof4, mass_def=self.mass_def).T
        i04 = self._integrate_over_mf(uk12[None, :, :] * uk34[:, None, :])
        return i04


def halomod_mean_profile_1pt(cosmo, hmc, k, a, prof,
                             normprof=False):
    """ Returns the mass-weighted mean halo profile.

    .. math::
        I^0_1(k,a|u) = \\int dM\\,n(M,a)\\,\\langle u(k,a|M)\\rangle,

    where :math:`n(M,a)` is the halo mass function, and
    :math:`\\langle u(k,a|M)\\rangle` is the halo profile as a
    function of scale, scale factor and halo mass.

    Args:
        cosmo (:class:`~pyccl.core.Cosmology`): a Cosmology object.
        hmc (:class:`HMCalculator`): a halo model calculator.
        k (float or array_like): comoving wavenumber in Mpc^-1.
        a (float or array_like): scale factor.
        prof (:class:`~pyccl.halos.profiles.HaloProfile`): halo
            profile.
        normprof (bool): if `True`, this integral will be
            normalized by :math:`I^0_1(k\\rightarrow 0,a|u)`.

    Returns:
        float or array_like: integral values evaluated at each
        combination of `k` and `a`. The shape of the output will
        be `(N_a, N_k)` where `N_k` and `N_a` are the sizes of
        `k` and `a` respectively. If `k` or `a` are scalars, the
        corresponding dimension will be squeezed out on output.
    """
    a_use = np.atleast_1d(a)
    k_use = np.atleast_1d(k)

    # Check inputs
    if not isinstance(prof, HaloProfile):
        raise TypeError("prof must be of type `HaloProfile`")

    na = len(a_use)
    nk = len(k_use)
    out = np.zeros([na, nk])
    for ia, aa in enumerate(a_use):
        i01 = hmc.I_0_1(cosmo, k_use, aa, prof)
        if normprof:
            norm = hmc.profile_norm(cosmo, aa, prof)
            i01 *= norm
        out[ia, :] = i01

    if np.ndim(a) == 0:
        out = np.squeeze(out, axis=0)
    if np.ndim(k) == 0:
        out = np.squeeze(out, axis=-1)
    return out


def halomod_bias_1pt(cosmo, hmc, k, a, prof, normprof=False):
    """ Returns the mass-and-bias-weighted mean halo profile.

    .. math::
        I^1_1(k,a|u) = \\int dM\\,n(M,a)\\,b(M,a)\\,
        \\langle u(k,a|M)\\rangle,

    where :math:`n(M,a)` is the halo mass function,
    :math:`b(M,a)` is the halo bias, and
    :math:`\\langle u(k,a|M)\\rangle` is the halo profile as a
    function of scale, scale factor and halo mass.

    Args:
        cosmo (:class:`~pyccl.core.Cosmology`): a Cosmology object.
        hmc (:class:`HMCalculator`): a halo model calculator.
        k (float or array_like): comoving wavenumber in Mpc^-1.
        a (float or array_like): scale factor.
        prof (:class:`~pyccl.halos.profiles.HaloProfile`): halo
            profile.
        normprof (bool): if `True`, this integral will be
            normalized by :math:`I^0_1(k\\rightarrow 0,a|u)`
            (see :meth:`~HMCalculator.I_0_1`).

    Returns:
        float or array_like: integral values evaluated at each
        combination of `k` and `a`. The shape of the output will
        be `(N_a, N_k)` where `N_k` and `N_a` are the sizes of
        `k` and `a` respectively. If `k` or `a` are scalars, the
        corresponding dimension will be squeezed out on output.
    """
    a_use = np.atleast_1d(a)
    k_use = np.atleast_1d(k)

    # Check inputs
    if not isinstance(prof, HaloProfile):
        raise TypeError("prof must be of type `HaloProfile`")

    na = len(a_use)
    nk = len(k_use)
    out = np.zeros([na, nk])
    for ia, aa in enumerate(a_use):
        i11 = hmc.I_1_1(cosmo, k_use, aa, prof)
        if normprof:
            norm = hmc.profile_norm(cosmo, aa, prof)
            i11 *= norm
        out[ia, :] = i11

    if np.ndim(a) == 0:
        out = np.squeeze(out, axis=0)
    if np.ndim(k) == 0:
        out = np.squeeze(out, axis=-1)
    return out


def halomod_power_spectrum(cosmo, hmc, k, a, prof,
                           prof_2pt=None, prof2=None, p_of_k_a=None,
                           normprof1=False, normprof2=False,
                           get_1h=True, get_2h=True,
                           smooth_transition=None, supress_1h=None):
    """ Computes the halo model power spectrum for two
    quantities defined by their respective halo profiles.
    The halo model power spectrum for two profiles
    :math:`u` and :math:`v` is:

    .. math::
        P_{u,v}(k,a) = I^0_2(k,a|u,v) +
        I^1_1(k,a|u)\\,I^1_1(k,a|v)\\,P_{\\rm lin}(k,a)

    where :math:`P_{\\rm lin}(k,a)` is the linear matter
    power spectrum, :math:`I^1_1` is defined in the documentation
    of :meth:`~HMCalculator.I_1_1`, and :math:`I^0_2` is defined
    in the documentation of :meth:`~HMCalculator.I_0_2`.

    Args:
        cosmo (:class:`~pyccl.core.Cosmology`): a Cosmology object.
        hmc (:class:`HMCalculator`): a halo model calculator.
        k (float or array_like): comoving wavenumber in Mpc^-1.
        a (float or array_like): scale factor.
        prof (:class:`~pyccl.halos.profiles.HaloProfile`): halo
            profile.
        prof_2pt (:class:`~pyccl.halos.profiles_2pt.Profile2pt`):
            a profile covariance object
            returning the the two-point moment of the two profiles
            being correlated. If `None`, the default second moment
            will be used, corresponding to the products of the means
            of both profiles.
        prof2 (:class:`~pyccl.halos.profiles.HaloProfile`): a
            second halo profile. If `None`, `prof` will be used as
            `prof2`.
        p_of_k_a (:class:`~pyccl.pk2d.Pk2D`): a `Pk2D` object to
            be used as the linear matter power spectrum. If `None`,
            the power spectrum stored within `cosmo` will be used.
        normprof1 (bool): if `True`, this integral will be
            normalized by :math:`I^0_1(k\\rightarrow 0,a|u)`
            (see :meth:`~HMCalculator.I_0_1`), where
            :math:`u` is the profile represented by `prof`.
        normprof2 (bool): if `True`, this integral will be
            normalized by :math:`I^0_1(k\\rightarrow 0,a|v)`
            (see :meth:`~HMCalculator.I_0_1`), where
            :math:`v` is the profile represented by `prof2`.
        get_1h (bool): if `False`, the 1-halo term (i.e. the first
            term in the first equation above) won't be computed.
        get_2h (bool): if `False`, the 2-halo term (i.e. the second
            term in the first equation above) won't be computed.
        smooth_transition (function or None):
            Modify the halo model 1-halo/2-halo transition region
            via a time-dependent function :math:`\\alpha(a)`,
            defined as in HMCODE-2020 (``arXiv:2009.01858``): :math:`P(k,a)=
            (P_{1h}^{\\alpha(a)}(k)+P_{2h}^{\\alpha(a)}(k))^{1/\\alpha}`.
            If `None` the extra factor is just 1.
        supress_1h (function or None):
            Supress the 1-halo large scale contribution by a
            time- and scale-dependent function :math:`k_*(a)`,
            defined as in HMCODE-2020 (``arXiv:2009.01858``):
            :math:`\\frac{(k/k_*(a))^4}{1+(k/k_*(a))^4}`.
            If `None` the standard 1-halo term is returned with no damping.

    Returns:
        float or array_like: integral values evaluated at each
        combination of `k` and `a`. The shape of the output will
        be `(N_a, N_k)` where `N_k` and `N_a` are the sizes of
        `k` and `a` respectively. If `k` or `a` are scalars, the
        corresponding dimension will be squeezed out on output.
    """
    a_use = np.atleast_1d(a)
    k_use = np.atleast_1d(k)

    # Check inputs
    if not isinstance(prof, HaloProfile):
        raise TypeError("prof must be of type `HaloProfile`")
    if (prof2 is not None) and (not isinstance(prof2, HaloProfile)):
        raise TypeError("prof2 must be of type `HaloProfile` or `None`")
    if prof_2pt is None:
        prof_2pt = Profile2pt()
    elif not isinstance(prof_2pt, Profile2pt):
        raise TypeError("prof_2pt must be of type "
                        "`Profile2pt` or `None`")
    if smooth_transition is not None:
        if not (get_1h and get_2h):
            raise ValueError("transition region can only be modified "
                             "when both 1-halo and 2-halo terms are queried")
        if not hasattr(smooth_transition, "__call__"):
            raise TypeError("smooth_transition must be "
                            "a function of `a` or None")
    if supress_1h is not None:
        if not get_1h:
            raise ValueError("can't supress the 1-halo term "
                             "when get_1h is False")
        if not hasattr(supress_1h, "__call__"):
            raise TypeError("supress_1h must be "
                            "a function of `a` or None")

    # Power spectrum
    if isinstance(p_of_k_a, Pk2D):
        def pkf(sf):
            return p_of_k_a.eval(k_use, sf, cosmo)
    elif (p_of_k_a is None) or (str(p_of_k_a) == 'linear'):
        def pkf(sf):
            return linear_matter_power(cosmo, k_use, sf)
    elif str(p_of_k_a) == 'nonlinear':
        def pkf(sf):
            return nonlin_matter_power(cosmo, k_use, sf)
    else:
        raise TypeError("p_of_k_a must be `None`, \'linear\', "
                        "\'nonlinear\' or a `Pk2D` object")

    na = len(a_use)
    nk = len(k_use)
    out = np.zeros([na, nk])
    for ia, aa in enumerate(a_use):
        # Compute first profile normalization
        if normprof1:
            norm1 = hmc.profile_norm(cosmo, aa, prof)
        else:
            norm1 = 1
        # Compute second profile normalization
        if prof2 is None:
            norm2 = norm1
        else:
            if normprof2:
                norm2 = hmc.profile_norm(cosmo, aa, prof2)
            else:
                norm2 = 1
        norm = norm1 * norm2

        if get_2h:
            # Compute first bias factor
            i11_1 = hmc.I_1_1(cosmo, k_use, aa, prof)

            # Compute second bias factor
            if prof2 is None:
                i11_2 = i11_1
            else:
                i11_2 = hmc.I_1_1(cosmo, k_use, aa, prof2)

            # Compute 2-halo power spectrum
            pk_2h = pkf(aa) * i11_1 * i11_2
        else:
            pk_2h = 0.

        if get_1h:
            pk_1h = hmc.I_0_2(cosmo, k_use, aa, prof, prof_2pt, prof2)
            if supress_1h is not None:
                ks = supress_1h(aa)
                pk_1h *= (k_use / ks)**4 / (1 + (k_use / ks)**4)
        else:
            pk_1h = 0.

        # Transition region
        if smooth_transition is None:
            out[ia, :] = (pk_1h + pk_2h) * norm
        else:
            alpha = smooth_transition(aa)
            out[ia, :] = (pk_1h**alpha + pk_2h**alpha)**(1/alpha) * norm

    if np.ndim(a) == 0:
        out = np.squeeze(out, axis=0)
    if np.ndim(k) == 0:
        out = np.squeeze(out, axis=-1)
    return out


def halomod_Pk2D(cosmo, hmc, prof,
                 prof_2pt=None, prof2=None, p_of_k_a=None,
                 normprof1=False, normprof2=False,
                 get_1h=True, get_2h=True,
                 lk_arr=None, a_arr=None,
                 extrap_order_lok=1, extrap_order_hik=2,
                 smooth_transition=None, supress_1h=None):
    """ Returns a :class:`~pyccl.pk2d.Pk2D` object containing
    the halo-model power spectrum for two quantities defined by
    their respective halo profiles. See :meth:`halomod_power_spectrum`
    for more details about the actual calculation.

    Args:
        cosmo (:class:`~pyccl.core.Cosmology`): a Cosmology object.
        hmc (:class:`HMCalculator`): a halo model calculator.
        prof (:class:`~pyccl.halos.profiles.HaloProfile`): halo
            profile.
        prof_2pt (:class:`~pyccl.halos.profiles_2pt.Profile2pt`):
            a profile covariance object
            returning the the two-point moment of the two profiles
            being correlated. If `None`, the default second moment
            will be used, corresponding to the products of the means
            of both profiles.
        prof2 (:class:`~pyccl.halos.profiles.HaloProfile`): a
            second halo profile. If `None`, `prof` will be used as
            `prof2`.
        p_of_k_a (:class:`~pyccl.pk2d.Pk2D`): a `Pk2D` object to
            be used as the linear matter power spectrum. If `None`,
            the power spectrum stored within `cosmo` will be used.
        normprof1 (bool): if `True`, this integral will be
            normalized by :math:`I^0_1(k\\rightarrow 0,a|u)`
            (see :meth:`~HMCalculator.I_0_1`), where
            :math:`u` is the profile represented by `prof`.
        normprof2 (bool): if `True`, this integral will be
            normalized by :math:`I^0_1(k\\rightarrow 0,a|v)`
            (see :meth:`~HMCalculator.I_0_1`), where
            :math:`v` is the profile represented by `prof2`.
        get_1h (bool): if `False`, the 1-halo term (i.e. the first
            term in the first equation above) won't be computed.
        get_2h (bool): if `False`, the 2-halo term (i.e. the second
            term in the first equation above) won't be computed.
        a_arr (array): an array holding values of the scale factor
            at which the halo model power spectrum should be
            calculated for interpolation. If `None`, the internal
            values used by `cosmo` will be used.
        lk_arr (array): an array holding values of the natural
            logarithm of the wavenumber (in units of Mpc^-1) at
            which the halo model power spectrum should be calculated
            for interpolation. If `None`, the internal values used
            by `cosmo` will be used.
        extrap_order_lok (int): extrapolation order to be used on
            k-values below the minimum of the splines. See
            :class:`~pyccl.pk2d.Pk2D`.
        extrap_order_hik (int): extrapolation order to be used on
            k-values above the maximum of the splines. See
            :class:`~pyccl.pk2d.Pk2D`.
        smooth_transition (function or None):
            Modify the halo model 1-halo/2-halo transition region
            via a time-dependent function :math:`\\alpha(a)`,
            defined as in HMCODE-2020 (``arXiv:2009.01858``): :math:`P(k,a)=
            (P_{1h}^{\\alpha(a)}(k)+P_{2h}^{\\alpha(a)}(k))^{1/\\alpha}`.
            If `None` the extra factor is just 1.
        supress_1h (function or None):
            Supress the 1-halo large scale contribution by a
            time- and scale-dependent function :math:`k_*(a)`,
            defined as in HMCODE-2020 (``arXiv:2009.01858``):
            :math:`\\frac{(k/k_*(a))^4}{1+(k/k_*(a))^4}`.
            If `None` the standard 1-halo term is returned with no damping.

    Returns:
        :class:`~pyccl.pk2d.Pk2D`: halo model power spectrum.
    """
    if lk_arr is None:
        status = 0
        nk = lib.get_pk_spline_nk(cosmo.cosmo)
        lk_arr, status = lib.get_pk_spline_lk(cosmo.cosmo, nk, status)
        check(status, cosmo=cosmo)
    if a_arr is None:
        status = 0
        na = lib.get_pk_spline_na(cosmo.cosmo)
        a_arr, status = lib.get_pk_spline_a(cosmo.cosmo, na, status)
        check(status, cosmo=cosmo)

    pk_arr = halomod_power_spectrum(cosmo, hmc, np.exp(lk_arr), a_arr,
                                    prof, prof_2pt=prof_2pt,
                                    prof2=prof2, p_of_k_a=p_of_k_a,
                                    normprof1=normprof1, normprof2=normprof2,
                                    get_1h=get_1h, get_2h=get_2h,
                                    smooth_transition=smooth_transition,
                                    supress_1h=supress_1h)

    pk2d = Pk2D(a_arr=a_arr, lk_arr=lk_arr, pk_arr=pk_arr,
                extrap_order_lok=extrap_order_lok,
                extrap_order_hik=extrap_order_hik,
                cosmo=cosmo, is_logp=False)
    return pk2d


def halomod_trispectrum_1h(cosmo, hmc, k, a,
                           prof1, prof2=None, prof12_2pt=None,
                           prof3=None, prof4=None, prof34_2pt=None,
                           normprof1=False, normprof2=False,
                           normprof3=False, normprof4=False):
    """ Computes the halo model 1-halo trispectrum for four different
    quantities defined by their respective halo profiles. The 1-halo
    trispectrum for four profiles :math:`u_{1,2}`, :math:`v_{1,2}` is
    calculated as:

    .. math::
        T_{u_1,u_2;v_1,v_2}(k_u,k_v,a) =
        I^0_{2,2}(k_u,k_v,a|u_{1,2},v_{1,2})

    where :math:`I^0_{2,2}` is defined in the documentation
    of :meth:`~HMCalculator.I_0_22`.

    .. note:: This approximation assumes that the 4-point
              profile cumulant is the same as the product of two
              2-point cumulants. We may relax this assumption in
              future versions of CCL.

    Args:
        cosmo (:class:`~pyccl.core.Cosmology`): a Cosmology object.
        hmc (:class:`HMCalculator`): a halo model calculator.
        k (float or array_like): comoving wavenumber in Mpc^-1.
        a (float or array_like): scale factor.
        prof1 (:class:`~pyccl.halos.profiles.HaloProfile`): halo
            profile (corresponding to :math:`u_1` above.
        prof2 (:class:`~pyccl.halos.profiles.HaloProfile`): halo
            profile (corresponding to :math:`u_2` above. If `None`,
            `prof1` will be used as `prof2`.
        prof12_2pt (:class:`~pyccl.halos.profiles_2pt.Profile2pt`):
            a profile covariance object returning the the two-point
            moment of `prof1` and `prof2`. If `None`, the default
            second moment will be used, corresponding to the
            products of the means of both profiles.
        prof3 (:class:`~pyccl.halos.profiles.HaloProfile`): halo
            profile (corresponding to :math:`v_1` above. If `None`,
            `prof1` will be used as `prof3`.
        prof4 (:class:`~pyccl.halos.profiles.HaloProfile`): halo
            profile (corresponding to :math:`v_2` above. If `None`,
            `prof3` will be used as `prof4`.
        prof34_2pt (:class:`~pyccl.halos.profiles_2pt.Profile2pt`):
            same as `prof12_2pt` for `prof3` and `prof4`.
        normprof1 (bool): if `True`, this integral will be
            normalized by :math:`I^0_1(k\\rightarrow 0,a|u)`
            (see :meth:`~HMCalculator.I_0_1`), where
            :math:`u` is the profile represented by `prof1`.
        normprof2 (bool): same as `normprof1` for `prof2`.
        normprof3 (bool): same as `normprof1` for `prof3`.
        normprof4 (bool): same as `normprof1` for `prof4`.

    Returns:
        float or array_like: integral values evaluated at each
        combination of `k` and `a`. The shape of the output will
        be `(N_a, N_k, N_k)` where `N_k` and `N_a` are the sizes of
        `k` and `a` respectively. The ordering is such that
        `output[ia, ik2, ik1] = T(k[ik1], k[ik2], a[ia])`
        If `k` or `a` are scalars, the corresponding dimension will
        be squeezed out on output.
    """
    a_use = np.atleast_1d(a)
    k_use = np.atleast_1d(k)

    # Check inputs
    if not isinstance(prof1, HaloProfile):
        raise TypeError("prof1 must be of type `HaloProfile`")
    if (prof2 is not None) and (not isinstance(prof2, HaloProfile)):
        raise TypeError("prof2 must be of type `HaloProfile` or `None`")
    if (prof3 is not None) and (not isinstance(prof3, HaloProfile)):
        raise TypeError("prof3 must be of type `HaloProfile` or `None`")
    if (prof4 is not None) and (not isinstance(prof4, HaloProfile)):
        raise TypeError("prof4 must be of type `HaloProfile` or `None`")
    if prof12_2pt is None:
        prof12_2pt = Profile2pt()
    elif not isinstance(prof12_2pt, Profile2pt):
        raise TypeError("prof12_2pt must be of type "
                        "`Profile2pt` or `None`")
    if (prof34_2pt is not None) and (not isinstance(prof34_2pt, Profile2pt)):
        raise TypeError("prof34_2pt must be of type `Profile2pt` or `None`")

    def get_norm(normprof, prof, sf):
        if normprof:
            return hmc.profile_norm(cosmo, sf, prof)
        else:
            return 1

    na = len(a_use)
    nk = len(k_use)
    out = np.zeros([na, nk, nk])
    for ia, aa in enumerate(a_use):
        # Compute profile normalizations
        norm1 = get_norm(normprof1, prof1, aa)
        # Compute second profile normalization
        if prof2 is None:
            norm2 = norm1
        else:
            norm2 = get_norm(normprof2, prof2, aa)
        if prof3 is None:
            norm3 = norm1
        else:
            norm3 = get_norm(normprof3, prof3, aa)
        if prof4 is None:
            norm4 = norm3
        else:
            norm4 = get_norm(normprof4, prof4, aa)

        norm = norm1 * norm2 * norm3 * norm4

        # Compute trispectrum at this redshift
        tk_1h = hmc.I_0_22(cosmo, k_use, aa,
                           prof1, prof12_2pt, prof2=prof2,
                           prof3=prof3, prof34_2pt=prof34_2pt,
                           prof4=prof4)

        # Normalize
        out[ia, :, :] = tk_1h * norm

    if np.ndim(a) == 0:
        out = np.squeeze(out, axis=0)
    if np.ndim(k) == 0:
        out = np.squeeze(out, axis=-1)
        out = np.squeeze(out, axis=-1)
    return out


def halomod_Tk3D_1h(cosmo, hmc,
                    prof1, prof2=None, prof12_2pt=None,
                    prof3=None, prof4=None, prof34_2pt=None,
                    normprof1=False, normprof2=False,
                    normprof3=False, normprof4=False,
                    lk_arr=None, a_arr=None,
                    extrap_order_lok=1, extrap_order_hik=1,
                    use_log=False):
    """ Returns a :class:`~pyccl.tk3d.Tk3D` object containing
    the 1-halo trispectrum for four quantities defined by
    their respective halo profiles. See :meth:`halomod_trispectrum_1h`
    for more details about the actual calculation.

    Args:
        cosmo (:class:`~pyccl.core.Cosmology`): a Cosmology object.
        hmc (:class:`HMCalculator`): a halo model calculator.
        prof1 (:class:`~pyccl.halos.profiles.HaloProfile`): halo
            profile (corresponding to :math:`u_1` above.
        prof2 (:class:`~pyccl.halos.profiles.HaloProfile`): halo
            profile (corresponding to :math:`u_2` above. If `None`,
            `prof1` will be used as `prof2`.
        prof12_2pt (:class:`~pyccl.halos.profiles_2pt.Profile2pt`):
            a profile covariance object returning the the two-point
            moment of `prof1` and `prof2`. If `None`, the default
            second moment will be used, corresponding to the
            products of the means of both profiles.
        prof3 (:class:`~pyccl.halos.profiles.HaloProfile`): halo
            profile (corresponding to :math:`v_1` above. If `None`,
            `prof1` will be used as `prof3`.
        prof4 (:class:`~pyccl.halos.profiles.HaloProfile`): halo
            profile (corresponding to :math:`v_2` above. If `None`,
            `prof3` will be used as `prof4`.
        prof34_2pt (:class:`~pyccl.halos.profiles_2pt.Profile2pt`):
            same as `prof12_2pt` for `prof3` and `prof4`.
        normprof1 (bool): if `True`, this integral will be
            normalized by :math:`I^0_1(k\\rightarrow 0,a|u)`
            (see :meth:`~HMCalculator.I_0_1`), where
            :math:`u` is the profile represented by `prof1`.
        normprof2 (bool): same as `normprof1` for `prof2`.
        normprof3 (bool): same as `normprof1` for `prof3`.
        normprof4 (bool): same as `normprof1` for `prof4`.
        a_arr (array): an array holding values of the scale factor
            at which the trispectrum should be calculated for
            interpolation. If `None`, the internal values used
            by `cosmo` will be used.
        lk_arr (array): an array holding values of the natural
            logarithm of the wavenumber (in units of Mpc^-1) at
            which the trispectrum should be calculated for
            interpolation. If `None`, the internal values used
            by `cosmo` will be used.
        extrap_order_lok (int): extrapolation order to be used on
            k-values below the minimum of the splines. See
            :class:`~pyccl.tk3d.Tk3D`.
        extrap_order_hik (int): extrapolation order to be used on
            k-values above the maximum of the splines. See
            :class:`~pyccl.tk3d.Tk3D`.
        use_log (bool): if `True`, the trispectrum will be
            interpolated in log-space (unless negative or
            zero values are found).

    Returns:
        :class:`~pyccl.tk3d.Tk3D`: 1-halo trispectrum.
    """
    if lk_arr is None:
        status = 0
        nk = lib.get_pk_spline_nk(cosmo.cosmo)
        lk_arr, status = lib.get_pk_spline_lk(cosmo.cosmo, nk, status)
        check(status, cosmo=cosmo)
    if a_arr is None:
        status = 0
        na = lib.get_pk_spline_na(cosmo.cosmo)
        a_arr, status = lib.get_pk_spline_a(cosmo.cosmo, na, status)
        check(status, cosmo=cosmo)

    tkk = halomod_trispectrum_1h(cosmo, hmc, np.exp(lk_arr), a_arr,
                                 prof1, prof2=prof2,
                                 prof12_2pt=prof12_2pt,
                                 prof3=prof3, prof4=prof4,
                                 prof34_2pt=prof34_2pt,
                                 normprof1=normprof1, normprof2=normprof2,
                                 normprof3=normprof3, normprof4=normprof4)
    if use_log:
        if np.any(tkk <= 0):
            warnings.warn(
                "Some values were not positive. "
                "Will not interpolate in log-space.",
                category=CCLWarning)
            use_log = False
        else:
            tkk = np.log(tkk)

    tk3d = Tk3D(a_arr=a_arr, lk_arr=lk_arr, tkk_arr=tkk,
                extrap_order_lok=extrap_order_lok,
                extrap_order_hik=extrap_order_hik, is_logt=use_log)
    return tk3d


def halomod_Tk3D_SSC_linear_bias(cosmo, hmc, prof, bias1=1, bias2=1, bias3=1,
                                 bias4=1,
                                 is_number_counts1=False,
                                 is_number_counts2=False,
                                 is_number_counts3=False,
                                 is_number_counts4=False,
                                 p_of_k_a=None, lk_arr=None,
                                 a_arr=None, extrap_order_lok=1,
                                 extrap_order_hik=1, use_log=False):
    """ Returns a :class:`~pyccl.tk3d.Tk3D` object containing
    the super-sample covariance trispectrum, given by the tensor
    product of the power spectrum responses associated with the
    two pairs of quantities being correlated. Each response is
    calculated as:

    .. math::
        \\frac{\\partial P_{u,v}(k)}{\\partial\\delta_L} = b_u b_v \\left(
        \\left(\\frac{68}{21}-\\frac{d\\log k^3P_L(k)}{d\\log k}\\right)
        P_L(k)+I^1_2(k|u,v) - (b_{u} + b_{v}) P_{u,v}(k) \\right)

    where the :math:`I^1_2` is defined in the documentation
    :meth:`~HMCalculator.I_1_2` and :math:`b_{}` and :math:`b_{vv}` are the
    linear halo biases for quantities :math:`u` and :math:`v`, respectively
    (zero if they are not clustering).

    Args:
        cosmo (:class:`~pyccl.core.Cosmology`): a Cosmology object.
        hmc (:class:`HMCalculator`): a halo model calculator.
        prof (:class:`~pyccl.halos.profiles.HaloProfile`): halo NFW
            profile.
        bias1 (float or array): linear galaxy bias for quantity 1. If an array,
        it has to have the shape of `a_arr`.
        bias2 (float or array): linear galaxy bias for quantity 2.
        bias3 (float or array): linear galaxy bias for quantity 3.
        bias4 (float or array): linear galaxy bias for quantity 4.
        is_number_counts1 (bool): If True, quantity 1 will be considered
        number counts and the clustering counter terms computed. Default False.
        is_number_counts2 (bool): as is_number_counts1 but for quantity 2.
        is_number_counts3 (bool): as is_number_counts1 but for quantity 3.
        is_number_counts4 (bool): as is_number_counts1 but for quantity 4.
        p_of_k_a (:class:`~pyccl.pk2d.Pk2D`): a `Pk2D` object to
            be used as the linear matter power spectrum. If `None`,
            the power spectrum stored within `cosmo` will be used.
        a_arr (array): an array holding values of the scale factor
            at which the trispectrum should be calculated for
            interpolation. If `None`, the internal values used
            by `cosmo` will be used.
        lk_arr (array): an array holding values of the natural
            logarithm of the wavenumber (in units of Mpc^-1) at
            which the trispectrum should be calculated for
            interpolation. If `None`, the internal values used
            by `cosmo` will be used.
        extrap_order_lok (int): extrapolation order to be used on
            k-values below the minimum of the splines. See
            :class:`~pyccl.tk3d.Tk3D`.
        extrap_order_hik (int): extrapolation order to be used on
            k-values above the maximum of the splines. See
            :class:`~pyccl.tk3d.Tk3D`.
        use_log (bool): if `True`, the trispectrum will be
            interpolated in log-space (unless negative or
            zero values are found).

    Returns:
        :class:`~pyccl.tk3d.Tk3D`: SSC effective trispectrum.
    """
    if lk_arr is None:
        status = 0
        nk = lib.get_pk_spline_nk(cosmo.cosmo)
        lk_arr, status = lib.get_pk_spline_lk(cosmo.cosmo, nk, status)
        check(status, cosmo=cosmo)
    if a_arr is None:
        status = 0
        na = lib.get_pk_spline_na(cosmo.cosmo)
        a_arr, status = lib.get_pk_spline_a(cosmo.cosmo, na, status)
        check(status, cosmo=cosmo)

    # Make sure biases are of the form number of a x number of k
    ones = np.ones_like(a_arr)
    bias1 *= ones
    bias2 *= ones
    bias3 *= ones
    bias4 *= ones

    k_use = np.exp(lk_arr)

    # Check inputs
    if not isinstance(prof, HaloProfileNFW):
        raise TypeError("prof must be of type `HaloProfileNFW`")
    prof_2pt = Profile2pt()

    # Power spectrum
    if isinstance(p_of_k_a, Pk2D):
        pk2d = p_of_k_a
    elif (p_of_k_a is None) or (str(p_of_k_a) == 'linear'):
        pk2d = cosmo.get_linear_power('delta_matter:delta_matter')
    elif str(p_of_k_a) == 'nonlinear':
        pk2d = cosmo.get_nonlin_power('delta_matter:delta_matter')
    else:
        raise TypeError("p_of_k_a must be `None`, \'linear\', "
                        "\'nonlinear\' or a `Pk2D` object")

    na = len(a_arr)
    nk = len(k_use)
    dpk12 = np.zeros([na, nk])
    dpk34 = np.zeros([na, nk])
    for ia, aa in enumerate(a_arr):
        # Compute profile normalizations
        norm = hmc.profile_norm(cosmo, aa, prof) ** 2
        i12 = hmc.I_1_2(cosmo, k_use, aa, prof, prof_2pt, prof) * norm

        pk = pk2d.eval(k_use, aa, cosmo)
        dpk = pk2d.eval_dlogpk_dlogk(k_use, aa, cosmo)
        # ~ [(47/21 - 1/3 dlogPk/dlogk) * Pk+I12]
        dpk12[ia] = ((2.2380952381-dpk/3)*pk + i12)
        dpk34[ia] = dpk12[ia].copy()  # Avoid surprises

        # Counter terms for clustering (i.e. - (bA + bB) * PAB
        if is_number_counts1 or is_number_counts2 or is_number_counts3 or \
           is_number_counts4:
            b1 = b2 = b3 = b4 = 0

            i02 = hmc.I_0_2(cosmo, k_use, aa, prof, prof_2pt, prof) * norm
            P_12 = P_34 = pk + i02

            if is_number_counts1:
                b1 = bias1[ia]
            if is_number_counts2:
                b2 = bias2[ia]
            if is_number_counts3:
                b3 = bias3[ia]
            if is_number_counts4:
                b4 = bias4[ia]

            dpk12[ia, :] -= (b1 + b2) * P_12
            dpk34[ia, :] -= (b3 + b4) * P_34

        dpk12[ia] *= bias1[ia] * bias2[ia]
        dpk34[ia] *= bias3[ia] * bias4[ia]

    if use_log:
        if np.any(dpk12 <= 0) or np.any(dpk34 <= 0):
            warnings.warn(
                "Some values were not positive. "
                "Will not interpolate in log-space.",
                category=CCLWarning)
            use_log = False
        else:
            dpk12 = np.log(dpk12)
            dpk34 = np.log(dpk34)

    tk3d = Tk3D(a_arr=a_arr, lk_arr=lk_arr,
                pk1_arr=dpk12, pk2_arr=dpk34,
                extrap_order_lok=extrap_order_lok,
                extrap_order_hik=extrap_order_hik, is_logt=use_log)
    return tk3d


def halomod_Tk3D_SSC(cosmo, hmc,
                     prof1, prof2=None, prof12_2pt=None,
                     prof3=None, prof4=None, prof34_2pt=None,
                     normprof1=False, normprof2=False,
                     normprof3=False, normprof4=False,
                     p_of_k_a=None, lk_arr=None, a_arr=None,
                     extrap_order_lok=1, extrap_order_hik=1,
                     use_log=False):
    """ Returns a :class:`~pyccl.tk3d.Tk3D` object containing
    the super-sample covariance trispectrum, given by the tensor
    product of the power spectrum responses associated with the
    two pairs of quantities being correlated. Each response is
    calculated as:

    .. math::
        \\frac{\\partial P_{u,v}(k)}{\\partial\\delta_L} =
        \\left(\\frac{68}{21}-\\frac{d\\log k^3P_L(k)}{d\\log k}\\right)
        P_L(k)I^1_1(k,|u)I^1_1(k,|v)+I^1_2(k|u,v) - (b_{u} + b_{v})
        P_{u,v}(k)

    where the :math:`I^a_b` are defined in the documentation
    of :meth:`~HMCalculator.I_1_1` and  :meth:`~HMCalculator.I_1_2` and
    :math:`b_{u}` and :math:`b_{v}` are the linear halo biases for quantities
    :math:`u` and :math:`v`, respectively (zero if they are not clustering).

    Args:
        cosmo (:class:`~pyccl.core.Cosmology`): a Cosmology object.
        hmc (:class:`HMCalculator`): a halo model calculator.
        prof1 (:class:`~pyccl.halos.profiles.HaloProfile`): halo
            profile (corresponding to :math:`u_1` above.
        prof2 (:class:`~pyccl.halos.profiles.HaloProfile`): halo
            profile (corresponding to :math:`u_2` above. If `None`,
            `prof1` will be used as `prof2`.
        prof12_2pt (:class:`~pyccl.halos.profiles_2pt.Profile2pt`):
            a profile covariance object returning the the two-point
            moment of `prof1` and `prof2`. If `None`, the default
            second moment will be used, corresponding to the
            products of the means of both profiles.
        prof3 (:class:`~pyccl.halos.profiles.HaloProfile`): halo
            profile (corresponding to :math:`v_1` above. If `None`,
            `prof1` will be used as `prof3`.
        prof4 (:class:`~pyccl.halos.profiles.HaloProfile`): halo
            profile (corresponding to :math:`v_2` above. If `None`,
            `prof3` will be used as `prof4`.
        prof34_2pt (:class:`~pyccl.halos.profiles_2pt.Profile2pt`):
            same as `prof12_2pt` for `prof3` and `prof4`.
        normprof1 (bool): if `True`, this integral will be
            normalized by :math:`I^0_1(k\\rightarrow 0,a|u)`
            (see :meth:`~HMCalculator.I_0_1`), where
            :math:`u` is the profile represented by `prof1`.
        normprof2 (bool): same as `normprof1` for `prof2`.
        normprof3 (bool): same as `normprof1` for `prof3`.
        normprof4 (bool): same as `normprof1` for `prof4`.
        p_of_k_a (:class:`~pyccl.pk2d.Pk2D`): a `Pk2D` object to
            be used as the linear matter power spectrum. If `None`,
            the power spectrum stored within `cosmo` will be used.
        a_arr (array): an array holding values of the scale factor
            at which the trispectrum should be calculated for
            interpolation. If `None`, the internal values used
            by `cosmo` will be used.
        lk_arr (array): an array holding values of the natural
            logarithm of the wavenumber (in units of Mpc^-1) at
            which the trispectrum should be calculated for
            interpolation. If `None`, the internal values used
            by `cosmo` will be used.
        extrap_order_lok (int): extrapolation order to be used on
            k-values below the minimum of the splines. See
            :class:`~pyccl.tk3d.Tk3D`.
        extrap_order_hik (int): extrapolation order to be used on
            k-values above the maximum of the splines. See
            :class:`~pyccl.tk3d.Tk3D`.
        use_log (bool): if `True`, the trispectrum will be
            interpolated in log-space (unless negative or
            zero values are found).

    Returns:
        :class:`~pyccl.tk3d.Tk3D`: SSC effective trispectrum.
    """
    if lk_arr is None:
        status = 0
        nk = lib.get_pk_spline_nk(cosmo.cosmo)
        lk_arr, status = lib.get_pk_spline_lk(cosmo.cosmo, nk, status)
        check(status, cosmo=cosmo)
    if a_arr is None:
        status = 0
        na = lib.get_pk_spline_na(cosmo.cosmo)
        a_arr, status = lib.get_pk_spline_a(cosmo.cosmo, na, status)
        check(status, cosmo=cosmo)

    k_use = np.exp(lk_arr)

    # Check inputs
    if not isinstance(prof1, HaloProfile):
        raise TypeError("prof1 must be of type `HaloProfile`")
    if (prof2 is not None) and (not isinstance(prof2, HaloProfile)):
        raise TypeError("prof2 must be of type `HaloProfile` or `None`")
    if (prof3 is not None) and (not isinstance(prof3, HaloProfile)):
        raise TypeError("prof3 must be of type `HaloProfile` or `None`")
    if (prof4 is not None) and (not isinstance(prof4, HaloProfile)):
        raise TypeError("prof4 must be of type `HaloProfile` or `None`")
    if prof12_2pt is None:
        prof12_2pt = Profile2pt()
    elif not isinstance(prof12_2pt, Profile2pt):
        raise TypeError("prof12_2pt must be of type "
                        "`Profile2pt` or `None`")
    if (prof34_2pt is not None) and (not isinstance(prof34_2pt, Profile2pt)):
        raise TypeError("prof34_2pt must be of type `Profile2pt` or `None`")

    # number counts profiles must be normalized
    profs = {prof1: normprof1, prof2: normprof2,
             prof3: normprof3, prof4: normprof4}

    for i, (profile, normalization) in enumerate(profs.items()):
        if (profile is not None
                and profile.is_number_counts
                and not normalization):
            raise ValueError(
                f"normprof{i+1} must be True if prof{i+1} is number counts")

    if prof3 is None:
        prof3_bak = prof1
    else:
        prof3_bak = prof3
    if prof34_2pt is None:
        prof34_2pt_bak = prof12_2pt
    else:
        prof34_2pt_bak = prof34_2pt

    # Power spectrum
    if isinstance(p_of_k_a, Pk2D):
        pk2d = p_of_k_a
    elif (p_of_k_a is None) or (str(p_of_k_a) == 'linear'):
        pk2d = cosmo.get_linear_power('delta_matter:delta_matter')
    elif str(p_of_k_a) == 'nonlinear':
        pk2d = cosmo.get_nonlin_power('delta_matter:delta_matter')
    else:
        raise TypeError("p_of_k_a must be `None`, \'linear\', "
                        "\'nonlinear\' or a `Pk2D` object")

    def get_norm(normprof, prof, sf):
        if normprof:
            return hmc.profile_norm(cosmo, sf, prof)
        else:
            return 1

    na = len(a_arr)
    nk = len(k_use)
    dpk12 = np.zeros([na, nk])
    dpk34 = np.zeros([na, nk])
    for ia, aa in enumerate(a_arr):
        # Compute profile normalizations
        norm1 = get_norm(normprof1, prof1, aa)
        i11_1 = hmc.I_1_1(cosmo, k_use, aa, prof1)
        # Compute second profile normalization
        if prof2 is None:
            norm2 = norm1
            i11_2 = i11_1
        else:
            norm2 = get_norm(normprof2, prof2, aa)
            i11_2 = hmc.I_1_1(cosmo, k_use, aa, prof2)
        if prof3 is None:
            norm3 = norm1
            i11_3 = i11_1
        else:
            norm3 = get_norm(normprof3, prof3, aa)
            i11_3 = hmc.I_1_1(cosmo, k_use, aa, prof3)
        if prof4 is None:
            norm4 = norm3
            i11_4 = i11_3
        else:
            norm4 = get_norm(normprof4, prof4, aa)
            i11_4 = hmc.I_1_1(cosmo, k_use, aa, prof4)

        i12_12 = hmc.I_1_2(cosmo, k_use, aa, prof1,
                           prof12_2pt, prof2)
        if (prof3 is None) and (prof4 is None) and (prof34_2pt is None):
            i12_34 = i12_12
        else:
            i12_34 = hmc.I_1_2(cosmo, k_use, aa, prof3_bak,
                               prof34_2pt_bak, prof4)
        norm12 = norm1 * norm2
        norm34 = norm3 * norm4

        pk = pk2d.eval(k_use, aa, cosmo)
        dpk = pk2d.eval_dlogpk_dlogk(k_use, aa, cosmo)
        # (47/21 - 1/3 dlogPk/dlogk) * I11 * I11 * Pk+I12
        dpk12[ia, :] = norm12*((2.2380952381-dpk/3)*i11_1*i11_2*pk+i12_12)
        dpk34[ia, :] = norm34*((2.2380952381-dpk/3)*i11_3*i11_4*pk+i12_34)

        # Counter terms for clustering (i.e. - (bA + bB) * PAB
        if prof1.is_number_counts or (prof2 is None or prof2.is_number_counts):
            b1 = b2 = np.zeros_like(k_use)
            i02_12 = hmc.I_0_2(cosmo, k_use, aa, prof1, prof12_2pt, prof2)
            P_12 = norm12 * (pk * i11_1 * i11_2 + i02_12)

            if prof1.is_number_counts:
                b1 = i11_1 * norm1

            if prof2 is None:
                b2 = b1
            elif prof2.is_number_counts:
                b2 = i11_2 * norm2

            dpk12[ia, :] -= (b1 + b2) * P_12

        if prof3_bak.is_number_counts or \
                ((prof3_bak.is_number_counts and prof4 is None) or
                 (prof4 is not None) and prof4.is_number_counts):
            b3 = b4 = np.zeros_like(k_use)
            if (prof3 is None) and (prof4 is None) and (prof34_2pt is None):
                i02_34 = i02_12
            else:
                i02_34 = hmc.I_0_2(cosmo, k_use, aa, prof3_bak, prof34_2pt_bak,
                                   prof4)
            P_34 = norm34 * (pk * i11_3 * i11_4 + i02_34)

            if prof3 is None:
                b3 = b1
            elif prof3.is_number_counts:
                b3 = i11_3 * norm3

            if prof4 is None:
                b4 = b3
            elif prof4.is_number_counts:
                b4 = i11_4 * norm4

            dpk34[ia, :] -= (b3 + b4) * P_34

    if use_log:
        if np.any(dpk12 <= 0) or np.any(dpk34 <= 0):
            warnings.warn(
                "Some values were not positive. "
                "Will not interpolate in log-space.",
                category=CCLWarning)
            use_log = False
        else:
            dpk12 = np.log(dpk12)
            dpk34 = np.log(dpk34)

    tk3d = Tk3D(a_arr=a_arr, lk_arr=lk_arr,
                pk1_arr=dpk12, pk2_arr=dpk34,
                extrap_order_lok=extrap_order_lok,
                extrap_order_hik=extrap_order_hik, is_logt=use_log)
    return tk3d<|MERGE_RESOLUTION|>--- conflicted
+++ resolved
@@ -12,21 +12,13 @@
 from ..pyutils import _spline_integrate
 from .. import background
 from ..errors import CCLWarning
-<<<<<<< HEAD
 from ..base import CCLHalosObject, unlock_instance
-from ..parameters import physical_constants
-import numpy as np
-
-
-class HMCalculator(CCLHalosObject):
-=======
 from ..parameters import physical_constants as const
 import numpy as np
 
 
-class HMCalculator(object):
->>>>>>> 163b319e
-    """ This class implements a set of methods that can be used to
+class HMCalculator(CCLHalosObject):
+    """This class implements a set of methods that can be used to
     compute various halo model quantities. A lot of these quantities
     will involve integrals of the sort:
 
@@ -124,27 +116,7 @@
         # Spline integrator
         return _spline_integrate(lM, fM, lM[0], lM[-1])
 
-<<<<<<< HEAD
     @unlock_instance(mutate=False)
-    def _get_ingredients(self, a, cosmo, get_bf):
-        # Compute mass function and bias (if needed) at a new
-        # value of the scale factor and/or with a new Cosmology
-        rho0 = cosmo.rho_x(a, "matter", is_comoving=True)
-
-        if a != self._a_current_mf:
-            self._mf = self._massfunc.get_mass_function(
-                cosmo, self._mass, a, mdef_other=self._mdef)
-            self._mf0 = (rho0 - self._integrator(
-                self._mf*self._mass, self._lmass)) / self._m0
-            self._a_current_mf = a
-
-        if get_bf and a != self._a_current_bf:
-            self._bf = self._hbias.get_halo_bias(
-                cosmo, self._mass, a, mdef_other=self._mdef)
-            self._bf0 = (rho0 - self._integrator(
-                self._mf*self._bf*self._mass, self._lmass)) / self._m0
-            self._a_current_bf = a
-=======
     def _get_mass_function(self, cosmo, a, rho0):
         # Compute the mass function at this cosmo and a.
         if a != self._a_mf or cosmo != self._cosmo_mf:
@@ -154,6 +126,7 @@
             self._mf0 = (rho0 - integ) / self._m0
             self._cosmo_mf, self._a_mf = cosmo, a  # cache
 
+    @unlock_instance(mutate=False)
     def _get_halo_bias(self, cosmo, a, rho0):
         # Compute the halo bias at this cosmo and a.
         if cosmo != self._cosmo_bf or a != self._a_bf:
@@ -169,7 +142,6 @@
         self._get_mass_function(cosmo, a, rho0)
         if get_bf:
             self._get_halo_bias(cosmo, a, rho0)
->>>>>>> 163b319e
 
     def _integrate_over_mf(self, array_2):
         i1 = self._integrator(self._mf[..., :] * array_2,
@@ -179,11 +151,7 @@
     def _integrate_over_mbf(self, array_2):
         i1 = self._integrator((self._mf * self._bf)[..., :] * array_2,
                               self._lmass)
-<<<<<<< HEAD
-        return i1 + self._bf0 * array_2[..., 0]
-=======
         return i1 + self._mbf0 * array_2[..., 0]
->>>>>>> 163b319e
 
     def profile_norm(self, cosmo, a, prof):
         """ Returns :math:`I^0_1(k\\rightarrow0,a|u)`
