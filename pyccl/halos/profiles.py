--- conflicted
+++ resolved
@@ -6,12 +6,8 @@
 from .massdef import MassDef
 from ..errors import warnings, CCLDeprecationWarning
 import numpy as np
-<<<<<<< HEAD
-from scipy.special import sici, erf
+from scipy.special import sici, erf, gamma, gammainc
 from abc import abstractmethod
-=======
-from scipy.special import sici, erf, gamma, gammainc
->>>>>>> 163b319e
 
 
 class HaloProfile(CCLHalosObject):
@@ -40,13 +36,10 @@
     of these quantities if one wants to avoid the FFTLog
     calculation.
     """
-<<<<<<< HEAD
     from .._repr import _build_string_HaloProfile as __repr__
     __linked_abstractmethods__ = '_real', '_fourier'
-=======
     name = 'default'
     is_number_counts = False
->>>>>>> 163b319e
 
     def __init__(self):
         self.precision_fftlog = {'padding_lo_fftlog': 0.1,
@@ -159,7 +152,6 @@
         """
         return self.precision_fftlog['plaw_projected']
 
-<<<<<<< HEAD
     @abstractmethod
     def _real(self, cosmo, r, M, a, mass_def):
         """Implementation of the 3D real-space profile.
@@ -174,10 +166,6 @@
 
     def real(self, cosmo, r, M, a, mass_def=None):
         """ Returns the 3D real-space value of the profile as a
-=======
-    def real(self, cosmo, r, M, a, mass_def):
-        """ Returns the 3D  real-space value of the profile as a
->>>>>>> 163b319e
         function of cosmology, radius, halo mass and scale factor.
 
         Args:
@@ -661,15 +649,9 @@
     Args:
         c_M_relation (:obj:`Concentration`): concentration-mass
             relation to use with this profile.
-<<<<<<< HEAD
         fourier_analytic (bool): (Deprecated - do not use)
             set to `True` if you want to compute the Fourier profile
             analytically (and not through FFTLog).
-=======
-        fourier_analytic (bool): set to `True` if you want to compute
-            the Fourier profile analytically (and not through FFTLog).
-            Default: `True`.
->>>>>>> 163b319e
         projected_analytic (bool): set to `True` if you want to
             compute the 2D projected profile analytically (and not
             through FFTLog). Default: `False`.
@@ -1234,27 +1216,6 @@
     def update_parameters(self, mass_bias=None, P0=None,
                           c500=None, alpha=None, beta=None, gamma=None,
                           alpha_P=None, P0_hexp=None, x_out=None):
-<<<<<<< HEAD
-        """ Update any of the parameters associated with
-        this profile. Any parameter set to `None` won't be updated.
-
-        .. note:: A change in `alpha`, `beta`, `x_out`, or `gamma` will trigger
-            a recomputation of the Fourier-space template, which can be slow.
-
-        Args:
-            mass_bias (float): the mass bias parameter :math:`1-b`.
-            P0 (float): profile normalization.
-            c500 (float): concentration parameter.
-            alpha (float): profile shape parameter.
-            beta (float): profile shape parameters.
-            gamma (float): profile shape parameters.
-            alpha_P (float): additional mass dependence exponent.
-            P0_hexp (float): power of `h` with which the normalization should \
-                scale (-1 for SZ-based normalizations, -3/2 for \
-                X-ray-based ones).
-            x_out (float): profile threshold (as a fraction of r500c). \
-                if `None`, no threshold will be used.
-=======
         """Update any of the parameters associated with this profile.
         Any parameter set to ``None`` won't be updated.
 
@@ -1280,7 +1241,6 @@
             SZ-based normalizations: -1. X-ray-based normalizations: -3/2.
         x_out : float
             Profile threshold (as a fraction of r500c).
->>>>>>> 163b319e
         """
         if mass_bias is not None:
             self.mass_bias = mass_bias
@@ -1302,17 +1262,11 @@
         if gamma is not None and gamma != self.gamma:
             re_fourier = True
             self.gamma = gamma
-<<<<<<< HEAD
-        if x_out is not None:
-            if x_out != self.x_out:
-                re_fourier = True
-=======
         if c500 is not None and c500 != self.c500:
             re_fourier = True
             self.c500 = c500
         if x_out is not None and x_out != self.x_out:
             re_fourier = True
->>>>>>> 163b319e
             self.x_out = x_out
 
         if re_fourier:
