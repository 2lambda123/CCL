from .. import ccllib as lib
from ..core import check
from ..parameters import physical_constants as const
from ..base import (CCLAutoRepr, CCLNamedClass,
                    warn_api, deprecated, deprecate_attr)
import numpy as np
import functools
from abc import abstractmethod, abstractproperty


__all__ = ("HMIngredients",)


class HMIngredients(CCLAutoRepr, CCLNamedClass):
<<<<<<< HEAD
    """Base class for halo model ingredients.

    This class contains methods that check for consistency of mass definition
    and model at initialization. Subclasses must define a
    ``_mass_def_strict_always`` class attribute and a
    ``_check_mass_def_strict`` class method.

    Parameters
    ----------
    mass_def : :obj:`~pyccl.halos.MassDef`
        Mass definition.
    mass_def_strict : bool
        Whether the instance will allow for incompatible mass definitions.

    Raises
    ------
    ValueError
        If the mass definition is incompatible with the model setup.

    Attributes
    ----------
    mass_def
    mass_def_strict
    """
=======
    """Base class for halo model ingredients."""
>>>>>>> 43591ce9
    __repr_attrs__ = ("mass_def", "mass_def_strict",)
    __getattr__ = deprecate_attr(pairs=[('mdef', 'mass_def')]
                                 )(super.__getattribute__)

    @warn_api
    def __init__(self, *, mass_def, mass_def_strict=True):
        # Check mass definition consistency.
        from .massdef import MassDef
        mass_def = MassDef.create_instance(mass_def)
        self.mass_def_strict = mass_def_strict
        self._check_mass_def(mass_def)
        self.mass_def = mass_def
        self._setup()

    @abstractproperty
    def _mass_def_strict_always(self) -> bool:
        """Property that dictates whether ``mass_def_strict`` can be set
        as False on initialization.

        Some models are set up in a way so that the set of fitted parameters
        depends on the mass definition, (i.e. no one universal model exists
        to cover all cases). Setting this to True fixes ``mass_def_strict``
        to True irrespective of what the user passes.

        Set this propery to False to allow users to override strict checks.
        """

    @abstractmethod
    def _check_mass_def_strict(self, mass_def) -> bool:
        """Check if a mass definition is compatible with the model.

        Arguments
        ---------
        mass_def : :class:`~pyccl.halos.MassDef`
            Mass definition to check for compatibility.

        Returns
        -------
        compatibility : bool
            Flag denoting whether the mass definition is compatible.
        """

    def _setup(self) -> None:
        """Initialize any internal attributes of this object.
        This function is the equivalent of a post-init method, called at
        the end of initialization.
        """

    def _check_mass_def(self, mass_def) -> None:
        """Check if a mass definition is compatible with the model and the
        initialization parameters.

        Arguments
        ---------
        mass_def : :class:`~pyccl.halos.MassDef`
            Mass definition to check for compatibility.

        Raises
        ------
        ValueError
            If the mass definition is incompatible with the model setup.
        """
        classname = self.__class__.__name__
        msg = f"{classname} is not defined for {mass_def.name} masses"

        if self._check_mass_def_strict(mass_def):
            # Passed mass is incompatible with model.

            if self._mass_def_strict_always:
                # Class has no universal model and mass is incompatible.
                raise ValueError(
                    f"{msg} and this requirement cannot be relaxed.")

            if self.mass_def_strict:
                # Strict mass_def check enabled and mass is incompatible.
                raise ValueError(
                    f"{msg}. To relax this check set `mass_def_strict=False`.")

    def _get_logM_sigM(self, cosmo, M, a, *, return_dlns=False):
        """Compute ``logM``, ``sigM``, and (optionally) ``dlns_dlogM``."""
        cosmo.compute_sigma()  # initialize sigma(M) splines if needed
        logM = np.log10(M)

        # sigma(M)
        status = 0
        sigM, status = lib.sigM_vec(cosmo.cosmo, a, logM, len(logM), status)
        check(status, cosmo=cosmo)
        if not return_dlns:
            return logM, sigM

        # dlogsigma(M)/dlog10(M)
        dlns_dlogM, status = lib.dlnsigM_dlogM_vec(cosmo.cosmo, a, logM,
                                                   len(logM), status)
        check(status, cosmo=cosmo)
        return logM, sigM, dlns_dlogM


class MassFunc(HMIngredients):
    r"""Base class for halo mass functions.

    Implementation
    --------------
    - Subclasses must include arguments ``mass_def`` and ``mass_def_strict``
      in their :meth:`__init__()` methods.
    - Subclasses must define a :meth:`_get_fsigma()` method which implements
      the mass function.
    - Subclasses must define a :meth:`_check_mass_def_strict()`` method which
      flags if the input mass definition is incompatible with the model.
    - :meth:`_setup()` may be used to set up the model post-init.
      See :meth:`HMIngredients._setup()` for details.
    - Boolean class attribute ``_mass_def_strict_always`` may be set to prevent
      relaxing the mass definition consistency checks. Do not omit argument
      ``mass_def_strict`` in :meth:`__init__()` as this will depart from the
      uniform way to instantiate mass functions.

    Theory
    ------
    We assume that all mass functions can be written as

    .. math::

        \frac{{\rm d}n}{{\rm d}\log_{10}M} = f(\sigma_M) \, \frac{\rho_M}{M} \,
        \frac{{\rm d}\log \sigma_M}{{\rm d}\log_{10} M}

    where :math:`\sigma_M^2` is the overdensity variance on spheres with a
    radius given by the Lagrangian radius for mass :math:`M`.
    """
    _mass_def_strict_always = False

    @abstractmethod
    def _get_fsigma(self, cosmo, sigM, a, lnM):
        r"""Compute :math:`f(\sigma_M)`.

        Arguments
        ---------
        cosmo : :class:`~pyccl.core.Cosmology`
            Cosmological parameters.
        sigM : (nM,) ``numpy.ndarray``
            Standard deviation in the overdensity field on the scale of
            halos of mass :math:`M`. Input will always be an array, and there
            is no need for the implemented function to convert it to one.
        a : float
            Scale factor.
        lnM : (nM,) ``numpy.ndarray``
            Natural logarithm of the halo mass in units of :math:`\rm M_\odot`
            (provided in addition to sigM for convenience in some mass function
            parametrizations). Input will always be an array, and there is no
            need for the implemented function to convert it to one.

        Returns
        -------
        f_sigma : (nM,) ``numpy.ndarray``
            Values of :math:`f(\sigma_M)`. Output is expected to be an array
            and there is no need to squeeze extra dimensions.
        """

    def __call__(self, cosmo, M, a):
<<<<<<< HEAD
        r"""Call the mass function.

        Arguments
        ---------
        cosmo : :class:`~pyccl.core.Cosmology`
            Cosmological parameters.
        M : float or (nM,) array_like
            Halo mass in units of :math:`\rm M_\odot`.
        a : float
            Scale factor.

        Returns
        -------
        mass_function : float or (nM,) ``numpy.ndarray``
            Mass function :math:`\frac{{\rm d}n}{{\rm d}\log_{10}M}`
            in units of comoving :math:`\rm Mpc^{-3}`.
=======
        """ Returns the mass function for input parameters.

        Args:
            cosmo (:class:`~pyccl.core.Cosmology`): A Cosmology object.
            M (float or array_like): halo mass in units of M_sun.
            a (float): scale factor.

        Returns:
            float or array_like: mass function \
                :math:`dn/d\\log_{10}M` in units of Mpc^-3 (comoving).
>>>>>>> 43591ce9
        """
        M_use = np.atleast_1d(M)
        logM, sigM, dlns_dlogM = self._get_logM_sigM(
            cosmo, M_use, a, return_dlns=True)

        rho = (const.RHO_CRITICAL * cosmo['Omega_m'] * cosmo['h']**2)
        f = self._get_fsigma(cosmo, sigM, a, 2.302585092994046 * logM)
        mf = f * rho * dlns_dlogM / M_use
        if np.ndim(M) == 0:
            return mf[0]
        return mf

<<<<<<< HEAD
    get_mass_function = __call__
=======
    @deprecated(new_function=__call__)
    def get_mass_function(self, cosmo, M, a):
        return self(cosmo, M, a)
>>>>>>> 43591ce9


class HaloBias(HMIngredients):
    r"""Base class for halo bias functions.

    Implementation
    --------------
    - Subclasses must include arguments ``mass_def`` and ``mass_def_strict``
      in their :meth:`__init__()` methods.
    - Subclasses must define a :meth:`_get_bsigma()` method which implements
      the halo bias.
    - Subclasses must define a :meth:`_check_mass_def_strict()`` method which
      flags if the input mass definition is incompatible with the model.
    - :meth:`_setup()` may be used to set up the model post-init.
      See :meth:`HMIngredients._setup()` for details.
    - Boolean class attribute ``_mass_def_strict_always`` may be set to prevent
      relaxing the mass definition consistency checks. Do not omit argument
      ``mass_def_strict`` in :meth:`__init__()` as this will depart from the
      uniform way to instantiate mass functions.

    Theory
    ------
    We assume that all halo bias parametrizations can be written as functions
    that depend only on :math:`M` through :math:`\sigma_M`, the overdensity
    variance on spheres of the Lagrangian radius that corresponds to mass
    :math:`M`.
    """
    _mass_def_strict_always = False

    @abstractmethod
    def _get_bsigma(self, cosmo, sigM, a):
        r"""Compute :math:`b(\sigma_M)`.

        Arguments
        ---------
        cosmo : :class:`~pyccl.core.Cosmology`
            Cosmological parameters.
        sigM : (nM,) ``numpy.ndarray``
            Standard deviation in the overdensity field on the scale of
            halos of mass :math:`M`. Input will always be an array, and there
            is no need for the implemented function to convert it to one.
        a : float
            Scale factor.

        Returns
        -------
        b_sigma : (nM,) ``numpy.ndarray``
            Values of :math:`b(\sigma_M)`. Output is expected to be an array
            and there is no need to squeeze extra dimensions.
        """

    def __call__(self, cosmo, M, a):
<<<<<<< HEAD
        r"""Call the halo bias function.

        Arguments
        ---------
        cosmo : :class:`~pyccl.core.Cosmology`
            Cosmological parameters.
        M : float or (nM,) array_like
            Halo mass in units of :math:`\rm M_\odot`.
        a : float
            Scale factor.

        Returns
        -------
        halo_bias : float or (nM,) ``numpy.ndarray``
            Value(s) of the halo bias function at ``M`` and ``a``.
=======
        """ Returns the halo bias for input parameters.

        Args:
            cosmo (:class:`~pyccl.core.Cosmology`): A Cosmology object.
            M (float or array_like): halo mass in units of M_sun.
            a (float): scale factor.

        Returns:
            float or array_like: halo bias.
>>>>>>> 43591ce9
        """
        M_use = np.atleast_1d(M)
        logM, sigM = self._get_logM_sigM(cosmo, M_use, a)
        b = self._get_bsigma(cosmo, sigM, a)
        if np.ndim(M) == 0:
            return b[0]
        return b

<<<<<<< HEAD
    get_halo_bias = __call__
=======
    @deprecated(new_function=__call__)
    def get_halo_bias(self, cosmo, M, a):
        return self(cosmo, M, a)
>>>>>>> 43591ce9


class Concentration(HMIngredients):
    r"""Base class for halo mass-concentration relations.

    Implementation
    --------------
    - Subclasses must include arguments ``mass_def`` and ``mass_def_strict``
      in their :meth:`__init__()` methods.
    - Subclasses must define a :meth:`_concentration()` method which implements
      the concentration relation.
    - :meth:`_setup()` may be used to set up the model post-init.
      See :meth:`HMIngredients._setup()` for details.
    - The mass definition checks are always strict for the mass-concentration
      relations.

    Theory
    ------
    Halo mass-concentration relations are typically defined through the NFW
    profile,

    .. math::

        \rho(r) = \rho_{\rm c} \frac{\delta_c}{(r/r_s)(1 + r/r_s)^2},

    where :math:`r_s` is a scale radius. The concentration is then defined as

    .. math::

        c_\Delta \equiv \frac{r_\Delta}{r_s},

    where :math:`\Delta` is the density contrast.
    """
    _mass_def_strict_always = True

    @warn_api
    def __init__(self, *, mass_def):
        super().__init__(mass_def=mass_def, mass_def_strict=True)

    @abstractmethod
    def _concentration(self, cosmo, M, a):
<<<<<<< HEAD
        r"""Compute :math:`c(M)`.

        Arguments
        ---------
        cosmo : :class:`~pyccl.core.Cosmology`
            Cosmological parameters.
        M : (nM,) ``numpy.ndarray``
            Halo mass in units of :math:`\rm M_\odot`.
            Input will always be an  array, and there is no need for the
            implemented function to convert it to one.
        a : float
            Scale factor.

        Returns
        -------
        concentration : (nM,) ``numpy.ndarray``
            Values of :math:`c(M)`. Output is expected to be an array
            and there is no need to squeeze extra dimensions.
        """
=======
        """Implementation of the c(M) relation."""

    def __call__(self, cosmo, M, a):
        """ Returns the concentration for input parameters.

        Args:
            cosmo (:class:`~pyccl.core.Cosmology`): A Cosmology object.
            M (float or array_like): halo mass in units of M_sun.
            a (float): scale factor.
>>>>>>> 43591ce9

    def __call__(self, cosmo, M, a):
        r"""Call the concentration relation.

        Arguments
        ---------
        cosmo : :class:`~pyccl.core.Cosmology`
            Cosmological parameters.
        M : float or (nM,) array_like
            Halo mass in units of :math:`\rm M_\odot`.
        a : float
            Scale factor.

        Returns
        -------
        concentration : float or (nM,) ``numpy.ndarray``
            Value(s) of the concentration :math:`c(M)` at ``M`` and ``a``.
        """
        M_use = np.atleast_1d(M)
        c = self._concentration(cosmo, M_use, a)
        if np.ndim(M) == 0:
            return c[0]
        return c

<<<<<<< HEAD
    get_concentration = __call__
=======
    @deprecated(new_function=__call__)
    def get_concentration(self, cosmo, M, a):
        return self(cosmo, M, a)
>>>>>>> 43591ce9


@functools.wraps(MassFunc.from_name)
@deprecated(new_function=MassFunc.from_name)
def mass_function_from_name(name):
    return MassFunc.from_name(name)


@functools.wraps(HaloBias.from_name)
@deprecated(new_function=HaloBias.from_name)
def halo_bias_from_name(name):
    return HaloBias.from_name(name)


@functools.wraps(Concentration.from_name)
@deprecated(new_function=Concentration.from_name)
def concentration_from_name(name):
    return Concentration.from_name(name)<|MERGE_RESOLUTION|>--- conflicted
+++ resolved
@@ -12,7 +12,6 @@
 
 
 class HMIngredients(CCLAutoRepr, CCLNamedClass):
-<<<<<<< HEAD
     """Base class for halo model ingredients.
 
     This class contains methods that check for consistency of mass definition
@@ -37,9 +36,6 @@
     mass_def
     mass_def_strict
     """
-=======
-    """Base class for halo model ingredients."""
->>>>>>> 43591ce9
     __repr_attrs__ = ("mass_def", "mass_def_strict",)
     __getattr__ = deprecate_attr(pairs=[('mdef', 'mass_def')]
                                  )(super.__getattribute__)
@@ -197,7 +193,6 @@
         """
 
     def __call__(self, cosmo, M, a):
-<<<<<<< HEAD
         r"""Call the mass function.
 
         Arguments
@@ -214,18 +209,6 @@
         mass_function : float or (nM,) ``numpy.ndarray``
             Mass function :math:`\frac{{\rm d}n}{{\rm d}\log_{10}M}`
             in units of comoving :math:`\rm Mpc^{-3}`.
-=======
-        """ Returns the mass function for input parameters.
-
-        Args:
-            cosmo (:class:`~pyccl.core.Cosmology`): A Cosmology object.
-            M (float or array_like): halo mass in units of M_sun.
-            a (float): scale factor.
-
-        Returns:
-            float or array_like: mass function \
-                :math:`dn/d\\log_{10}M` in units of Mpc^-3 (comoving).
->>>>>>> 43591ce9
         """
         M_use = np.atleast_1d(M)
         logM, sigM, dlns_dlogM = self._get_logM_sigM(
@@ -238,13 +221,9 @@
             return mf[0]
         return mf
 
-<<<<<<< HEAD
-    get_mass_function = __call__
-=======
     @deprecated(new_function=__call__)
     def get_mass_function(self, cosmo, M, a):
         return self(cosmo, M, a)
->>>>>>> 43591ce9
 
 
 class HaloBias(HMIngredients):
@@ -297,7 +276,6 @@
         """
 
     def __call__(self, cosmo, M, a):
-<<<<<<< HEAD
         r"""Call the halo bias function.
 
         Arguments
@@ -313,17 +291,6 @@
         -------
         halo_bias : float or (nM,) ``numpy.ndarray``
             Value(s) of the halo bias function at ``M`` and ``a``.
-=======
-        """ Returns the halo bias for input parameters.
-
-        Args:
-            cosmo (:class:`~pyccl.core.Cosmology`): A Cosmology object.
-            M (float or array_like): halo mass in units of M_sun.
-            a (float): scale factor.
-
-        Returns:
-            float or array_like: halo bias.
->>>>>>> 43591ce9
         """
         M_use = np.atleast_1d(M)
         logM, sigM = self._get_logM_sigM(cosmo, M_use, a)
@@ -332,13 +299,9 @@
             return b[0]
         return b
 
-<<<<<<< HEAD
-    get_halo_bias = __call__
-=======
     @deprecated(new_function=__call__)
     def get_halo_bias(self, cosmo, M, a):
         return self(cosmo, M, a)
->>>>>>> 43591ce9
 
 
 class Concentration(HMIngredients):
@@ -380,7 +343,6 @@
 
     @abstractmethod
     def _concentration(self, cosmo, M, a):
-<<<<<<< HEAD
         r"""Compute :math:`c(M)`.
 
         Arguments
@@ -400,17 +362,6 @@
             Values of :math:`c(M)`. Output is expected to be an array
             and there is no need to squeeze extra dimensions.
         """
-=======
-        """Implementation of the c(M) relation."""
-
-    def __call__(self, cosmo, M, a):
-        """ Returns the concentration for input parameters.
-
-        Args:
-            cosmo (:class:`~pyccl.core.Cosmology`): A Cosmology object.
-            M (float or array_like): halo mass in units of M_sun.
-            a (float): scale factor.
->>>>>>> 43591ce9
 
     def __call__(self, cosmo, M, a):
         r"""Call the concentration relation.
@@ -435,13 +386,9 @@
             return c[0]
         return c
 
-<<<<<<< HEAD
-    get_concentration = __call__
-=======
     @deprecated(new_function=__call__)
     def get_concentration(self, cosmo, M, a):
         return self(cosmo, M, a)
->>>>>>> 43591ce9
 
 
 @functools.wraps(MassFunc.from_name)
