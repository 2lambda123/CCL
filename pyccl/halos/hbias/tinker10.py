<<<<<<< HEAD
from ...base import warn_api
from ...base.parameters import physical_constants as const
from ..halo_model_base import HaloBias
import numpy as np
=======
__all__ = ("HaloBiasTinker10",)
>>>>>>> 4c7eda51

import numpy as np

from ... import warn_api
from . import HaloBias


class HaloBiasTinker10(HaloBias):
    """ Implements halo bias described in arXiv:1001.3162.

    Args:
        mass_def (:class:`~pyccl.halos.massdef.MassDef` or str):
            a mass definition object, or a name string.
            This parametrization accepts SO masses with
            200 < Delta < 3200 with respect to the matter density.
            If `None`, Delta = 200 (matter) will be used.
        mass_def_strict (bool): if False, consistency of the mass
            definition will be ignored.
    """
    name = "Tinker10"

    @warn_api
    def __init__(self, *,
                 mass_def="200m",
                 mass_def_strict=True):
        super().__init__(mass_def=mass_def, mass_def_strict=mass_def_strict)

    def _check_mass_def_strict(self, mass_def):
        # True for FoF since Tinker10 is not defined for this mass def.
        return mass_def.Delta == "fof"

    def _setup(self):
        self.B = 0.183
        self.b = 1.5
        self.c = 2.4
<<<<<<< HEAD
        self.dc = const.DELTA_C
=======
        self.dc = 1.68647
>>>>>>> 4c7eda51

    def _get_bsigma(self, cosmo, sigM, a):
        nu = self.dc / sigM
        ld = np.log10(self.mass_def._get_Delta_m(cosmo, a))
        xp = np.exp(-(4./ld)**4.)
        A = 1.0 + 0.24 * ld * xp
        C = 0.019 + 0.107 * ld + 0.19*xp
        aa = 0.44 * ld - 0.88
        nupa = nu**aa
        return 1 - A * nupa / (nupa + self.dc**aa) + (
            self.B * nu**self.b + C * nu**self.c)<|MERGE_RESOLUTION|>--- conflicted
+++ resolved
@@ -1,15 +1,9 @@
-<<<<<<< HEAD
-from ...base import warn_api
-from ...base.parameters import physical_constants as const
-from ..halo_model_base import HaloBias
-import numpy as np
-=======
 __all__ = ("HaloBiasTinker10",)
->>>>>>> 4c7eda51
 
 import numpy as np
 
 from ... import warn_api
+from ... import physical_constants as const
 from . import HaloBias
 
 
@@ -41,11 +35,7 @@
         self.B = 0.183
         self.b = 1.5
         self.c = 2.4
-<<<<<<< HEAD
         self.dc = const.DELTA_C
-=======
-        self.dc = 1.68647
->>>>>>> 4c7eda51
 
     def _get_bsigma(self, cosmo, sigM, a):
         nu = self.dc / sigM
