--- conflicted
+++ resolved
@@ -1,14 +1,7 @@
-<<<<<<< HEAD
-from ...base import warn_api
-from ...base.parameters import physical_constants as const
-from ..halo_model_base import HaloBias
-
-
-=======
->>>>>>> 4c7eda51
 __all__ = ("HaloBiasBhattacharya11",)
 
 from ... import warn_api
+from ... import physical_constants as const
 from . import HaloBias
 
 
@@ -40,11 +33,7 @@
         self.az = 0.01
         self.p = 0.807
         self.q = 1.795
-<<<<<<< HEAD
         self.dc = const.DELTA_C
-=======
-        self.dc = 1.68647
->>>>>>> 4c7eda51
 
     def _get_bsigma(self, cosmo, sigM, a):
         nu = self.dc / sigM
