--- conflicted
+++ resolved
@@ -32,16 +32,8 @@
     def __init__(self, *, r_corr=0.):
         self.r_corr = r_corr
 
-<<<<<<< HEAD
-    def update_parameters(self, r_corr=None):
-=======
-    __eq__ = object.__eq__
-
-    __hash__ = object.__hash__  # TODO: remove once __eq__ is replaced.
-
     @warn_api
     def update_parameters(self, *, r_corr=None):
->>>>>>> b471c249
         """ Update any of the parameters associated with this 1-halo
         2-point correlator. Any parameter set to `None` won't be updated.
         """
