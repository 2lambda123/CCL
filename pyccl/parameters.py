import warnings
from . import ccllib as lib
<<<<<<< HEAD
from .errors import warnings, CCLDeprecationWarning
from dataclasses import dataclass
=======
from .errors import CCLDeprecationWarning


__all__ = ("CCLParameters", "SplineParams", "spline_params", "GSLParams",
           "gsl_params", "PhysicalConstants", "physical_constants",
           "CosmologyParams",)
>>>>>>> 5dab496d


class CCLParameters:
    """Base for classes holding global CCL parameters and their values.

    Subclasses contain a reference to the C-struct with the collection
    of parameters (and their values) (via SWIG). All subclasses act as proxies
    to the CCL parameters at the C-level.

    Subclasses automatically store a backup of the initial parameter state
    to enable ad hoc reloading.
    """

    def __init_subclass__(cls, *, instance=None, factory=None, freeze=False):
        """Routine for subclass initialization.

        Parameters
        ----------
        instance : :obj:`pyccl.ccllib`
            Reference to the instance where the parameters are implemented.
        factory : :class:`pyccl.ccllib`
            The SWIG factory class where the parameters are stored.
        freeze : bool
            Disable parameter mutation.
        """
        super().__init_subclass__()
        if not (bool(instance) ^ bool(factory)):  # XNOR
            raise ValueError(
                "Provide either the instance, or an instance factory.")
        cls._instance = instance
        cls._factory = factory
        cls._frozen = freeze

        def _new_setattr(self, key, value):
            # Make instances of the SWIG-level class immutable
            # so that everything is handled through this interface.
            # SWIG only assigns `this` via the low level `_ccllib`;
            # we therefore disable all other direct assignments.
            if key == "this":
                return object.__setattr__(self, key, value)
            name = self.__class__.__name__
            # TODO: Deprecation cycle for fully immutable Cosmology objects.
            # raise AttributeError(f"Direct assignment in {name} not supported.")  # noqa
            warnings.warn(
                f"Direct assignment of {name} is deprecated "
                "and an error will be raised in the next CCL release. "
                f"Set via `pyccl.{name}.{key}` before instantiation.",
                CCLDeprecationWarning)
            object.__setattr__(self, key, value)

        # Replace C-level `__setattr__`.
        class_ = cls._factory if cls._factory else cls._instance.__class__
        class_.__setattr__ = _new_setattr

    def __init__(self):
        # Create a new instance if a factory is provided.
        if self._factory:
            object.__setattr__(self, "_instance", self._factory())
        # Keep a copy of the default parameters.
        object.__setattr__(self, "_bak", CCLParameters.get_params_dict(self))

    def __getattribute__(self, name):
        get = object.__getattribute__
        try:
            return get(get(self, "_instance"), name)
        except AttributeError:
            return get(self, name)

    def __setattr__(self, key, value):
        if self._frozen:
            name = self.__class__.__name__
            raise AttributeError(f"Instances of {name} are frozen.")
        if not hasattr(self._instance, key):
            raise KeyError(f"Parameter {key} does not exist.")
        object.__setattr__(self._instance, key, value)

    __getitem__ = __getattribute__

    __setitem__ = __setattr__

    def __repr__(self):
        out = self._bak.copy()
        for par in out:
            out[par] = getattr(self, par)
        return repr(out)

    def reload(self):
        """Reload the C-level default CCL parameters."""
        frozen = self._frozen
        if frozen:
            object.__setattr__(self, "_frozen", False)
        for param, value in self._bak.items():
            setattr(self, param, value)
        object.__setattr__(self, "_frozen", frozen)

    def freeze(self):
        """Freeze an instance of ``CCLParameters``."""
        object.__setattr__(self, "_frozen", True)

    def unfreeze(self):
        """Unfreeze an instance of ``CCLParameters``."""
        object.__setattr__(self, "_frozen", False)

    @classmethod
    def get_params_dict(cls, name):
        """Get a dictionary of the current parameters.

        Arguments:
            name (str or :obj:`CCLParameters`):
                Name or instance of the parameters to look up.
        """
        pars = eval(name) if isinstance(name, str) else name
        out = {}
        for par in dir(pars):
            if not par.startswith("_") and par not in ["this", "thisown"]:
                out[par] = getattr(pars, par)
        return out


class SplineParams(CCLParameters, instance=lib.cvar.user_spline_params):
    """Instances of this class hold the spline parameters."""

    def __setattr__(self, key, value):
        if key == "A_SPLINE_MAX" and value != 1.0:
            raise ValueError("A_SPLINE_MAX is fixed to 1.")
        super().__setattr__(key, value)


class GSLParams(CCLParameters, instance=lib.cvar.user_gsl_params):
    """Instances of this class hold the gsl parameters."""


class PhysicalConstants(CCLParameters, instance=lib.cvar.constants,
                        freeze=True):
    """Instances of this class hold the physical constants."""


class CosmologyParams(CCLParameters, factory=lib.parameters):
    """Instances of this class hold cosmological parameters."""

    def __getattribute__(self, key):
        if key == "m_nu":
            N_nu_mass = self._instance.N_nu_mass
            nu_masses = lib.parameters_get_nu_masses(self._instance, N_nu_mass)
            return nu_masses.tolist()
        return super().__getattribute__(key)

    def __setattr__(self, key, value):
        if key == "m_nu":
            return lib.parameters_m_nu_set_custom(self._instance, value)
        if key == "mgrowth":
            return lib.parameters_mgrowth_set_custom(self._instance, *value)
        super().__setattr__(key, value)


spline_params = SplineParams()
gsl_params = GSLParams()
physical_constants = PhysicalConstants()


extrap_types = {'none': lib.f1d_extrap_0,
                'constant': lib.f1d_extrap_const,
                'linx_liny': lib.f1d_extrap_linx_liny,
                'linx_logy': lib.f1d_extrap_linx_logy,
                'logx_liny': lib.f1d_extrap_logx_liny,
                'logx_logy': lib.f1d_extrap_logx_logy}


@dataclass(kw_only=True, unsafe_hash=True, frozen=True)
class FFTLogParams:
    """Objects of this class store the FFTLog accuracy parameters."""
    padding_lo_fftlog: float = 0.1  # | Anti-aliasing: lower boundary factor.
    padding_hi_fftlog: float = 10.  # |                upper boundary factor.

    n_per_decade: int = 100         # Hankel transforms samples per dex.
    extrapol: str = "linx_liny"     # Extrapolation type.

    padding_lo_extra: float = 0.1   # Padding for the middle step of a double
    padding_hi_extra: float = 10.   # transform. Doesn't have to be as precise.
    large_padding_2D: bool = False  # Flag for high precision middle transform.

    plaw_fourier: float = -1.5      # Real <--> Fourier transforms.
    plaw_projected: float = -1.0    # 2D proj & cumul density profiles.

    def __post_init__(self):
        if self.extrapol not in extrap_types:
            raise ValueError("Invalid FFTLog extrapolation type.")

    def __getitem__(self, name):
        return getattr(self, name)

    # TODO: docs_v3 - This entire docstring as explanatory in HaloProfile base
    # and remove from here.
    def update_parameters(self, **kwargs):
        """Update the precision of FFTLog for the Hankel transforms.

        Arguments
        ---------
        padding_lo_fftlog, padding_hi_fftlog : float
            Multiply the lower and upper boundary of the input range
            to avoid aliasing. The defaults are 0.1 and 10.0, respectively.
        n_per_decade : float
            Samples per decade for the Hankel transforms.
            The default is 100.
        extrapol : {'linx_liny', 'linx_logy'}
            Extrapolation type when FFTLog has narrower output support.
            The default is 'linx_liny'.
        padding_lo_extra, padding_hi_extra : float
            Padding for the intermediate step of a double Hankel transform.
            Used to compute the 2D projected profile and the 2D cumulative
            density, where the first transform goes from 3D real space to
            Fourier, then from Fourier to 2D real space. Usually, it doesn't
            have to be as precise as ``padding_xx_fftlog``.
            The defaults are 0.1 and 10.0, respectively.
        large_padding_2D : bool
            Override ``padding_xx_extra`` in the intermediate transform,
            and use ``padding_xx_fftlog``. The default is False.
        plaw_fourier, plaw_projected : float
            FFTLog pre-whitens its arguments (makes them flatter) to avoid
            aliasing. The ``plaw`` parameters describe the tilt of the profile,
            :math:`P(r) \\sim r^{\\mathrm{tilt}}`, between real and Fourier
            transforms, and between 2D projected and cumulative density,
            respectively. Subclasses of ``HaloProfile`` may obtain finer
            control via ``_get_plaw_[fourier | projected]``, and some level of
            experimentation with these parameters is recommended.
            The defaults are -1.5 and -1.0, respectively.
        """
        for name, value in kwargs.items():
            if not hasattr(self, name):
                raise AttributeError(f"Parameter {name} does not exist.")
            object.__setattr__(self, name, value)<|MERGE_RESOLUTION|>--- conflicted
+++ resolved
@@ -1,16 +1,12 @@
 import warnings
 from . import ccllib as lib
-<<<<<<< HEAD
-from .errors import warnings, CCLDeprecationWarning
+from .errors import CCLDeprecationWarning
 from dataclasses import dataclass
-=======
-from .errors import CCLDeprecationWarning
 
 
 __all__ = ("CCLParameters", "SplineParams", "spline_params", "GSLParams",
            "gsl_params", "PhysicalConstants", "physical_constants",
-           "CosmologyParams",)
->>>>>>> 5dab496d
+           "CosmologyParams", "FFTLogParams",)
 
 
 class CCLParameters:
