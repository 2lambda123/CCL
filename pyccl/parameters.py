import warnings
from . import ccllib as lib
from .errors import CCLDeprecationWarning


__all__ = ("CCLParameters", "SplineParams", "spline_params", "GSLParams",
           "gsl_params", "PhysicalConstants", "physical_constants",
           "CosmologyParams",)


class CCLParameters:
    """Base for classes holding global CCL parameters and their values.

    Subclasses contain a reference to the C-struct with the collection
    of parameters (and their values) (via SWIG). All subclasses act as proxies
    to the CCL parameters at the C-level.

    Subclasses automatically store a backup of the initial parameter state
    to enable ad hoc reloading.
    """

    def __init_subclass__(cls, *, instance=None, factory=None, freeze=False):
        """Routine for subclass initialization.

        Parameters
        ----------
        instance : :obj:`pyccl.ccllib`
            Reference to the instance where the parameters are implemented.
        factory : :class:`pyccl.ccllib`
            The SWIG factory class where the parameters are stored.
        freeze : bool
            Disable parameter mutation.
        """
        super().__init_subclass__()
        if not (bool(instance) ^ bool(factory)):  # XNOR
            raise ValueError(
                "Provide either the instance, or an instance factory.")
        cls._instance = instance
        cls._factory = factory
        cls._frozen = freeze

        def _new_setattr(self, key, value):
            # Make instances of the SWIG-level class immutable
            # so that everything is handled through this interface.
            # SWIG only assigns `this` via the low level `_ccllib`;
            # we therefore disable all other direct assignments.
            if key == "this":
                return object.__setattr__(self, key, value)
            name = self.__class__.__name__
            # TODO: Deprecation cycle for fully immutable Cosmology objects.
            # raise AttributeError(f"Direct assignment in {name} not supported.")  # noqa
            warnings.warn(
                f"Direct assignment of {name} is deprecated "
                "and an error will be raised in the next CCL release. "
                f"Set via `pyccl.{name}.{key}` before instantiation.",
                CCLDeprecationWarning)
            object.__setattr__(self, key, value)

        # Replace C-level `__setattr__`.
        class_ = cls._factory if cls._factory else cls._instance.__class__
        class_.__setattr__ = _new_setattr

    def __init__(self):
        # Create a new instance if a factory is provided.
        if self._factory:
            object.__setattr__(self, "_instance", self._factory())
        # Keep a copy of the default parameters.
        object.__setattr__(self, "_bak", CCLParameters.get_params_dict(self))

    def __getattribute__(self, name):
        get = object.__getattribute__
        try:
            return get(get(self, "_instance"), name)
        except AttributeError:
            return get(self, name)

    def __setattr__(self, key, value):
        if self._frozen:
            name = self.__class__.__name__
            raise AttributeError(f"Instances of {name} are frozen.")
        if not hasattr(self._instance, key):
            raise KeyError(f"Parameter {key} does not exist.")
<<<<<<< HEAD
        if key == "A_SPLINE_MAX" and value != 1.0:
            raise ValueError("A_SPLINE_MAX is fixed to 1.")
=======
>>>>>>> 693bb678
        object.__setattr__(self._instance, key, value)

    __getitem__ = __getattribute__

    __setitem__ = __setattr__

    def __repr__(self):
        out = self._bak.copy()
        for par in out:
            out[par] = getattr(self, par)
        return repr(out)

    def reload(self):
        """Reload the C-level default CCL parameters."""
        frozen = self._frozen
        if frozen:
            object.__setattr__(self, "_frozen", False)
        for param, value in self._bak.items():
            setattr(self, param, value)
        object.__setattr__(self, "_frozen", frozen)

    def freeze(self):
        """Freeze an instance of ``CCLParameters``."""
        object.__setattr__(self, "_frozen", True)

    def unfreeze(self):
        """Unfreeze an instance of ``CCLParameters``."""
        object.__setattr__(self, "_frozen", False)

    @classmethod
    def get_params_dict(cls, name):
        """Get a dictionary of the current parameters.

        Arguments:
            name (str or :obj:`CCLParameters`):
                Name or instance of the parameters to look up.
        """
        pars = eval(name) if isinstance(name, str) else name
        out = {}
        for par in dir(pars):
            if not par.startswith("_") and par not in ["this", "thisown"]:
                out[par] = getattr(pars, par)
        return out


class SplineParams(CCLParameters, instance=lib.cvar.user_spline_params):
    """Instances of this class hold the spline parameters."""

    def __setattr__(self, key, value):
        if (key, value) == ("A_SPLINE_MAX", 1.0):
            return  # Setting `A_SPLINE_MAX` to its default value; do nothing.
        super().__setattr__(key, value)


class GSLParams(CCLParameters, instance=lib.cvar.user_gsl_params):
    """Instances of this class hold the gsl parameters."""


class PhysicalConstants(CCLParameters, instance=lib.cvar.constants,
                        freeze=True):
    """Instances of this class hold the physical constants."""


class CosmologyParams(CCLParameters, factory=lib.parameters):
    """Instances of this class hold cosmological parameters."""

    def __getattribute__(self, key):
        if key == "m_nu":
            N_nu_mass = self._instance.N_nu_mass
            nu_masses = lib.parameters_get_nu_masses(self._instance, N_nu_mass)
            return nu_masses.tolist()
        return super().__getattribute__(key)

    def __setattr__(self, key, value):
        if key == "m_nu":
            return lib.parameters_m_nu_set_custom(self._instance, value)
        if key == "mgrowth":
            return lib.parameters_mgrowth_set_custom(self._instance, *value)
        super().__setattr__(key, value)


spline_params = SplineParams()
gsl_params = GSLParams()
physical_constants = PhysicalConstants()


class FFTLogParams:
    """Objects of this class store the FFTLog accuracy parameters."""
    padding_lo_fftlog = 0.1   # | Anti-aliasing: multiply the lower boundary.
    padding_hi_fftlog = 10.   # |                multiply the upper boundary.

    n_per_decade = 100        # Samples per decade for the Hankel transforms.
    extrapol = "linx_liny"     # Extrapolation type.

    padding_lo_extra = 0.1    # Padding for the intermediate step of a double
    padding_hi_extra = 10.    # transform. Doesn't have to be as precise.
    large_padding_2D = False  # If True, high precision intermediate transform.

    plaw_fourier = -1.5       # Real <--> Fourier transforms.
    plaw_projected = -1.0     # 2D projected & cumulative density profiles.

    @property
    def params(self):
        return ["padding_lo_fftlog", "padding_hi_fftlog", "n_per_decade",
                "extrapol", "padding_lo_extra", "padding_hi_extra",
                "large_padding_2D", "plaw_fourier", "plaw_projected"]

    def to_dict(self):
        return {param: getattr(self, param) for param in self.params}

    def __getitem__(self, name):
        return getattr(self, name)

    def __setattr__(self, name, value):
        raise AttributeError("FFTLogParams can only be updated via "
                             "`updated_parameters`.")

    def __repr__(self):
        return repr(self.to_dict())

    def __eq__(self, other):
        if type(self) != type(other):
            return False
        return self.to_dict() == other.to_dict()

    def update_parameters(self, **kwargs):
        """Update the precision of FFTLog for the Hankel transforms.

        Arguments
        ---------
        padding_lo_fftlog, padding_hi_fftlog : float
            Multiply the lower and upper boundary of the input range
            to avoid aliasing. The defaults are 0.1 and 10.0, respectively.
        n_per_decade : float
            Samples per decade for the Hankel transforms.
            The default is 100.
        extrapol : {'linx_liny', 'linx_logy'}
            Extrapolation type when FFTLog has narrower output support.
            The default is 'linx_liny'.
        padding_lo_extra, padding_hi_extra : float
            Padding for the intermediate step of a double Hankel transform.
            Used to compute the 2D projected profile and the 2D cumulative
            density, where the first transform goes from 3D real space to
            Fourier, then from Fourier to 2D real space. Usually, it doesn't
            have to be as precise as ``padding_xx_fftlog``.
            The defaults are 0.1 and 10.0, respectively.
        large_padding_2D : bool
            Override ``padding_xx_extra`` in the intermediate transform,
            and use ``padding_xx_fftlog``. The default is False.
        plaw_fourier, plaw_projected : float
            FFTLog pre-whitens its arguments (makes them flatter) to avoid
            aliasing. The ``plaw`` parameters describe the tilt of the profile,
            :math:`P(r) \\sim r^{\\mathrm{tilt}}`, between real and Fourier
            transforms, and between 2D projected and cumulative density,
            respectively. Subclasses of ``HaloProfile`` may obtain finer
            control via ``_get_plaw_[fourier | projected]``, and some level of
            experimentation with these parameters is recommended.
            The defaults are -1.5 and -1.0, respectively.
        """
        for name, value in kwargs.items():
            if name not in self.params:
                raise AttributeError(f"Parameter {name} does not exist.")
            object.__setattr__(self, name, value)<|MERGE_RESOLUTION|>--- conflicted
+++ resolved
@@ -80,11 +80,6 @@
             raise AttributeError(f"Instances of {name} are frozen.")
         if not hasattr(self._instance, key):
             raise KeyError(f"Parameter {key} does not exist.")
-<<<<<<< HEAD
-        if key == "A_SPLINE_MAX" and value != 1.0:
-            raise ValueError("A_SPLINE_MAX is fixed to 1.")
-=======
->>>>>>> 693bb678
         object.__setattr__(self._instance, key, value)
 
     __getitem__ = __getattribute__
@@ -134,8 +129,8 @@
     """Instances of this class hold the spline parameters."""
 
     def __setattr__(self, key, value):
-        if (key, value) == ("A_SPLINE_MAX", 1.0):
-            return  # Setting `A_SPLINE_MAX` to its default value; do nothing.
+        if key == "A_SPLINE_MAX" and value != 1.0:
+            raise ValueError("A_SPLINE_MAX is fixed to 1.")
         super().__setattr__(key, value)
 
 
