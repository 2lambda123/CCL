<<<<<<< HEAD
from ..base import CCLAutoRepr, CCLNamedClass
from abc import abstractmethod
=======
__all__ = ("Baryons",)
>>>>>>> 26c2bd54

from abc import abstractmethod

from .. import CCLAutoRepr, CCLNamedClass


class Baryons(CCLAutoRepr, CCLNamedClass):
<<<<<<< HEAD
    r"""Base class for models that add the imprint of baryons to a power
    spectrum (usually the non-linear matter power).
=======
    """`BaryonicEffect` obects are used to include the imprint of baryons
    on the non-linear matter power spectrum. Their main ingredient is a
    method `include_baryonic_effects` that takes in a `ccl.Pk2D` and
    returns another `ccl.Pk2D` object that now accounts for baryonic
    effects.
    """

    @abstractmethod
    def _include_baryonic_effects(self, cosmo, pk):
        """Apply baryonic effects to a given power spectrum.
>>>>>>> 26c2bd54

    Implementation
    --------------
    Subclasses must define a :meth:`_include_baryonic_effects` which implements
    the specific baryon model by operating on a :obj:`~pyccl.pk2d.Pk2D`
    power spectrum.
    """

    def __init_subclass__(cls, **kwargs):
        super().__init_subclass__(**kwargs)
        name = "include_baryonic_effects"
        if (func := getattr(cls, name, False)) and not func.__doc__:
            # Inject docstring to subclasses if they don't have one.
            func.__doc__ = Baryons.include_baryonic_effects.__doc__

    @abstractmethod
    def include_baryonic_effects(self, cosmo, pk):
        """Apply baryonic effects to a given power spectrum.

<<<<<<< HEAD
        Arguments
        ---------
        cosmo : :class:`~pyccl.core.Cosmology`
            Cosmological parameters.
        pk : :class:`~pyccl.pk2d.Pk2D`
            Power spectrum.

        Returns
        -------
        pk_bar : :obj:`~pyccl.pk2d.Pk2D` object
            Power spectrum that includes baryonic effects.
        """
=======
        Args:
            cosmo (:class:`~pyccl.core.Cosmology`): Cosmological parameters.
            pk (:class:`~pyccl.pk2d.Pk2D`): power spectrum.

        Returns:
            :obj:`~pyccl.pk2d.Pk2D` object or `None`.
        """
        return self._include_baryonic_effects(cosmo, pk)
>>>>>>> 26c2bd54
<|MERGE_RESOLUTION|>--- conflicted
+++ resolved
@@ -1,9 +1,4 @@
-<<<<<<< HEAD
-from ..base import CCLAutoRepr, CCLNamedClass
-from abc import abstractmethod
-=======
 __all__ = ("Baryons",)
->>>>>>> 26c2bd54
 
 from abc import abstractmethod
 
@@ -11,21 +6,8 @@
 
 
 class Baryons(CCLAutoRepr, CCLNamedClass):
-<<<<<<< HEAD
     r"""Base class for models that add the imprint of baryons to a power
     spectrum (usually the non-linear matter power).
-=======
-    """`BaryonicEffect` obects are used to include the imprint of baryons
-    on the non-linear matter power spectrum. Their main ingredient is a
-    method `include_baryonic_effects` that takes in a `ccl.Pk2D` and
-    returns another `ccl.Pk2D` object that now accounts for baryonic
-    effects.
-    """
-
-    @abstractmethod
-    def _include_baryonic_effects(self, cosmo, pk):
-        """Apply baryonic effects to a given power spectrum.
->>>>>>> 26c2bd54
 
     Implementation
     --------------
@@ -42,10 +24,12 @@
             func.__doc__ = Baryons.include_baryonic_effects.__doc__
 
     @abstractmethod
+    def _include_baryonic_effects(self, cosmo, pk):
+        ...
+
     def include_baryonic_effects(self, cosmo, pk):
         """Apply baryonic effects to a given power spectrum.
 
-<<<<<<< HEAD
         Arguments
         ---------
         cosmo : :class:`~pyccl.core.Cosmology`
@@ -58,13 +42,6 @@
         pk_bar : :obj:`~pyccl.pk2d.Pk2D` object
             Power spectrum that includes baryonic effects.
         """
-=======
-        Args:
-            cosmo (:class:`~pyccl.core.Cosmology`): Cosmological parameters.
-            pk (:class:`~pyccl.pk2d.Pk2D`): power spectrum.
+        return self._include_baryonic_effects(cosmo, pk)
 
-        Returns:
-            :obj:`~pyccl.pk2d.Pk2D` object or `None`.
-        """
-        return self._include_baryonic_effects(cosmo, pk)
->>>>>>> 26c2bd54
+    _include_baryonic_effects.__doc__ = include_baryonic_effects.__doc__