--- conflicted
+++ resolved
@@ -1,11 +1,7 @@
 from . import ccllib as lib
-<<<<<<< HEAD
 from .pyutils import check, _get_spline2d_arrays, _get_spline3d_arrays
 from .base import CCLObject
-=======
-
-from .pyutils import check, _get_spline2d_arrays, _get_spline3d_arrays
->>>>>>> bc7d2f57
+
 import numpy as np
 
 
