--- conflicted
+++ resolved
@@ -14,12 +14,12 @@
     'cmb_lensing':      const.CL_TRACER_CL,
 }
 
-<<<<<<< HEAD
 #Same mapping for non-Limber integration methods
 nonlimber_methods = {
     'native': const.CCL_NONLIMBER_METHOD_NATIVE,
     'angpow': const.CCL_NONLIMBER_METHOD_ANGPOW,
-=======
+}
+
 function_types = {
     'dndz':             const.CCL_CLT_NZ,
     'bz':               const.CCL_CLT_BZ,
@@ -34,7 +34,6 @@
     'window_lensing':   const.CCL_CLT_WL,
     'wM':               const.CCL_CLT_WM,
     'window_magnif':    const.CCL_CLT_WM,
->>>>>>> f6f2d48e
 }
 
 # Define symbolic 'None' type for arrays, to allow proper handling by swig wrapper
@@ -342,14 +341,9 @@
             f = np.atleast_1d(f_arg)
     return z_f, f
 
-<<<<<<< HEAD
-
 def angular_cl(cosmo, cltracer1, cltracer2, ell,
                l_limber=-1.,l_logstep=1.05,l_linstep=20.,dchi=3., dlk=0.003, zmin=0.05,
                non_limber_method="native"):
-=======
-def angular_cl(cosmo, cltracer1, cltracer2, ell):
->>>>>>> f6f2d48e
     """
     Calculate the angular (cross-)power spectrum for a pair of tracers.
 
